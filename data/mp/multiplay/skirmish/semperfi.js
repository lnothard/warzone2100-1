--- conflicted
+++ resolved
@@ -301,51 +301,30 @@
 
 function buildFundamentals2()
 {
-<<<<<<< HEAD
-	var factlist = enumStruct(me, factory);
+	var factcount = countStruct(factory);
 	// Build as many research labs as factories
 	if (!researchDone && isStructureAvailable(resLab))
-=======
-	// Need factories? FIXME, check real limits
-	var factcount = countStruct(factory);
-	var rescount = countStruct(resLab);
-	var hqcount = countStruct(playerHQ);
-	// Build as many research labs as factories
-	if (rescount < factcount && grabTrucksAndBuild(20, resLab, 1))
->>>>>>> b782d21b
-	{
-		var reslist = enumStruct(me, resLab);
-		if (reslist.length < factlist.length && grabTrucksAndBuild(20, resLab, 1))
+	{
+		if (countStruct(resLab) < factcount && grabTrucksAndBuild(20, resLab, 1))
 		{
 			return;	// done here
 		}
 	}
 	// Build as many factories as we can afford
-<<<<<<< HEAD
-	if ((factlist.length < 2 || (factlist.length < 4 && playerPower(me) > factlist.length * 750))
+	if ((factcount < 2 || (factcount < 4 && playerPower(me) > factcount * 750))
 	    && isStructureAvailable(factory) && grabTrucksAndBuild(20, factory, 1))
-=======
-	if ((factcount < 2 || (factcount < 4 && playerPower(me) > factcount * 1000))
-	    && grabTrucksAndBuild(20, factory, 1))
->>>>>>> b782d21b
 	{
 		return; // done here
 	}
 	// Build HQ if missing
-<<<<<<< HEAD
-	var hqlist = enumStruct(me, playerHQ);
-	if (isStructureAvailable(playerHQ) && hqlist.length == 0 && grabTrucksAndBuild(20, playerHQ, 1))
-=======
-	if (hqcount == 0 && grabTrucksAndBuild(20, playerHQ, 1))
->>>>>>> b782d21b
+	if (isStructureAvailable(playerHQ) && countStruct(playerHQ) == 0 && grabTrucksAndBuild(20, playerHQ, 1))
 	{
 		return;
 	}
 	// Build cyborg factory if we don't have one
 	if (isStructureAvailable(cybFactory))
 	{
-		var cybcount = countStruct(cybFactory);
-		if (cybcount == 0 && playerPower(me) > 250 && grabTrucksAndBuild(20, cybFactory, 1))
+		if (countStruct(cybFactory) == 0 && playerPower(me) > 250 && grabTrucksAndBuild(20, cybFactory, 1))
 		{
 			return;
 		}
@@ -353,8 +332,7 @@
 	// Build VTOL factory if we don't have one
 	if (isStructureAvailable(vtolFactory))
 	{
-		var vfaccount = countStruct(vtolFactory);
-		if (vfaccount == 0 && playerPower(me) > 500 && grabTrucksAndBuild(20, vtolFactory, 1))
+		if (countStruct(vtolFactory) == 0 && playerPower(me) > 500 && grabTrucksAndBuild(20, vtolFactory, 1))
 		{
 			return;
 		}
@@ -613,7 +591,6 @@
 
 	// Maintenance calls - to fix quirks
 	setTimer("maintenance", 1000 * 60 * 2); // every 2 minutes, call it to check if anything left to do
-<<<<<<< HEAD
 
 	/*
 	if (numFactories() > 1 && isStructureAvailable(defStructs[0]) && playerData[me].difficulty > MEDIUM)
@@ -625,8 +602,6 @@
 	{
 		queue("buildFundamentals");
 	}*/
-=======
->>>>>>> b782d21b
 }
 
 function eventDroidIdle(droid)
