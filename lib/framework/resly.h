--- conflicted
+++ resolved
@@ -42,11 +42,6 @@
 /* Destroy the lexer */
 extern int res_lex_destroy(void);
 
-<<<<<<< HEAD
-
-#endif
-=======
 void res_error(const char *pMessage, ...);
 
-#endif
->>>>>>> ab2bafd7
+#endif