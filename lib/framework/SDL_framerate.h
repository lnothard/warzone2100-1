--- conflicted
+++ resolved
@@ -9,15 +9,6 @@
 
 #ifndef _SDL_framerate_h
 #define _SDL_framerate_h
-
-<<<<<<< HEAD
-/* Set up for C function definitions, even when using C++ */
-#ifdef __cplusplus
-extern "C" {
-#endif
-=======
-#include <SDL.h>
->>>>>>> 7b969f59
 
 /* --------- Definitions */
 
