--- conflicted
+++ resolved
@@ -308,11 +308,7 @@
 // VS 2013 aka _MSC_VER == 1800 still has __cplusplus == 199711L for some odd reason.
 #if defined(__cplusplus)
 # define WZ_CXX98
-<<<<<<< HEAD
-# if __cplusplus >= 201103L || defined(__GXX_EXPERIMENTAL_CXX0X__)
-=======
 # if __cplusplus >= 201103L || defined(__GXX_EXPERIMENTAL_CXX0X__) || (_MSC_VER >= 1800)
->>>>>>> 67df2f2d
 #  define WZ_CXX11
 # endif
 #endif /* WZ_CXXxx */
