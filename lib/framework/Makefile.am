%.tab.h %.tab.c:: %.y
	$(YACC) $(YFLAGS) $(AM_YFLAGS) -o$@ $<

%.lex.c:: %.l
	$(LEX) $(LFLAGS) $(AM_LFLAGS) -o$@ $<

<<<<<<< HEAD
AM_CPPFLAGS = -DYY_NO_INPUT $(SDL_CFLAGS) $(WZ_CPPFLAGS)
=======
AM_CPPFLAGS = -DYY_NO_INPUT $(WZ_CPPFLAGS) $(QT4_CFLAGS)
>>>>>>> 90684f35
AM_CFLAGS = $(WZ_CFLAGS)
AM_LFLAGS = $(FLEX_FLAGS)
AM_YFLAGS = -d

MOCHEADER = wzapp.h
MOCEDFILES = $(MOCHEADER:%.h=%_moc.cpp)

%_moc.cpp: %.h
	$(MOC4) -o $@ $<

BUILT_SOURCES = \
 	$(MOCEDFILES) \
	resource_lexer.lex.c \
	resource_parser.tab.c \
	resource_parser.tab.h \
	strres_lexer.lex.c \
	strres_parser.tab.c \
	strres_parser.tab.h

CLEANFILES = \
 	$(MOCEDFILES) \
	resource_lexer.lex.c \
	resource_parser.tab.c \
	resource_parser.tab.h \
	strres_lexer.lex.c \
	strres_parser.tab.c \
	strres_parser.tab.h

EXTRA_DIST = \
	resource_lexer.l resource_parser.y \
	strres_lexer.l strres_parser.y

noinst_LIBRARIES = libframework.a
noinst_HEADERS = \
	wzapp_c.h \
	$(MOCHEADER) \
	strres_parser.tab.h \
	resource_parser.tab.h \
	configfile.h \
	cursors.h \
	debug.h \
	file.h \
	fixedpoint.h \
	frame.h \
	frameint.h \
	frameresource.h \
	i18n.h \
	input.h \
	lexer_input.h \
	listmacs.h \
	math_ext.h \
	physfs_ext.h \
	resly.h \
	stdio_ext.h \
	string_ext.h \
	strres.h \
	strresly.h \
	tagfile.h \
	treap.h \
	trig.h \
	types.h \
	utf.h \
	vector.h \
	config-macosx.h \
	endian_hack.h \
	gettext.h \
	macros.h \
	SDL_framerate.h \
	wzglobal.h

libframework_a_SOURCES = \
	wzapp_moc.cpp \
	wzapp.cpp \
	resource_lexer.lex.c \
	resource_parser.tab.c \
	strres_lexer.lex.c \
	strres_parser.tab.c \
	configfile.c \
	cursors16.c \
	cursors32.c \
	cursors.c \
	debug.c \
	frame.c \
	frameresource.c \
	i18n.c \
	lexer_input.c \
	SDL_framerate.c \
	stdio_ext.c \
	strres.c \
	tagfile.c \
	treap.c \
	trig.c \
	utf.c

libframework_a_DEPENDENCIES = $(MOCEDFILES)<|MERGE_RESOLUTION|>--- conflicted
+++ resolved
@@ -4,11 +4,7 @@
 %.lex.c:: %.l
 	$(LEX) $(LFLAGS) $(AM_LFLAGS) -o$@ $<
 
-<<<<<<< HEAD
-AM_CPPFLAGS = -DYY_NO_INPUT $(SDL_CFLAGS) $(WZ_CPPFLAGS)
-=======
 AM_CPPFLAGS = -DYY_NO_INPUT $(WZ_CPPFLAGS) $(QT4_CFLAGS)
->>>>>>> 90684f35
 AM_CFLAGS = $(WZ_CFLAGS)
 AM_LFLAGS = $(FLEX_FLAGS)
 AM_YFLAGS = -d
