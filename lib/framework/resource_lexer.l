/*
	This file is part of Warzone 2100.
	Copyright (C) 1999-2004  Eidos Interactive
	Copyright (C) 2005-2007  Warzone Resurrection Project

	Warzone 2100 is free software; you can redistribute it and/or modify
	it under the terms of the GNU General Public License as published by
	the Free Software Foundation; either version 2 of the License, or
	(at your option) any later version.

	Warzone 2100 is distributed in the hope that it will be useful,
	but WITHOUT ANY WARRANTY; without even the implied warranty of
	MERCHANTABILITY or FITNESS FOR A PARTICULAR PURPOSE. See the
	GNU General Public License for more details.

	You should have received a copy of the GNU General Public License
	along with Warzone 2100; if not, write to the Free Software
	Foundation, Inc., 51 Franklin St, Fifth Floor, Boston, MA 02110-1301 USA
*/
%{
/*
 * resource.l
 *
 * Lex file for parsing res files
 */

#include "lib/framework/frame.h"

/* Allow frame header files to be singly included */
#define FRAME_LIB_INCLUDE

#include "lib/framework/resly.h"

/* Get the Yacc definitions */
#include "resource_parser.tab.h"

void res_error(const char *pMessage,...);

/* Maximum length for any TEXT_T value */
#define YYLMAX 8192

/* Store for any string values */
char aText[TEXT_BUFFERS][YYLMAX];		// No longer static ... lets use this area globally
static UDWORD currText=0;

// Note if we are in a comment
static BOOL inComment = false;

/* Pointer to the input buffer */
static const char *pInputBuffer = NULL;
static const char *pEndBuffer = NULL;

#define YY_INPUT(buf,result,max_size) \
			if (pInputBuffer != pEndBuffer) { \
				buf[0] = *(pInputBuffer++); result = 1; \
			} else { \
				buf[0] = EOF; result = YY_NULL; \
			}

%}

%option nounput
%option prefix="res_"
%option yylineno

%x COMMENT
%x QUOTE
%x SLCOMMENT

%%
	/* Match to key words */
directory					{ return DIRECTORY; }
file						{ return FILETOKEN; }

	/* Match text values */
[a-zA-Z][-0-9_a-zA-Z]*		{
								strlcpy(aText[currText], res_text, sizeof(aText[currText]));
								res_lval.sval = aText[currText];
								currText = (currText + 1) % TEXT_BUFFERS;
								return TEXT_T;
							}

	/* Match quoted text */
\"							{ BEGIN QUOTE; }
<QUOTE>\"					{ BEGIN 0; }
<QUOTE>\n					{ res_error("Unexpected end of line in string"); }
<QUOTE>[^\"\n]*				{
								strlcpy(aText[currText], res_text, sizeof(aText[currText]));
								res_lval.sval = aText[currText];
								currText = (currText + 1) % TEXT_BUFFERS;
								return QTEXT_T;
							}
\"\"						{
								aText[currText][0] = '\0';
								aText[currText][1] = '\0';
								res_lval.sval = aText[currText];
								currText = (currText + 1) % TEXT_BUFFERS;
								return QTEXT_T;
							}

	/* Skip white space */
[ \t\n\x0d\x0a]						;

	/* Strip comments */
"/*"						{ inComment=true; BEGIN COMMENT; }
<COMMENT>"*/" |
<COMMENT>"*/"\n				{ inComment=false; BEGIN 0; }
<COMMENT>. |
<COMMENT>\n					;

	/* Strip single line comments */
"//"						{ BEGIN SLCOMMENT; }
<SLCOMMENT>\n				{ BEGIN 0; }
<SLCOMMENT>[^\n]*			;

	/* Match anything that's been missed and pass it as a char */
.							return res_text[0];

%%

/* Set the current input buffer for the lexer */
void resSetInputBuffer(char *pBuffer, UDWORD size)
{
	pInputBuffer = pBuffer;
	pEndBuffer = pBuffer + size;

	/* Reset the lexer incase it's been used before */
	res__flush_buffer(YY_CURRENT_BUFFER);
	inComment = false;
}

void resGetErrorData(int *pLine, char **ppText)
{
	*pLine = res_lineno;
	*ppText = res_text;
}

int res_wrap(void)
{
	if (inComment)
	{
		debug( LOG_ERROR, "Warning: reached end of file in a comment" );
		abort();
	}
	return 1;
}

/* Older GNU Flex versions don't define yylex_destroy()
 * (and neither define a subminor version)
 */
<<<<<<< HEAD
#if !defined(YY_FLEX_SUBMINOR_VERSION) || (YY_FLEX_SUBMINOR_VERSION < 30)
int res_lex_destroy(void)
{
=======
#if !defined(YY_FLEX_SUBMINOR_VERSION) || (YY_FLEX_SUBMINOR_VERSION < 9)
int res_lex_destroy(void)
{
	/* For non-reentrant C scanner only. */
	yy_delete_buffer(YY_CURRENT_BUFFER);
	yy_init = 1;
>>>>>>> ab2bafd7
}
#endif<|MERGE_RESOLUTION|>--- conflicted
+++ resolved
@@ -148,17 +148,11 @@
 /* Older GNU Flex versions don't define yylex_destroy()
  * (and neither define a subminor version)
  */
-<<<<<<< HEAD
-#if !defined(YY_FLEX_SUBMINOR_VERSION) || (YY_FLEX_SUBMINOR_VERSION < 30)
-int res_lex_destroy(void)
-{
-=======
 #if !defined(YY_FLEX_SUBMINOR_VERSION) || (YY_FLEX_SUBMINOR_VERSION < 9)
 int res_lex_destroy(void)
 {
 	/* For non-reentrant C scanner only. */
 	yy_delete_buffer(YY_CURRENT_BUFFER);
 	yy_init = 1;
->>>>>>> ab2bafd7
 }
 #endif