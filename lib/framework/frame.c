/*
	This file is part of Warzone 2100.
	Copyright (C) 1999-2004  Eidos Interactive
	Copyright (C) 2005-2009  Warzone Resurrection Project

	Warzone 2100 is free software; you can redistribute it and/or modify
	it under the terms of the GNU General Public License as published by
	the Free Software Foundation; either version 2 of the License, or
	(at your option) any later version.

	Warzone 2100 is distributed in the hope that it will be useful,
	but WITHOUT ANY WARRANTY; without even the implied warranty of
	MERCHANTABILITY or FITNESS FOR A PARTICULAR PURPOSE. See the
	GNU General Public License for more details.

	You should have received a copy of the GNU General Public License
	along with Warzone 2100; if not, write to the Free Software
	Foundation, Inc., 51 Franklin St, Fifth Floor, Boston, MA 02110-1301 USA
*/

/*
 * Frame.c
 *
 * Initialisation and shutdown for the framework library.
 *
 * Includes a basic windows message loop.
 *
 */
#include "frame.h"
#include "file.h"
#include "wzapp_c.h"

#include <physfs.h>

#include "frameint.h"
#include "frameresource.h"
#include "input.h"
#include "SDL_framerate.h"
#include "physfs_ext.h"

#include "cursors.h"

<<<<<<< HEAD
static const enum CURSOR_TYPE cursor_type =
	CURSOR_32;
=======
static const enum CURSOR_TYPE cursor_type = CURSOR_32;
>>>>>>> 90684f35

/* Linux specific stuff */

static CURSOR currentCursor = ~(CURSOR)0;
<<<<<<< HEAD
static SDL_Cursor* aCursors[CURSOR_MAX];

=======
>>>>>>> 90684f35
bool selfTest = false;

/************************************************************************************
 *
 *	Player globals
 */

UDWORD		selectedPlayer = 0; 	/**< Current player */


/************************************************************************************
 *
 * Alex's frame rate stuff
 */

/* Over how many seconds is the average required? */
#define	TIMESPAN	5

/* Initial filler value for the averages - arbitrary */
#define  IN_A_FRAME 70

/* Global variables for the frame rate stuff */
static uint32_t FrameCounts[TIMESPAN] = { 0 };
static uint32_t FrameIndex = 0;
static uint64_t curFrames = 0; // Number of frames elapsed since start
static uint64_t lastFrames = 0;
static uint32_t curTicks = 0; // Number of ticks since execution started
static uint32_t lastTicks = 0;
static FPSmanager wzFPSmanager;
static BOOL initFPSmanager = false;

void setFramerateLimit(int fpsLimit)
{
	if (!initFPSmanager)
	{
		/* Initialize framerate handler */
		SDL_initFramerate(&wzFPSmanager);
		initFPSmanager = true;
	}
	SDL_setFramerate(&wzFPSmanager, fpsLimit);
}


int getFramerateLimit(void)
{
	return SDL_getFramerate(&wzFPSmanager);
}

/* InitFrameStuff - needs to be called once before frame loop commences */
static void InitFrameStuff( void )
{
	UDWORD i;

	for (i=0; i<TIMESPAN; i++)
	{
		FrameCounts[i] = IN_A_FRAME;
	}

	FrameIndex = 0;
	curFrames = 0;
	lastFrames = 0;
	curTicks = 0;
	lastTicks = 0;
}

/* MaintainFrameStuff - call this during completion of each frame loop */
static void MaintainFrameStuff( void )
{
	curTicks = wzGetTicks();
	curFrames++;

	// Update the framerate only once per second
	if ( curTicks >= lastTicks + 1000 )
	{
		// TODO Would have to be normalized to be correct for < 1 fps:
		// FrameCounts[FrameIndex++] = 1000 * (curFrames - lastFrames) / (curTicks - lastTicks);
		FrameCounts[FrameIndex++] = curFrames - lastFrames;
		if ( FrameIndex >= TIMESPAN )
		{
			FrameIndex = 0;
		}
		lastTicks = curTicks;
		lastFrames = curFrames;
	}
}


UDWORD frameGetAverageRate(void)
{
	SDWORD averageFrames = 0, i = 0;
	for ( i = 0; i < TIMESPAN; i++ )
		averageFrames += FrameCounts[i];
	averageFrames /= TIMESPAN;

	return averageFrames;
}


UDWORD	frameGetFrameNumber(void)
{
	return curFrames;
}


/** Set the current cursor from a Resource ID
 */
void frameSetCursor(CURSOR cur)
{
	ASSERT(cur < CURSOR_MAX, "frameSetCursorFromRes: bad resource ID" );

	// If we are already using this cursor then do nothing
	if (cur != currentCursor)
        {
		wzSetCursor(cur);
		currentCursor = cur;
        }
}


static void initCursors(void)
{
	init_system_cursor(CURSOR_ARROW, cursor_type);
	init_system_cursor(CURSOR_DEST, cursor_type);
	init_system_cursor(CURSOR_SIGHT, cursor_type);
	init_system_cursor(CURSOR_TARGET, cursor_type);
	init_system_cursor(CURSOR_LARROW, cursor_type);
	init_system_cursor(CURSOR_RARROW, cursor_type);
	init_system_cursor(CURSOR_DARROW, cursor_type);
	init_system_cursor(CURSOR_UARROW, cursor_type);
	init_system_cursor(CURSOR_DEFAULT, cursor_type);
	init_system_cursor(CURSOR_EDGEOFMAP, cursor_type);
	init_system_cursor(CURSOR_ATTACH, cursor_type);
	init_system_cursor(CURSOR_ATTACK, cursor_type);
	init_system_cursor(CURSOR_BOMB, cursor_type);
	init_system_cursor(CURSOR_BRIDGE, cursor_type);
	init_system_cursor(CURSOR_BUILD, cursor_type);
	init_system_cursor(CURSOR_EMBARK, cursor_type);
	init_system_cursor(CURSOR_FIX, cursor_type);
	init_system_cursor(CURSOR_GUARD, cursor_type);
	init_system_cursor(CURSOR_JAM, cursor_type);
	init_system_cursor(CURSOR_LOCKON, cursor_type);
	init_system_cursor(CURSOR_MENU, cursor_type);
	init_system_cursor(CURSOR_MOVE, cursor_type);
	init_system_cursor(CURSOR_NOTPOSSIBLE, cursor_type);
	init_system_cursor(CURSOR_PICKUP, cursor_type);
	init_system_cursor(CURSOR_SEEKREPAIR, cursor_type);
	init_system_cursor(CURSOR_SELECT, cursor_type);
}


static void freeCursors(void)
{
	// no-op
}

/*
 * frameInitialise
 *
 * Initialise the framework library. - PC version
 */
<<<<<<< HEAD
BOOL frameInitialise(
					const char *pWindowName,// The text to appear in the window title bar
					UDWORD width,			// The display width
					UDWORD height,			// The display height
					UDWORD bitDepth,		// The display bit depth
					unsigned int fsaa,      // FSAA anti aliasing level
					BOOL fullScreen,		// Whether to start full screen or windowed
					BOOL vsync)				// If to sync to vblank or not
=======
BOOL frameInitialise()
>>>>>>> 90684f35
{
	/* Initialise the trig stuff */
	if (!trigInitialise())
	{
		return false;
	}

	/* initialise all cursors */
	initCursors();

<<<<<<< HEAD
	if (!screenInitialise(width, height, bitDepth, fsaa, fullScreen, vsync))
=======
	if (!screenInitialise())
>>>>>>> 90684f35
	{
		return false;
	}

	/* Initialise the input system */
	inputInitialise();

	/* Initialise the frame rate stuff */
	InitFrameStuff();

	// Initialise the resource stuff
	if (!resInitialise())
	{
		return false;
	}

	return true;
}


/*!
 * Call this each cycle to do general house keeping.
 */
void frameUpdate(void)
{
	/* Update the frame rate stuff */
	MaintainFrameStuff();
	SDL_framerateDelay(&wzFPSmanager);
}


/*!
 * Cleanup framework
 */
void frameShutDown(void)
{
	debug(LOG_NEVER, "Screen shutdown!");
	screenShutDown();

	/* Free all cursors */
	debug(LOG_NEVER, "Free the cursors!");
	freeCursors();

	/* shutdown the trig stuff */
	debug(LOG_NEVER, "Down with trigonometry!");
	trigShutDown();

	// Shutdown the resource stuff
	debug(LOG_NEVER, "No more resources!");
	resShutDown();
}

PHYSFS_file* openLoadFile(const char* fileName, bool hard_fail)
{
	PHYSFS_file* fileHandle = PHYSFS_openRead(fileName);
	debug(LOG_WZ, "Reading...[directory: %s] %s", PHYSFS_getRealDir(fileName), fileName);
	if (!fileHandle)
	{
		if (hard_fail)
		{
			ASSERT(!"unable to open file", "file %s could not be opened: %s", fileName, PHYSFS_getLastError());
		}
		else
		{
			debug(LOG_WZ, "optional file %s could not be opened: %s", fileName, PHYSFS_getLastError());
		}
	}

	return fileHandle;
}

/***************************************************************************
  Load the file with name pointed to by pFileName into a memory buffer.
  If AllocateMem is true then the memory is allocated ... else it is
  already in allocated in ppFileData, and the max size is in pFileSize
  ... this is adjusted to the actual loaded file size.

  If hard_fail is true, we will assert and report on failures.
***************************************************************************/
static BOOL loadFile2(const char *pFileName, char **ppFileData, UDWORD *pFileSize,
                      BOOL AllocateMem, BOOL hard_fail)
{
	PHYSFS_file *pfile;
	PHYSFS_sint64 filesize;
	PHYSFS_sint64 length_read;

	pfile = openLoadFile(pFileName, hard_fail);
	if (!pfile)
	{
		return false;
	}

	filesize = PHYSFS_fileLength(pfile);

	//debug(LOG_WZ, "loadFile2: %s opened, size %i", pFileName, filesize);

	if (AllocateMem)
	{
		// Allocate a buffer to store the data and a terminating zero
		*ppFileData = (char*)malloc(filesize + 1);
		if (*ppFileData == NULL)
		{
			debug(LOG_ERROR, "loadFile2: Out of memory loading %s", pFileName);
			assert(false);
			return false;
		}
	}
	else
	{
		if (filesize > *pFileSize)
		{
			debug(LOG_ERROR, "loadFile2: No room for file %s, buffer is too small! Got: %d Need: %ld", pFileName, *pFileSize, (long)filesize);
			assert(false);
			return false;
		}
		assert(*ppFileData != NULL);
	}

	/* Load the file data */
	length_read = PHYSFS_read(pfile, *ppFileData, 1, filesize);
	if (length_read != filesize)
	{
		if (AllocateMem)
		{
			free(*ppFileData);
			*ppFileData = NULL;
		}

		debug(LOG_ERROR, "loadFile2: Reading %s short: %s",
		      pFileName, PHYSFS_getLastError());
		assert(false);
		return false;
	}

	if (!PHYSFS_close(pfile))
	{
		if (AllocateMem)
		{
			free(*ppFileData);
			*ppFileData = NULL;
		}

		debug(LOG_ERROR, "loadFile2: Error closing %s: %s", pFileName,
		      PHYSFS_getLastError());
		assert(false);
		return false;
	}

	// Add the terminating zero
	*((*ppFileData) + filesize) = 0;

	// always set to correct size
	*pFileSize = filesize;

	return true;
}

PHYSFS_file* openSaveFile(const char* fileName)
{
	PHYSFS_file* fileHandle = PHYSFS_openWrite(fileName);
	if (!fileHandle)
	{
		const char *found = PHYSFS_getRealDir(fileName);

		debug(LOG_ERROR, "saveFile: %s could not be opened: %s", fileName, PHYSFS_getLastError());
		if (found)
		{
			debug(LOG_ERROR, "saveFile: %s found as %s", fileName, found);
		}

		assert(!"openSaveFile: couldn't open file for writing");
	}

	return fileHandle;
}

/***************************************************************************
	Save the data in the buffer into the given file.
***************************************************************************/
BOOL saveFile(const char *pFileName, const char *pFileData, UDWORD fileSize)
{
	PHYSFS_file *pfile;
	PHYSFS_uint32 size = fileSize;

	debug(LOG_WZ, "We are to write (%s) of size %d", pFileName, fileSize);
	pfile = openSaveFile(pFileName);
	if (!pfile)
	{
		return false;
	}

	if (PHYSFS_write(pfile, pFileData, 1, size) != size) {
		debug(LOG_ERROR, "saveFile: %s could not write: %s", pFileName,
		      PHYSFS_getLastError());
		assert(false);
		return false;
	}
	if (!PHYSFS_close(pfile)) {
		debug(LOG_ERROR, "saveFile: Error closing %s: %s", pFileName,
		      PHYSFS_getLastError());
		assert(false);
		return false;
	}

	if (PHYSFS_getRealDir(pFileName) == NULL) {
		// weird
		debug(LOG_ERROR, "saveFile: PHYSFS_getRealDir(%s) returns NULL?!",
		      pFileName);
	} else {
	  debug(LOG_WZ, "Successfully wrote to %s%s%s with %d bytes",
		      PHYSFS_getRealDir(pFileName), PHYSFS_getDirSeparator(),
		      pFileName, size);
	}
	return true;
}

BOOL loadFile(const char *pFileName, char **ppFileData, UDWORD *pFileSize)
{
	return loadFile2(pFileName, ppFileData, pFileSize, true, true);
}

// load a file from disk into a fixed memory buffer
BOOL loadFileToBuffer(const char *pFileName, char *pFileBuffer, UDWORD bufferSize, UDWORD *pSize)
{
	*pSize = bufferSize;
	return loadFile2(pFileName, &pFileBuffer, pSize, false, true);
}

// as above but returns quietly if no file found
BOOL loadFileToBufferNoError(const char *pFileName, char *pFileBuffer, UDWORD bufferSize, UDWORD *pSize)
{
	*pSize = bufferSize;
	return loadFile2(pFileName, &pFileBuffer, pSize, false, false);
}


/* next four used in HashPJW */
#define	BITS_IN_int		32
#define	THREE_QUARTERS	((UDWORD) ((BITS_IN_int * 3) / 4))
#define	ONE_EIGHTH		((UDWORD) (BITS_IN_int / 8))
#define	HIGH_BITS		( ~((UDWORD)(~0) >> ONE_EIGHTH ))


/***************************************************************************/
/*
 * HashString
 *
 * Adaptation of Peter Weinberger's (PJW) generic hashing algorithm listed
 * in Binstock+Rex, "Practical Algorithms" p 69.
 *
 * Accepts string and returns hashed integer.
 */
/***************************************************************************/
UDWORD HashString( const char *c )
{
	UDWORD	iHashValue;

	assert(c != NULL);
	assert(*c != 0x0);

	for (iHashValue = 0; *c; ++c)
	{
		unsigned int i;
		iHashValue = ( iHashValue << ONE_EIGHTH ) + *c;

		i = iHashValue & HIGH_BITS;
		if ( i != 0 )
		{
			iHashValue = ( iHashValue ^ ( i >> THREE_QUARTERS ) ) &
							~HIGH_BITS;
		}
	}
	return iHashValue;
}

/* Converts lower case ASCII characters into upper case characters
 * \param c the character to convert
 * \return an upper case ASCII character
 */
static inline char upcaseASCII(char c)
{
	// If this is _not_ a lower case character simply return
	if (c < 'a' || c > 'z')
		return c;
	// Otherwise substract 32 to make the lower case character an upper case one
	else
		return c - 32;
}

UDWORD HashStringIgnoreCase( const char *c )
{
	UDWORD	iHashValue;

	assert(c != NULL);
	assert(*c != 0x0);

	for (iHashValue=0; *c; ++c)
	{
		unsigned int i;
		iHashValue = ( iHashValue << ONE_EIGHTH ) + upcaseASCII(*c);

		i = iHashValue & HIGH_BITS;
		if ( i != 0 )
		{
			iHashValue = ( iHashValue ^ ( i >> THREE_QUARTERS ) ) &
							~HIGH_BITS;
		}
	}
	return iHashValue;
}

#if defined(WZ_OS_WIN)
/**
 * The difference between the FAT32 and Unix epoch.
 *
 * The FAT32 epoch starts at 1 January 1601 while the Unix epoch starts at 1
 * January 1970. And apparantly we gained 3.25 days in that time period.
 *
 * Thus the amount of micro seconds passed between these dates can be computed
 * as follows:
 * \f[((1970 - 1601) \cdot 365.25 + 3.25) \cdot 86400 \cdot 1000000\f]
 *
 * Use 1461 and 13 instead of 365.25 and 3.25 respectively because we can't use
 * floating point math here.
 */
static const uint64_t usecs_between_fat32_and_unix_epoch = (uint64_t)((1970 - 1601) * 1461 + 13) * (uint64_t)86400 / (uint64_t)4 * (uint64_t)1000000;

int gettimeofday(struct timeval* tv, struct timezone* tz)
{
	ASSERT(tz == NULL, "This gettimeofday implementation doesn't provide timezone info.");

	if (tv)
	{
		FILETIME ft;
		uint64_t systime, usec;

		/* Retrieve the current time expressed as 100 nano-second
		 * intervals since 1 January 1601 (UTC).
		 */
		GetSystemTimeAsFileTime(&ft);
		systime = ((uint64_t)ft.dwHighDateTime << 32) | ft.dwLowDateTime;

		// Convert to micro seconds since 1 January 1970 (UTC).
		usec = systime / 10 - usecs_between_fat32_and_unix_epoch;

		tv->tv_sec  = usec / (uint64_t)1000000;
		tv->tv_usec = usec % (uint64_t)1000000;
	}

	return 0;
}
#endif

bool PHYSFS_printf(PHYSFS_file *file, const char *format, ...)
{
	char vaBuffer[PATH_MAX];
	va_list ap;

	va_start(ap, format);
	vssprintf(vaBuffer, format, ap);
	va_end(ap);

	return PHYSFS_write(file, vaBuffer, strlen(vaBuffer), 1);
}<|MERGE_RESOLUTION|>--- conflicted
+++ resolved
@@ -40,21 +40,11 @@
 
 #include "cursors.h"
 
-<<<<<<< HEAD
-static const enum CURSOR_TYPE cursor_type =
-	CURSOR_32;
-=======
 static const enum CURSOR_TYPE cursor_type = CURSOR_32;
->>>>>>> 90684f35
 
 /* Linux specific stuff */
 
 static CURSOR currentCursor = ~(CURSOR)0;
-<<<<<<< HEAD
-static SDL_Cursor* aCursors[CURSOR_MAX];
-
-=======
->>>>>>> 90684f35
 bool selfTest = false;
 
 /************************************************************************************
@@ -215,18 +205,7 @@
  *
  * Initialise the framework library. - PC version
  */
-<<<<<<< HEAD
-BOOL frameInitialise(
-					const char *pWindowName,// The text to appear in the window title bar
-					UDWORD width,			// The display width
-					UDWORD height,			// The display height
-					UDWORD bitDepth,		// The display bit depth
-					unsigned int fsaa,      // FSAA anti aliasing level
-					BOOL fullScreen,		// Whether to start full screen or windowed
-					BOOL vsync)				// If to sync to vblank or not
-=======
 BOOL frameInitialise()
->>>>>>> 90684f35
 {
 	/* Initialise the trig stuff */
 	if (!trigInitialise())
@@ -237,11 +216,7 @@
 	/* initialise all cursors */
 	initCursors();
 
-<<<<<<< HEAD
-	if (!screenInitialise(width, height, bitDepth, fsaa, fullScreen, vsync))
-=======
 	if (!screenInitialise())
->>>>>>> 90684f35
 	{
 		return false;
 	}
