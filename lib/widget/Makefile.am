--- conflicted
+++ resolved
@@ -16,26 +16,14 @@
 	widgint.h
 
 libwidget_a_SOURCES = \
-<<<<<<< HEAD
-	bar.c \
-	button.c \
-	editbox.c \
-	form.c \
-	label.c \
-	slider.c \
-	tip.c \
-	widget.c
-=======
 	bar.cpp \
 	button.cpp \
 	editbox.cpp \
 	form.cpp \
 	label.cpp \
-	scrap.cpp \
 	slider.cpp \
 	tip.cpp \
 	widget.cpp
->>>>>>> 0d2e3734
 
 libwidget_a_LIBADD = $(top_builddir)/lib/ivis_opengl/libivis_opengl.a \
 	$(top_builddir)/lib/ivis_common/libivis_common.a $(top_builddir)/lib/framework/libframework.a