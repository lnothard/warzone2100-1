--- conflicted
+++ resolved
@@ -21,14 +21,7 @@
  *  Handle clipboard text and data in arbitrary formats
  */
 
-<<<<<<< HEAD
-#include <stdio.h>
-#include <stdlib.h>
-#include <limits.h>
-#include <string.h>
-=======
 #include "lib/framework/frame.h"
->>>>>>> ab2bafd7
 
 #include <SDL.h>
 #include <SDL_syswm.h>
