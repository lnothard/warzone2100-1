/*
	This file is part of Warzone 2100.
	Copyright (C) 1999-2004  Eidos Interactive
	Copyright (C) 2005-2013  Warzone 2100 Project

	Warzone 2100 is free software; you can redistribute it and/or modify
	it under the terms of the GNU General Public License as published by
	the Free Software Foundation; either version 2 of the License, or
	(at your option) any later version.

	Warzone 2100 is distributed in the hope that it will be useful,
	but WITHOUT ANY WARRANTY; without even the implied warranty of
	MERCHANTABILITY or FITNESS FOR A PARTICULAR PURPOSE. See the
	GNU General Public License for more details.

	You should have received a copy of the GNU General Public License
	along with Warzone 2100; if not, write to the Free Software
	Foundation, Inc., 51 Franklin St, Fifth Floor, Boston, MA 02110-1301 USA
*/
/** @file
 *  Functionality for the form widget.
 */

#include <string.h>

#include "lib/framework/frame.h"
#include "widget.h"
#include "widgint.h"
#include "form.h"
#include "tip.h"
// FIXME Direct iVis implementation include!
#include "lib/ivis_opengl/pieblitfunc.h"
#include "lib/ivis_opengl/piepalette.h"

/* Control whether single tabs are displayed */
#define NO_DISPLAY_SINGLE_TABS 1

static inline void formFreeTips(W_TABFORM *psForm);

/* Store the position of a tab */
struct TAB_POS
{
	SDWORD		index;
	SDWORD		x, y;
	UDWORD		width, height;
	SDWORD		TabMultiplier;			//Added to keep track of tab scroll
};

W_FORMINIT::W_FORMINIT()
	: disableChildren(false)
	, majorPos(0), minorPos(0)
	, majorSize(0), minorSize(0)
	, majorOffset(0), minorOffset(0)
	, tabVertOffset(0)
	, tabHorzOffset(0)
	, tabMajorThickness(0)
	, tabMinorThickness(0)
	, tabMajorGap(0)
	, tabMinorGap(0)
	, numStats(0)
	, numButtons(0)
	, numMajor(0)
	// aNumMinors
	, TabMultiplier(0)
	, maxTabsShown(MAX_TAB_SMALL_SHOWN - 1)  // Equal to TAB_SEVEN, which is equal to 7.
	, pTip(NULL)
	// apMajorTips
	// apMinorTips
	, pTabDisplay(NULL)
	, pFormDisplay(NULL)
{
	memset(aNumMinors, 0, sizeof(aNumMinors));
	memset(apMajorTips, 0, sizeof(apMajorTips));
	memset(apMinorTips, 0, sizeof(apMinorTips));
}

W_FORM::W_FORM(W_FORMINIT const *init)
	: WIDGET(init, WIDG_FORM)
	, disableChildren(init->disableChildren)
	, Ax0(0), Ay0(0), Ax1(0), Ay1(0)  // These assignments were previously done by a memset.
	, animCount(0)
	, startTime(0)                    // This assignment was previously done by a memset.
	, psLastHiLite(NULL)
	, psWidgets(NULL)
{
	if (display == NULL)
	{
		display = formDisplay;
	}

	aColours[WCOL_BKGRND]    = WZCOL_FORM_BACKGROUND;
	aColours[WCOL_TEXT]      = WZCOL_FORM_TEXT;
	aColours[WCOL_LIGHT]     = WZCOL_FORM_LIGHT;
	aColours[WCOL_DARK]      = WZCOL_FORM_DARK;
	aColours[WCOL_HILITE]    = WZCOL_FORM_HILITE;
	aColours[WCOL_CURSOR]    = WZCOL_FORM_CURSOR;
	aColours[WCOL_TIPBKGRND] = WZCOL_FORM_TIP_BACKGROUND;
	aColours[WCOL_DISABLE]   = WZCOL_FORM_DISABLE;
}


/* Create a plain form widget */
static W_FORM *formCreatePlain(const W_FORMINIT *psInit)
{
	/* Allocate the required memory */
	W_FORM *psWidget = new W_FORM(psInit);
	if (psWidget == NULL)
	{
		debug(LOG_FATAL, "formCreatePlain: Out of memory");
		abort();
		return NULL;
	}

	return psWidget;
}


/* Free a plain form widget */
static void formFreePlain(W_FORM *psWidget)
{
	ASSERT(psWidget != NULL, "Invalid form pointer");

	widgReleaseWidgetList(psWidget->psWidgets);
	CheckpsMouseOverWidget(psWidget);			// clear global if needed
	delete psWidget;
}


W_CLICKFORM::W_CLICKFORM(W_FORMINIT const *init)
	: W_FORM(init)
	, state(WCLICK_NORMAL)
	, pTip(init->pTip)
	, HilightAudioID(WidgGetHilightAudioID())
	, ClickedAudioID(WidgGetClickedAudioID())
	, AudioCallback(WidgGetAudioCallback())
{
	if (init->pDisplay == NULL)
	{
		display = formDisplayClickable;
	}
}

/* Create a plain form widget */
static W_CLICKFORM *formCreateClickable(const W_FORMINIT *psInit)
{
	/* Allocate the required memory */
	W_CLICKFORM *psWidget = new W_CLICKFORM(psInit);
	if (psWidget == NULL)
	{
		debug(LOG_FATAL, "formCreateClickable: Out of memory");
		abort();
		return NULL;
	}

	return psWidget;
}


/* Free a plain form widget */
static void formFreeClickable(W_CLICKFORM *psWidget)
{
	ASSERT(psWidget != NULL,
	       "formFreePlain: Invalid form pointer");

	widgReleaseWidgetList(psWidget->psWidgets);

	delete psWidget;
}


W_TABFORM::W_TABFORM(W_FORMINIT const *init)
	: W_FORM(init)
	, majorPos(init->majorPos), minorPos(init->minorPos)
	, majorSize(init->majorSize), minorSize(init->minorSize)
	, tabMajorThickness(init->tabMajorThickness)
	, tabMinorThickness(init->tabMinorThickness)
	, tabMajorGap(init->tabMajorGap)
	, tabMinorGap(init->tabMinorGap)
	, tabVertOffset(init->tabVertOffset)
	, tabHorzOffset(init->tabHorzOffset)
	, majorOffset(init->majorOffset)
	, minorOffset(init->minorOffset)
	, majorT(0), minorT(0)
	, state(0)  // This assignment was previously done by a memset.
	, tabHiLite(~0)
	, TabMultiplier(init->TabMultiplier)
	, maxTabsShown(init->maxTabsShown)
	, numStats(init->numStats)
	, numButtons(init->numButtons)
	, pTabDisplay(init->pTabDisplay)
{
	memset(asMajor, 0, sizeof(asMajor));

	/* Allocate the memory for tool tips and copy them in */
	/* Set up the tab data.
	 * All widget pointers have been zeroed by the memset above.
	 */
	numMajor = init->numMajor;
	for (unsigned major = 0; major < init->numMajor; ++major)
	{
		/* Check for a tip for the major tab */
		asMajor[major].pTip = init->apMajorTips[major];
		asMajor[major].lastMinor = 0;

		/* Check for tips for the minor tab */
		asMajor[major].numMinor = init->aNumMinors[major];
		for (unsigned minor = 0; minor < init->aNumMinors[major]; ++minor)
		{
			asMajor[major].asMinor[minor].pTip = init->apMinorTips[major][minor];
		}
	}

	if (init->pDisplay == NULL)
	{
		display = formDisplayTabbed;
	}
}

/* Create a tabbed form widget */
static W_TABFORM *formCreateTabbed(const W_FORMINIT *psInit)
{
	if (psInit->numMajor == 0)
	{
		ASSERT(false, "formCreateTabbed: Must have at least one major tab on a tabbed form");
		return NULL;
	}
	if (psInit->majorPos != 0
	    && psInit->majorPos == psInit->minorPos)
	{
		ASSERT(false, "formCreateTabbed: Cannot have major and minor tabs on same side");
		return NULL;
	}
	if (psInit->numMajor >= WFORM_MAXMAJOR)
	{
		ASSERT(false, "formCreateTabbed: Too many Major tabs");
		return NULL;
	}
	for (unsigned major = 0; major < psInit->numMajor; ++major)
	{
		if (psInit->aNumMinors[major] >= WFORM_MAXMINOR)
		{
			ASSERT(false, "formCreateTabbed: Too many Minor tabs for Major %u", major);
			return NULL;
		}
		if (psInit->aNumMinors[major] == 0)
		{
			ASSERT(false, "formCreateTabbed: Must have at least one Minor tab for each major");
			return NULL;
		}
	}

	/* Allocate the required memory */
	W_TABFORM *psWidget = new W_TABFORM(psInit);
	if (psWidget == NULL)
	{
		debug(LOG_FATAL, "formCreateTabbed: Out of memory");
		abort();
		return NULL;
	}

	return psWidget;
}

/* Free the tips strings for a tabbed form */
static inline void formFreeTips(W_TABFORM *)
{
}

/* Free a tabbed form widget */
static void formFreeTabbed(W_TABFORM *psWidget)
{
	WIDGET			*psCurr;
	W_FORMGETALL	sGetAll;

	ASSERT(psWidget != NULL,
	       "formFreeTabbed: Invalid form pointer");

	formFreeTips(psWidget);

	formInitGetAllWidgets((W_FORM *)psWidget, &sGetAll);
	psCurr = formGetAllWidgets(&sGetAll);
	while (psCurr)
	{
		widgReleaseWidgetList(psCurr);
		psCurr = formGetAllWidgets(&sGetAll);
	}
	delete psWidget;
}


/* Create a form widget data structure */
W_FORM *formCreate(const W_FORMINIT *psInit)
{
	/* Check the style bits are OK */
	if (psInit->style & ~(WFORM_TABBED | WFORM_INVISIBLE | WFORM_CLICKABLE
	        | WFORM_NOCLICKMOVE | WFORM_NOPRIMARY | WFORM_SECONDARY
	        | WIDG_HIDDEN))
	{
		ASSERT(false, "formCreate: Unknown style bit");
		return NULL;
	}
	if ((psInit->style & WFORM_TABBED)
	    && (psInit->style & (WFORM_INVISIBLE | WFORM_CLICKABLE)))
	{
		ASSERT(false, "formCreate: Tabbed form cannot be invisible or clickable");
		return NULL;
	}
	if ((psInit->style & WFORM_INVISIBLE)
	    && (psInit->style & WFORM_CLICKABLE))
	{
		ASSERT(false, "formCreate: Cannot have an invisible clickable form");
		return NULL;
	}
	if (!(psInit->style & WFORM_CLICKABLE)
	    && ((psInit->style & WFORM_NOPRIMARY)
	        || (psInit->style & WFORM_SECONDARY)))
	{
		ASSERT(false, "formCreate: Cannot set keys if the form isn't clickable");
		return NULL;
	}

	/* Create the correct type of form */
	if (psInit->style & WFORM_TABBED)
	{
		return (W_FORM *)formCreateTabbed(psInit);
	}
	else if (psInit->style & WFORM_CLICKABLE)
	{
		return (W_FORM *)formCreateClickable(psInit);
	}
	else
	{
		return formCreatePlain(psInit);
	}

	return NULL;
}


/* Free the memory used by a form */
void formFree(W_FORM *psWidget)
{
	if (psWidget->style & WFORM_TABBED)
	{
		formFreeTabbed((W_TABFORM *)psWidget);
	}
	else if (psWidget->style & WFORM_CLICKABLE)
	{
		formFreeClickable((W_CLICKFORM *)psWidget);
	}
	else
	{
		formFreePlain(psWidget);
	}
}


/* Add a widget to a form */
bool formAddWidget(W_FORM *psForm, WIDGET *psWidget, W_INIT *psInit)
{
	W_TABFORM	*psTabForm;
	WIDGET		**ppsList;
	W_MAJORTAB	*psMajor;

	ASSERT(psWidget != NULL,
	       "formAddWidget: Invalid widget pointer");

	if (psForm->style & WFORM_TABBED)
	{
		ASSERT(psForm != NULL,
		       "formAddWidget: Invalid tab form pointer");
		psTabForm = (W_TABFORM *)psForm;
		if (psInit->majorID >= psTabForm->numMajor)
		{
			ASSERT(false, "formAddWidget: Major tab does not exist");
			return false;
		}
		psMajor = psTabForm->asMajor + psInit->majorID;
		if (psInit->minorID >= psMajor->numMinor)
		{
			ASSERT(false, "formAddWidget: Minor tab does not exist");
			return false;
		}
		ppsList = &(psMajor->asMinor[psInit->minorID].psWidgets);
		psWidget->psNext = *ppsList;
		*ppsList = psWidget;
	}
	else
	{
		ASSERT(psForm != NULL,
		       "formAddWidget: Invalid form pointer");
		psWidget->psNext = psForm->psWidgets;
		psForm->psWidgets = psWidget;
	}

	return true;
}


/* Get the button state of a click form */
UDWORD formGetClickState(W_CLICKFORM *psForm)
{
	UDWORD State = 0;

	if (psForm->state & WCLICK_GREY)
	{
		State |= WBUT_DISABLE;
	}

	if (psForm->state & WCLICK_LOCKED)
	{
		State |= WBUT_LOCK;
	}

	if (psForm->state & WCLICK_CLICKLOCK)
	{
		State |= WBUT_CLICKLOCK;
	}

	return State;
}


/* Set the button state of a click form */
void formSetClickState(W_CLICKFORM *psForm, UDWORD state)
{
	ASSERT(!((state & WBUT_LOCK) && (state & WBUT_CLICKLOCK)),
	       "widgSetButtonState: Cannot have WBUT_LOCK and WBUT_CLICKLOCK");

	if (state & WBUT_DISABLE)
	{
		psForm->state |= WCLICK_GREY;
	}
	else
	{
		psForm->state &= ~WCLICK_GREY;
	}
	if (state & WBUT_LOCK)
	{
		psForm->state |= WCLICK_LOCKED;
	}
	else
	{
		psForm->state &= ~WCLICK_LOCKED;
	}
	if (state & WBUT_CLICKLOCK)
	{
		psForm->state |= WCLICK_CLICKLOCK;
	}
	else
	{
		psForm->state &= ~WCLICK_CLICKLOCK;
	}
}

/* Return the widgets currently displayed by a form */
WIDGET *formGetWidgets(W_FORM *psWidget)
{
	W_TABFORM	*psTabForm;
	W_MAJORTAB	*psMajor;

	if (psWidget->style & WFORM_TABBED)
	{
		psTabForm = (W_TABFORM *)psWidget;
		psMajor = psTabForm->asMajor + psTabForm->majorT;
		return psMajor->asMinor[psTabForm->minorT].psWidgets;
	}
	else
	{
		return psWidget->psWidgets;
	}
}


/* Initialise the formGetAllWidgets function */
void formInitGetAllWidgets(W_FORM *psWidget, W_FORMGETALL *psCtrl)
{
	if (psWidget->style & WFORM_TABBED)
	{
		psCtrl->psGAWList = NULL;
		psCtrl->psGAWForm = (W_TABFORM *)psWidget;
		psCtrl->psGAWMajor = psCtrl->psGAWForm->asMajor;
		psCtrl->GAWMajor = 0;
		psCtrl->GAWMinor = 0;
	}
	else
	{
		psCtrl->psGAWList = psWidget->psWidgets;
		psCtrl->psGAWForm = NULL;
	}
}


/* Repeated calls to this function will return widget lists
 * until all widgets in a form have been returned.
 * When a NULL list is returned, all widgets have been seen.
 */
WIDGET *formGetAllWidgets(W_FORMGETALL *psCtrl)
{
	WIDGET	*psRetList;

	if (psCtrl->psGAWForm == NULL)
	{
		/* Not a tabbed form, return the list */
		psRetList = psCtrl->psGAWList;
		psCtrl->psGAWList = NULL;
	}
	else
	{
		/* Working with a tabbed form - search for the first widget list */
		psRetList = NULL;
		while (psRetList == NULL && psCtrl->GAWMajor < psCtrl->psGAWForm->numMajor)
		{
			psRetList = psCtrl->psGAWMajor->asMinor[psCtrl->GAWMinor++].psWidgets;
			if (psCtrl->GAWMinor >= psCtrl->psGAWMajor->numMinor)
			{
				psCtrl->GAWMinor = 0;
				psCtrl->GAWMajor ++;
				psCtrl->psGAWMajor ++;
			}
		}
	}

	return psRetList;
}


static W_TABFORM *widgGetTabbedFormById(W_SCREEN *const psScreen, const UDWORD id)
{
	W_TABFORM *const psForm = (W_TABFORM *)widgGetFromID(psScreen, id);

	if (psForm == NULL
	    || psForm->type != WIDG_FORM
	    || !(psForm->style & WFORM_TABBED))
	{
		return NULL;
	}

	return psForm;
}


/* Set the current tabs for a tab form */
void widgSetTabs(W_SCREEN *psScreen, UDWORD id, UWORD major, UWORD minor)
{
	W_TABFORM *const psForm = widgGetTabbedFormById(psScreen, id);

	ASSERT(psForm != NULL, "widgSetTabs: Invalid tab form pointer");

	if (psForm == NULL)
	{
		return; /* make us work fine in no assert compiles */
	}

	ASSERT(major < widgGetNumTabMajor(psScreen, id), "widgSetTabs id=%u: invalid major id %u >= max %u", id,
	       major, widgGetNumTabMajor(psScreen, id));

	ASSERT(minor < widgGetNumTabMinor(psScreen, id, major), "widgSetTabs id=%u: invalid minor id %u >= max %u", id,
	       minor, widgGetNumTabMinor(psScreen, id, major));

	// Make sure to bail out when we've been passed out-of-bounds major or minor numbers
	if (major >= widgGetNumTabMajor(psScreen, id)
	    || minor >= widgGetNumTabMinor(psScreen, id, major))
	{
		return;
	}

	psForm->majorT = major;
	psForm->minorT = minor;
	psForm->asMajor[major].lastMinor = minor;
}

int widgGetNumTabMajor(W_SCREEN *psScreen, UDWORD id)
{
	W_TABFORM *const psForm = widgGetTabbedFormById(psScreen, id);

	ASSERT(psForm != NULL, "Couldn't find a tabbed form with ID %u", id);
	if (psForm == NULL)
	{
		return 0;
	}

	return psForm->numMajor;
}


int widgGetNumTabMinor(W_SCREEN *psScreen, UDWORD id, UWORD pMajor)
{
	W_TABFORM *const psForm = widgGetTabbedFormById(psScreen, id);

	ASSERT(psForm != NULL, "Couldn't find a tabbed form with ID %u", id);
	if (psForm == NULL)
	{
		return 0;
	}

	return psForm->asMajor[pMajor].numMinor;
}


/* Get the current tabs for a tab form */
void widgGetTabs(W_SCREEN *psScreen, UDWORD id, UWORD *pMajor, UWORD *pMinor)
{
	W_TABFORM	*psForm;

	psForm = (W_TABFORM *)widgGetFromID(psScreen, id);
	if (psForm == NULL || psForm->type != WIDG_FORM ||
	    !(psForm->style & WFORM_TABBED))
	{
		ASSERT(false, "widgGetTabs: couldn't find tabbed form from id");
		return;
	}
	ASSERT(psForm != NULL, "widgGetTabs: Invalid tab form pointer");
	ASSERT(psForm->majorT < psForm->numMajor, "widgGetTabs: invalid major id %u >= max %u", psForm->majorT, psForm->numMajor);
	ASSERT(psForm->minorT < psForm->asMajor[psForm->majorT].numMinor, "widgGetTabs: invalid minor id %u >= max %u",
	       psForm->minorT, psForm->asMajor[psForm->majorT].numMinor);

	*pMajor = psForm->majorT;
	*pMinor = psForm->minorT;
}


/* Set a colour on a form */
void widgSetColour(W_SCREEN *psScreen, UDWORD id, UDWORD index, PIELIGHT colour)
{
	W_TABFORM	*psForm = (W_TABFORM *)widgGetFromID(psScreen, id);

	ASSERT_OR_RETURN(, psForm && psForm->type == WIDG_FORM, "Could not find form from id %u", id);
	ASSERT_OR_RETURN(, index < WCOL_MAX, "Colour id %u out of range", index);
	psForm->aColours[index] = colour;
}


/* Return the origin on the form from which button locations are calculated */
void formGetOrigin(W_FORM *psWidget, SDWORD *pXOrigin, SDWORD *pYOrigin)
{
	W_TABFORM	*psTabForm;

	ASSERT(psWidget != NULL,
	       "formGetOrigin: Invalid form pointer");

	if (psWidget->style & WFORM_TABBED)
	{
		psTabForm = (W_TABFORM *)psWidget;
		if (psTabForm->majorPos == WFORM_TABTOP)
		{
			*pYOrigin = psTabForm->tabMajorThickness;
		}
		else if (psTabForm->minorPos == WFORM_TABTOP)
		{
			*pYOrigin = psTabForm->tabMinorThickness;
		}
		else
		{
			*pYOrigin = 0;
		}
		if (psTabForm->majorPos == WFORM_TABLEFT)
		{
			*pXOrigin = psTabForm->tabMajorThickness;
		}
		else if (psTabForm->minorPos == WFORM_TABLEFT)
		{
			*pXOrigin = psTabForm->tabMinorThickness;
		}
		else
		{
			*pXOrigin = 0;
		}
//		if ((psTabForm->majorPos == WFORM_TABTOP) ||
//			(psTabForm->minorPos == WFORM_TABTOP))
//		{
//			*pYOrigin = psTabForm->tabThickness;
//		}
//		else
//		{
//			*pYOrigin = 0;
//		}
//		if ((psTabForm->majorPos == WFORM_TABLEFT) ||
//			(psTabForm->minorPos == WFORM_TABLEFT))
//		{
//			*pXOrigin = psTabForm->tabThickness;
//		}
//		else
//		{
//			*pXOrigin = 0;
//		}
	}
	else
	{
		*pXOrigin = 0;
		*pYOrigin = 0;
	}
}


// Currently in game, I can only find that warzone uses horizontal tabs.
// So ONLY this routine was modified.  Will have to modify the vert. tab
// routine if we ever use it.
// Choose a horizontal tab from a coordinate
static bool formPickHTab(TAB_POS *psTabPos,
        SDWORD x0, SDWORD y0,
        UDWORD width, UDWORD height, UDWORD gap,
        UDWORD number, SDWORD fx, SDWORD fy, unsigned maxTabsShown)
{
	SDWORD	x, y1;
	UDWORD	i;

#if NO_DISPLAY_SINGLE_TABS
	if (number == 1)
	{
		// Don't have single tabs
		return false;
	}
#endif

	x = x0;
	y1 = y0 + height;

	// We need to filter out some tabs, since we can only display 7 at a time, with
	// the scroll tabs in place, and 8 without. MAX_TAB_SMALL_SHOWN (currently 8) is the case
	// when we do NOT want scrolltabs, and are using smallTab icons.
	// Also need to check if the TabMultiplier is set or not, if not then it means
	// we have not yet added the code to display/handle the tab scroll buttons.
	// At this time, I think only the design screen has this limitation of only 8 tabs.
	if (number > maxTabsShown  && psTabPos->TabMultiplier) // of course only do this if we actually need >8 tabs.
	{
		number -= (psTabPos->TabMultiplier - 1) * maxTabsShown;
		number = std::min(number, maxTabsShown);  // is it still > than maxTabsShown?
	}
	else if (number > maxTabsShown + 1)
	{
		// we need to clip the tab count to max amount *without* the scrolltabs visible.
		// The reason for this, is that in design screen & 'feature' debug & others(?),
		// we can get over max # of tabs that the game originally supported.
		// This made it look bad.
		number = maxTabsShown + 1;
	}

	for (i = 0; i < number; i++)
	{
//		if (fx >= x && fx <= x + (SDWORD)(width - gap) &&
		if (fx >= x && fx <= x + (SDWORD)(width) &&
		    fy >= y0 && fy <= y1)
		{
			// found a tab under the coordinate
			if (psTabPos->TabMultiplier)	//Checks to see we need the extra tab scroll buttons
			{
				// holds the VIRTUAL tab #, since obviously, we can't display more than 7
				psTabPos->index = (i % maxTabsShown) + ((psTabPos->TabMultiplier - 1) * maxTabsShown);
			}
			else
			{
				// This is a normal request.
				psTabPos->index = i;
			}
			psTabPos->x = x ;
			psTabPos->y = y0;
			psTabPos->width = width;
			psTabPos->height = height;
			return true;
		}

		x += width + gap;
	}

	/* Didn't find any  */
	return false;
}

// NOTE: This routine is NOT modified to use the tab scroll buttons.
// Choose a vertical tab from a coordinate
static bool formPickVTab(TAB_POS *psTabPos,
        SDWORD x0, SDWORD y0,
        UDWORD width, UDWORD height, UDWORD gap,
        UDWORD number, SDWORD fx, SDWORD fy)
{
	SDWORD	x1, y;
	UDWORD	i;

#if NO_DISPLAY_SINGLE_TABS
	if (number == 1)
	{
		/* Don't have single tabs */
		return false;
	}
#endif

	x1 = x0 + width;
	y = y0;
	for (i = 0; i < number; i++)
	{
		if (fx >= x0 && fx <= x1 &&
		    fy >= y && fy <= y + (SDWORD)(height))
//			fy >= y && fy <= y + (SDWORD)(height - gap))
		{
			/* found a tab under the coordinate */
			psTabPos->index = i;
			psTabPos->x = x0;
			psTabPos->y = y;
			psTabPos->width = width;
			psTabPos->height = height;
			return true;
		}

		y += height + gap;
	}

	/* Didn't find any */
	return false;
}


/* Find which tab is under a form coordinate */
static bool formPickTab(W_TABFORM *psForm, UDWORD fx, UDWORD fy,
        TAB_POS *psTabPos)
{
	SDWORD		x0, y0, x1, y1;
	W_MAJORTAB	*psMajor;
	SDWORD	xOffset, yOffset;
	SDWORD	xOffset2, yOffset2;

	/* Get the basic position of the form */
	x0 = 0;
	y0 = 0;
	x1 = psForm->width;
	y1 = psForm->height;

	/* Adjust for where the tabs are */
	if (psForm->majorPos == WFORM_TABLEFT)
	{
		x0 += psForm->tabMajorThickness;
	}
	else if (psForm->minorPos == WFORM_TABLEFT)
	{
		x0 += psForm->tabMinorThickness;
	}
	if (psForm->majorPos == WFORM_TABRIGHT)
	{
		x1 -= psForm->tabMajorThickness;
	}
	else if (psForm->minorPos == WFORM_TABRIGHT)
	{
		x1 -= psForm->tabMinorThickness;
	}
	if (psForm->majorPos == WFORM_TABTOP)
	{
		y0 += psForm->tabMajorThickness;
	}
	else if (psForm->minorPos == WFORM_TABTOP)
	{
		y0 += psForm->tabMinorThickness;
	}
	if (psForm->majorPos == WFORM_TABBOTTOM)
	{
		y1 -= psForm->tabMajorThickness;
	}
	else if (psForm->minorPos == WFORM_TABBOTTOM)
	{
		y1 -= psForm->tabMinorThickness;
	}

//		/* Adjust for where the tabs are */
//	if (psForm->majorPos == WFORM_TABLEFT || psForm->minorPos == WFORM_TABLEFT)
//	{
//		x0 += psForm->tabThickness;
//	}
//	if (psForm->majorPos == WFORM_TABRIGHT || psForm->minorPos == WFORM_TABRIGHT)
//	{
//		x1 -= psForm->tabThickness;
//	}
//	if (psForm->majorPos == WFORM_TABTOP || psForm->minorPos == WFORM_TABTOP)
//	{
//		y0 += psForm->tabThickness;
//	}
//	if (psForm->majorPos == WFORM_TABBOTTOM || psForm->minorPos == WFORM_TABBOTTOM)
//	{
//		y1 -= psForm->tabThickness;
//	}


	xOffset = yOffset = 0;
	switch (psForm->minorPos)
	{
	case WFORM_TABTOP:
		yOffset = psForm->tabVertOffset;
		break;

	case WFORM_TABLEFT:
		xOffset = psForm->tabHorzOffset;
		break;

	case WFORM_TABBOTTOM:
		yOffset = psForm->tabVertOffset;
		break;

	case WFORM_TABRIGHT:
		xOffset = psForm->tabHorzOffset;
		break;
	}

	xOffset2 = yOffset2 = 0;
	psTabPos->TabMultiplier = psForm->TabMultiplier;
	/* Check the major tabs */
	switch (psForm->majorPos)
	{
	case WFORM_TABTOP:
		if (formPickHTab(psTabPos, x0 + psForm->majorOffset - xOffset, y0 - psForm->tabMajorThickness,
		        psForm->majorSize, psForm->tabMajorThickness, psForm->tabMajorGap,
		        psForm->numMajor, fx, fy, psForm->maxTabsShown))
		{
			return true;
		}
		yOffset2 = -psForm->tabVertOffset;
		break;
	case WFORM_TABBOTTOM:
		if (formPickHTab(psTabPos, x0 + psForm->majorOffset - xOffset, y1,
		        psForm->majorSize, psForm->tabMajorThickness, psForm->tabMajorGap,
		        psForm->numMajor, fx, fy, psForm->maxTabsShown))
		{
			return true;
		}
		break;
	case WFORM_TABLEFT:
		if (formPickVTab(psTabPos, x0 - psForm->tabMajorThickness, y0 + psForm->majorOffset - yOffset,
		        psForm->tabMajorThickness, psForm->majorSize, psForm->tabMajorGap,
		        psForm->numMajor, fx, fy))
		{
			return true;
		}
		xOffset2 = psForm->tabHorzOffset;
		break;
	case WFORM_TABRIGHT:
		if (formPickVTab(psTabPos, x1, y0 + psForm->majorOffset - yOffset,
		        psForm->tabMajorThickness, psForm->majorSize, psForm->tabMajorGap,
		        psForm->numMajor, fx, fy))
		{
			return true;
		}
		break;
	case WFORM_TABNONE:
		ASSERT(false, "formDisplayTabbed: Cannot have a tabbed form with no major tabs");
		break;
	}

	/* Draw the minor tabs */
	psMajor = psForm->asMajor + psForm->majorT;
	switch (psForm->minorPos)
	{
	case WFORM_TABTOP:
		if (formPickHTab(psTabPos, x0 + psForm->minorOffset - xOffset2, y0 - psForm->tabMinorThickness,
		        psForm->minorSize, psForm->tabMinorThickness, psForm->tabMinorGap,
		        psMajor->numMinor, fx, fy, psForm->maxTabsShown))
		{
			psTabPos->index += psForm->numMajor;
			return true;
		}
		break;
	case WFORM_TABBOTTOM:
		if (formPickHTab(psTabPos, x0 + psForm->minorOffset - xOffset2, y1,
		        psForm->minorSize, psForm->tabMinorThickness, psForm->tabMinorGap,
		        psMajor->numMinor, fx, fy, psForm->maxTabsShown))
		{
			psTabPos->index += psForm->numMajor;
			return true;
		}
		break;
	case WFORM_TABLEFT:
		if (formPickVTab(psTabPos, x0 + xOffset - psForm->tabMinorThickness, y0 + psForm->minorOffset - yOffset2,
		        psForm->tabMinorThickness, psForm->minorSize, psForm->tabMinorGap,
		        psMajor->numMinor, fx, fy))
		{
			psTabPos->index += psForm->numMajor;
			return true;
		}
		break;
	case WFORM_TABRIGHT:
		if (formPickVTab(psTabPos, x1 + xOffset, y0 + psForm->minorOffset - yOffset2,
		        psForm->tabMinorThickness, psForm->minorSize, psForm->tabMinorGap,
		        psMajor->numMinor, fx, fy))
		{
			psTabPos->index += psForm->numMajor;
			return true;
		}
		break;
		/* case WFORM_TABNONE - no minor tabs so nothing to display */
	}

	return false;
}

extern UDWORD realTime;  // FIXME Include a header...

/* Run a form widget */
void W_FORM::run(W_CONTEXT *psContext)
{
<<<<<<< HEAD
	SDWORD		mx, my;
=======
	W_FORM *psWidget = this;
	SDWORD		mx,my;
>>>>>>> 9a0f4290
	TAB_POS		sTabPos;
	char		*pTip;
	W_TABFORM	*psTabForm;

	memset(&sTabPos, 0x0, sizeof(TAB_POS));
	if (psWidget->style & WFORM_CLICKABLE)
	{
		if (((W_CLICKFORM *)psWidget)->state & WCLICK_FLASH)
		{
			if (((realTime / 250) % 2) == 0)
			{
				((W_CLICKFORM *)psWidget)->state &= ~WCLICK_FLASHON;
			}
			else
			{
				((W_CLICKFORM *)psWidget)->state |= WCLICK_FLASHON;
			}
		}
	}

	if (psWidget->style & WFORM_TABBED)
	{
		mx = psContext->mx;
		my = psContext->my;
		psTabForm = (W_TABFORM *)psWidget;

		/* If the mouse is over the form, see if any tabs need to be hilited */
		if (mx >= 0 && mx <= psTabForm->width &&
		    my >= 0 && my <= psTabForm->height)
		{
			if (formPickTab(psTabForm, mx, my, &sTabPos))
			{
				if (psTabForm->tabHiLite != (UWORD)sTabPos.index)
				{
					/* Got a new tab - start the tool tip if there is one */
					psTabForm->tabHiLite = (UWORD)sTabPos.index;
					if (sTabPos.index >= psTabForm->numMajor)
					{
						pTip = psTabForm->asMajor[psTabForm->majorT].
						       asMinor[sTabPos.index - psTabForm->numMajor].pTip;
					}
					else
					{
						pTip = psTabForm->asMajor[sTabPos.index].pTip;
					}
					if (pTip)
					{
						/* Got a tip - start it off */
						tipStart((WIDGET *)psTabForm, pTip,
						        psContext->psScreen->TipFontID, psTabForm->aColours,
						        sTabPos.x + psContext->xOffset,
						        sTabPos.y + psContext->yOffset,
						        sTabPos.width, sTabPos.height);
					}
					else
					{
						/* No tip - clear any old tip */
						tipStop((WIDGET *)psWidget);
					}
				}
			}
			else
			{
				/* No tab - clear the tool tip */
				tipStop((WIDGET *)psWidget);
				/* And clear the hilite */
				psTabForm->tabHiLite = (UWORD)(-1);
			}
		}
	}
}


void formSetFlash(W_FORM *psWidget)
{
	if (psWidget->style & WFORM_CLICKABLE)
	{
		((W_CLICKFORM *)psWidget)->state |= WCLICK_FLASH;
	}
}


void formClearFlash(W_FORM *psWidget)
{
	if (psWidget->style & WFORM_CLICKABLE)
	{
		((W_CLICKFORM *)psWidget)->state &= ~WCLICK_FLASH;
		((W_CLICKFORM *)psWidget)->state &= ~WCLICK_FLASHON;
	}
}


/* Respond to a mouse click */
void W_FORM::clicked(W_CONTEXT *, WIDGET_KEY key)
{
	W_FORM *psWidget = this;
	W_CLICKFORM		*psClickForm;

	/* Stop the tip if there is one */
	tipStop((WIDGET *)psWidget);

	if (psWidget->style & WFORM_CLICKABLE)
	{
		/* Can't click a button if it is disabled or locked down */
		if (!(((W_CLICKFORM *)psWidget)->state & (WCLICK_GREY | WCLICK_LOCKED)))
		{
			// Check this is the correct key
			if ((!(psWidget->style & WFORM_NOPRIMARY) && key == WKEY_PRIMARY) ||
			    ((psWidget->style & WFORM_SECONDARY) && key == WKEY_SECONDARY))
			{
				((W_CLICKFORM *)psWidget)->state &= ~WCLICK_FLASH;	// Stop it flashing
				((W_CLICKFORM *)psWidget)->state &= ~WCLICK_FLASHON;
				((W_CLICKFORM *)psWidget)->state |= WCLICK_DOWN;

				psClickForm = (W_CLICKFORM *)psWidget;

				if (psClickForm->AudioCallback)
				{
					psClickForm->AudioCallback(psClickForm->ClickedAudioID);
				}
			}
		}
	}
}


/* Respond to a mouse form up */
void W_FORM::released(W_CONTEXT *psContext, WIDGET_KEY key)
{
	W_FORM *psWidget = this;
	W_TABFORM	*psTabForm;
	W_CLICKFORM	*psClickForm;
	TAB_POS		sTabPos;

	if (psWidget->style & WFORM_TABBED)
	{
		psTabForm = (W_TABFORM *)psWidget;
		/* See if a tab has been clicked on */
		if (formPickTab(psTabForm, psContext->mx, psContext->my, &sTabPos))
		{
			if (sTabPos.index >= psTabForm->numMajor)
			{
				/* Clicked on a minor tab */
				psTabForm->minorT = (UWORD)(sTabPos.index - psTabForm->numMajor);
				psTabForm->asMajor[psTabForm->majorT].lastMinor = psTabForm->minorT;
				widgSetReturn(psContext->psScreen, (WIDGET *)psWidget);
			}
			else
			{
				/* Clicked on a major tab */
				ASSERT(psTabForm->majorT < psTabForm->numMajor,
				       "formReleased: invalid major id %u >= max %u", sTabPos.index, psTabForm->numMajor);
				psTabForm->majorT = (UWORD)sTabPos.index;
				psTabForm->minorT = psTabForm->asMajor[sTabPos.index].lastMinor;
				widgSetReturn(psContext->psScreen, (WIDGET *)psWidget);
			}
		}
	}
	else if (psWidget->style & WFORM_CLICKABLE)
	{
		psClickForm = (W_CLICKFORM *)psWidget;
		if (psClickForm->state & WCLICK_DOWN)
		{
			// Check this is the correct key
			if ((!(psWidget->style & WFORM_NOPRIMARY) && key == WKEY_PRIMARY) ||
			    ((psWidget->style & WFORM_SECONDARY) && key == WKEY_SECONDARY))
			{
				widgSetReturn(psContext->psScreen, (WIDGET *)psClickForm);
				psClickForm->state &= ~WCLICK_DOWN;
			}
		}
	}
}


/* Respond to a mouse moving over a form */
void W_FORM::highlight(W_CONTEXT *psContext)
{
	W_FORM *psWidget = this;
	W_CLICKFORM		*psClickForm;

	if (psWidget->style & WFORM_CLICKABLE)
	{
		psClickForm = (W_CLICKFORM *)psWidget;

		psClickForm->state |= WCLICK_HILITE;

		/* If there is a tip string start the tool tip */
		if (psClickForm->pTip)
		{
			tipStart((WIDGET *)psClickForm, psClickForm->pTip,
			        psContext->psScreen->TipFontID, psContext->psForm->aColours,
			        psWidget->x + psContext->xOffset, psWidget->y + psContext->yOffset,
			        psWidget->width, psWidget->height);
		}

		if (psClickForm->AudioCallback)
		{
			psClickForm->AudioCallback(psClickForm->HilightAudioID);
		}
	}
}


/* Respond to the mouse moving off a form */
void W_FORM::highlightLost(W_CONTEXT *psContext)
{
	W_FORM *psWidget = this;
	/* If one of the widgets were hilited that has to loose it as well */
	if (psWidget->psLastHiLite != NULL)
	{
		psWidget->psLastHiLite->highlightLost(psContext);
	}
	if (psWidget->style & WFORM_TABBED)
	{
		((W_TABFORM *)psWidget)->tabHiLite = (UWORD)(-1);
	}
	if (psWidget->style & WFORM_CLICKABLE)
	{
		((W_CLICKFORM *)psWidget)->state &= ~(WCLICK_DOWN | WCLICK_HILITE);
	}
	/* Clear the tool tip if there is one */
	tipStop((WIDGET *)psWidget);
}

/* Display a form */
void formDisplay(WIDGET *psWidget, UDWORD xOffset, UDWORD yOffset, PIELIGHT *pColours)
{
	UDWORD	x0, y0, x1, y1;

	if (!(psWidget->style & WFORM_INVISIBLE))
	{
		x0 = psWidget->x + xOffset;
		y0 = psWidget->y + yOffset;
		x1 = x0 + psWidget->width;
		y1 = y0 + psWidget->height;

		iV_ShadowBox(x0, y0, x1, y1, 1, pColours[WCOL_LIGHT], pColours[WCOL_DARK], pColours[WCOL_BKGRND]);
	}
}


/* Display a clickable form */
void formDisplayClickable(WIDGET *psWidget, UDWORD xOffset, UDWORD yOffset, PIELIGHT *pColours)
{
	UDWORD			x0, y0, x1, y1;
	W_CLICKFORM		*psForm;

	psForm = (W_CLICKFORM *)psWidget;
	x0 = psWidget->x + xOffset;
	y0 = psWidget->y + yOffset;
	x1 = x0 + psWidget->width;
	y1 = y0 + psWidget->height;

	/* Display the border */
	if (psForm->state & (WCLICK_DOWN | WCLICK_LOCKED | WCLICK_CLICKLOCK))
	{
		iV_ShadowBox(x0, y0, x1, y1, 1, pColours[WCOL_DARK], pColours[WCOL_LIGHT], pColours[WCOL_BKGRND]);
	}
	else
	{
		iV_ShadowBox(x0, y0, x1, y1, 1, pColours[WCOL_LIGHT], pColours[WCOL_DARK], pColours[WCOL_BKGRND]);
	}
}


/* Draw top tabs */
static void formDisplayTTabs(W_TABFORM *psForm, SDWORD x0, SDWORD y0,
        UDWORD width, UDWORD height,
        UDWORD number, UDWORD selected, UDWORD hilite,
        PIELIGHT *pColours, UDWORD TabType, UDWORD TabGap)
{
	SDWORD	x, x1, y1;
	UDWORD	i, drawnumber;

#if NO_DISPLAY_SINGLE_TABS
	if (number == 1)
	{
		/* Don't display single tabs */
		return;
	}
#endif

	x = x0 + 2;
	x1 = x + width - 2;
	y1 = y0 + height;
	if (number > psForm->maxTabsShown)  //we can display 8 tabs fine with no extra voodoo.
	{
		// We do NOT want to draw all the tabs once we have drawn 7 tabs
		// Both selected & hilite are converted from virtual tab range, to a range
		// that is seen on the form itself.  This would be 0-6 (7 tabs)
		// We also fix drawnumber, so we don't display too many tabs since the pages
		// will be empty.
		drawnumber = (number - ((psForm->TabMultiplier - 1) * psForm->maxTabsShown));
		if (drawnumber > psForm->maxTabsShown)
		{
			drawnumber = psForm->maxTabsShown ;
		}
		selected = (selected % psForm->maxTabsShown);	//Go from Virtual range, to our range

		if (hilite != 65535)			//sigh.  Don't blame me for this!It is THEIR 'hack'.
		{
			hilite = hilite % psForm->maxTabsShown;    //we want to hilite tab 0 - 6.
		}
	}
	else
	{
		// normal draw
		drawnumber = number;
	}
	for (i = 0; i < drawnumber; i++)
	{
		if (psForm->pTabDisplay)
		{
			psForm->pTabDisplay((WIDGET *)psForm, TabType, WFORM_TABTOP, i, i == selected, i == hilite, x, y0, width, height);
		}
		else
		{
			if (i == selected)
			{
				/* Fill in the tab */
				pie_BoxFill(x + 1, y0 + 1, x1 - 1, y1, pColours[WCOL_BKGRND]);
				/* Draw the outline */
				iV_Line(x, y0 + 2, x, y1 - 1, pColours[WCOL_LIGHT]);
				iV_Line(x, y0 + 2, x + 2, y0, pColours[WCOL_LIGHT]);
				iV_Line(x + 2, y0, x1 - 1, y0, pColours[WCOL_LIGHT]);
				iV_Line(x1, y0 + 1, x1, y1, pColours[WCOL_DARK]);
			}
			else
			{
				/* Fill in the tab */
				pie_BoxFill(x + 1, y0 + 2, x1 - 1, y1 - 1, pColours[WCOL_BKGRND]);
				/* Draw the outline */
				iV_Line(x, y0 + 3, x, y1 - 1, pColours[WCOL_LIGHT]);
				iV_Line(x, y0 + 3, x + 2, y0 + 1, pColours[WCOL_LIGHT]);
				iV_Line(x + 2, y0 + 1, x1 - 1, y0 + 1, pColours[WCOL_LIGHT]);
				iV_Line(x1, y0 + 2, x1, y1 - 1, pColours[WCOL_DARK]);
			}
			if (i == hilite)
			{
				/* Draw the hilite box */
				iV_Box(x + 2, y0 + 4, x1 - 3, y1 - 3, pColours[WCOL_HILITE]);
			}
		}
		x += width + TabGap;
		x1 += width + TabGap;
	}
}


/* Draw bottom tabs */
static void formDisplayBTabs(W_TABFORM *psForm, SDWORD x0, SDWORD y0,
        UDWORD width, UDWORD height,
        UDWORD number, UDWORD selected, UDWORD hilite,
        PIELIGHT *pColours, UDWORD TabType, UDWORD TabGap)
{
	SDWORD	x, x1, y1;
	UDWORD	i;

#if NO_DISPLAY_SINGLE_TABS
	if (number == 1)
	{
		/* Don't display single tabs */
		return;
	}
#endif

	x = x0 + 2;
	x1 = x + width - 2;
	y1 = y0 + height;
	for (i = 0; i < number; i++)
	{
		if (psForm->pTabDisplay)
		{
			psForm->pTabDisplay((WIDGET *)psForm, TabType, WFORM_TABBOTTOM, i, i == selected, i == hilite, x, y0, width, height);
		}
		else
		{
			if (i == selected)
			{
				/* Fill in the tab */
				pie_BoxFill(x + 1, y0, x1 - 1, y1 - 1, pColours[WCOL_BKGRND]);
				/* Draw the outline */
				iV_Line(x, y0, x, y1 - 1, pColours[WCOL_LIGHT]);
				iV_Line(x, y1, x1 - 3, y1, pColours[WCOL_DARK]);
				iV_Line(x1 - 2, y1, x1, y1 - 2, pColours[WCOL_DARK]);
				iV_Line(x1, y1 - 3, x1, y0 + 1, pColours[WCOL_DARK]);
			}
			else
			{
				/* Fill in the tab */
				pie_BoxFill(x + 1, y0 + 1, x1 - 1, y1 - 2, pColours[WCOL_BKGRND]);
				/* Draw the outline */
				iV_Line(x, y0 + 1, x, y1 - 1, pColours[WCOL_LIGHT]);
				iV_Line(x + 1, y1 - 1, x1 - 3, y1 - 1, pColours[WCOL_DARK]);
				iV_Line(x1 - 2, y1 - 1, x1, y1 - 3, pColours[WCOL_DARK]);
				iV_Line(x1, y1 - 4, x1, y0 + 1, pColours[WCOL_DARK]);
			}
			if (i == hilite)
			{
				/* Draw the hilite box */
				iV_Box(x + 2, y0 + 3, x1 - 3, y1 - 4, pColours[WCOL_HILITE]);
			}
		}
		x += width + TabGap;
		x1 += width + TabGap;
	}
}


/* Draw left tabs */
static void formDisplayLTabs(W_TABFORM *psForm, SDWORD x0, SDWORD y0,
        UDWORD width, UDWORD height,
        UDWORD number, UDWORD selected, UDWORD hilite,
        PIELIGHT *pColours, UDWORD TabType, UDWORD TabGap)
{
	SDWORD	x1, y, y1;
	UDWORD	i;

#if NO_DISPLAY_SINGLE_TABS
	if (number == 1)
	{
		/* Don't display single tabs */
		return;
	}
#endif

	x1 = x0 + width;
	y = y0 + 2;
	y1 = y + height - 2;
	for (i = 0; i < number; i++)
	{
		if (psForm->pTabDisplay)
		{
			psForm->pTabDisplay((WIDGET *)psForm, TabType, WFORM_TABLEFT, i, i == selected, i == hilite, x0, y, width, height);
		}
		else
		{
			if (i == selected)
			{
				/* Fill in the tab */
				pie_BoxFill(x0 + 1, y + 1, x1, y1 - 1, pColours[WCOL_BKGRND]);
				/* Draw the outline */
				iV_Line(x0, y, x1 - 1, y, pColours[WCOL_LIGHT]);
				iV_Line(x0, y + 1, x0, y1 - 2, pColours[WCOL_LIGHT]);
				iV_Line(x0 + 1, y1 - 1, x0 + 2, y1, pColours[WCOL_DARK]);
				iV_Line(x0 + 3, y1, x1, y1, pColours[WCOL_DARK]);
			}
			else
			{
				/* Fill in the tab */
				pie_BoxFill(x0 + 2, y + 1, x1 - 1, y1 - 1, pColours[WCOL_BKGRND]);
				/* Draw the outline */
				iV_Line(x0 + 1, y, x1 - 1, y, pColours[WCOL_LIGHT]);
				iV_Line(x0 + 1, y + 1, x0 + 1, y1 - 2, pColours[WCOL_LIGHT]);
				iV_Line(x0 + 2, y1 - 1, x0 + 3, y1, pColours[WCOL_DARK]);
				iV_Line(x0 + 4, y1, x1 - 1, y1, pColours[WCOL_DARK]);
			}
			if (i == hilite)
			{
				iV_Box(x0 + 4, y + 2, x1 - 2, y1 - 3, pColours[WCOL_HILITE]);
			}
		}
		y += height + TabGap;
		y1 += height + TabGap;
	}
}


/* Draw right tabs */
static void formDisplayRTabs(W_TABFORM *psForm, SDWORD x0, SDWORD y0,
        UDWORD width, UDWORD height,
        UDWORD number, UDWORD selected, UDWORD hilite,
        PIELIGHT *pColours, UDWORD TabType, UDWORD TabGap)
{
	SDWORD	x1, y, y1;
	UDWORD	i;

#if NO_DISPLAY_SINGLE_TABS
	if (number == 1)
	{
		/* Don't display single tabs */
		return;
	}
#endif

	x1 = x0 + width;
	y = y0 + 2;
	y1 = y + height - 2;
	for (i = 0; i < number; i++)
	{
		if (psForm->pTabDisplay)
		{
			psForm->pTabDisplay((WIDGET *)psForm, TabType, WFORM_TABRIGHT, i, i == selected, i == hilite, x0, y, width, height);
		}
		else
		{
			if (i == selected)
			{
				/* Fill in the tab */
				pie_BoxFill(x0, y + 1, x1 - 1, y1 - 1, pColours[WCOL_BKGRND]);
				/* Draw the outline */
				iV_Line(x0, y, x1 - 1, y, pColours[WCOL_LIGHT]);
				iV_Line(x1, y, x1, y1 - 2, pColours[WCOL_DARK]);
				iV_Line(x1 - 1, y1 - 1, x1 - 2, y1, pColours[WCOL_DARK]);
				iV_Line(x1 - 3, y1, x0, y1, pColours[WCOL_DARK]);
			}
			else
			{
				/* Fill in the tab */
				pie_BoxFill(x0 + 1, y + 1, x1 - 2, y1 - 1, pColours[WCOL_BKGRND]);
				/* Draw the outline */
				iV_Line(x0 + 1, y, x1 - 1, y, pColours[WCOL_LIGHT]);
				iV_Line(x1 - 1, y, x1 - 1, y1 - 2, pColours[WCOL_DARK]);
				iV_Line(x1 - 2, y1 - 1, x1 - 3, y1, pColours[WCOL_DARK]);
				iV_Line(x1 - 4, y1, x0 + 1, y1, pColours[WCOL_DARK]);
			}
			if (i == hilite)
			{
				iV_Box(x0 + 2, y + 2, x1 - 4, y1 - 3, pColours[WCOL_HILITE]);
			}
		}
		y += height + TabGap;
		y1 += height + TabGap;
	}
}


/* Display a tabbed form */
void formDisplayTabbed(WIDGET *psWidget, UDWORD xOffset, UDWORD yOffset, PIELIGHT *pColours)
{
	UDWORD		x0, y0, x1, y1;
	W_TABFORM	*psForm;
	W_MAJORTAB	*psMajor;

	psForm = (W_TABFORM *)psWidget;

	/* Get the basic position of the form */
	x0 = psForm->x + xOffset;
	y0 = psForm->y + yOffset;
	x1 = x0 + psForm->width;
	y1 = y0 + psForm->height;

	/* Adjust for where the tabs are */
	if (psForm->majorPos == WFORM_TABLEFT)
	{
		x0 += psForm->tabMajorThickness - psForm->tabHorzOffset;
	}
	else if (psForm->minorPos == WFORM_TABLEFT)
	{
		x0 += psForm->tabMinorThickness - psForm->tabHorzOffset;
	}
	if (psForm->majorPos == WFORM_TABRIGHT)
	{
		x1 -= psForm->tabMajorThickness - psForm->tabHorzOffset;
	}
	else if (psForm->minorPos == WFORM_TABRIGHT)
	{
		x1 -= psForm->tabMinorThickness - psForm->tabHorzOffset;
	}
	if (psForm->majorPos == WFORM_TABTOP)
	{
		y0 += psForm->tabMajorThickness - psForm->tabVertOffset;
	}
	else if (psForm->minorPos == WFORM_TABTOP)
	{
		y0 += psForm->tabMinorThickness - psForm->tabVertOffset;
	}
	if (psForm->majorPos == WFORM_TABBOTTOM)
	{
		y1 -= psForm->tabMajorThickness - psForm->tabVertOffset;
	}
	else if (psForm->minorPos == WFORM_TABBOTTOM)
	{
		y1 -= psForm->tabMinorThickness - psForm->tabVertOffset;
	}

	/* Draw the major tabs */
	switch (psForm->majorPos)
	{
	case WFORM_TABTOP:
		formDisplayTTabs(psForm, x0 + psForm->majorOffset, y0 - psForm->tabMajorThickness + psForm->tabVertOffset,
		        psForm->majorSize, psForm->tabMajorThickness,
		        psForm->numMajor, psForm->majorT, psForm->tabHiLite,
		        pColours, TAB_MAJOR, psForm->tabMajorGap);
		break;
	case WFORM_TABBOTTOM:
		formDisplayBTabs(psForm, x0 + psForm->majorOffset, y1 + psForm->tabVertOffset,
		        psForm->majorSize, psForm->tabMajorThickness,
		        psForm->numMajor, psForm->majorT, psForm->tabHiLite,
		        pColours, TAB_MAJOR, psForm->tabMajorGap);
		break;
	case WFORM_TABLEFT:
		formDisplayLTabs(psForm, x0 - psForm->tabMajorThickness + psForm->tabHorzOffset, y0 + psForm->majorOffset,
		        psForm->tabMajorThickness, psForm->majorSize,
		        psForm->numMajor, psForm->majorT, psForm->tabHiLite,
		        pColours, TAB_MAJOR, psForm->tabMajorGap);
		break;
	case WFORM_TABRIGHT:
		formDisplayRTabs(psForm, x1 - psForm->tabHorzOffset, y0 + psForm->majorOffset,
		        psForm->tabMajorThickness, psForm->majorSize,
		        psForm->numMajor, psForm->majorT, psForm->tabHiLite,
		        pColours, TAB_MAJOR, psForm->tabMajorGap);
		break;
	case WFORM_TABNONE:
		ASSERT(false, "formDisplayTabbed: Cannot have a tabbed form with no major tabs");
		break;
	}

	/* Draw the minor tabs */
	psMajor = psForm->asMajor + psForm->majorT;
	switch (psForm->minorPos)
	{
	case WFORM_TABTOP:
		formDisplayTTabs(psForm, x0 + psForm->minorOffset, y0 - psForm->tabMinorThickness + psForm->tabVertOffset,
		        psForm->minorSize, psForm->tabMinorThickness,
		        psMajor->numMinor, psForm->minorT,
		        psForm->tabHiLite - psForm->numMajor, pColours, TAB_MINOR, psForm->tabMinorGap);
		break;
	case WFORM_TABBOTTOM:
		formDisplayBTabs(psForm, x0 + psForm->minorOffset, y1 + psForm->tabVertOffset,
		        psForm->minorSize, psForm->tabMinorThickness,
		        psMajor->numMinor, psForm->minorT,
		        psForm->tabHiLite - psForm->numMajor, pColours, TAB_MINOR, psForm->tabMinorGap);
		break;
	case WFORM_TABLEFT:
		formDisplayLTabs(psForm, x0 - psForm->tabMinorThickness + psForm->tabHorzOffset + psForm->minorOffset,
		        y0 + psForm->minorOffset,
		        psForm->tabMinorThickness, psForm->minorSize,
		        psMajor->numMinor, psForm->minorT,
		        psForm->tabHiLite - psForm->numMajor, pColours, TAB_MINOR, psForm->tabMinorGap);
		break;
	case WFORM_TABRIGHT:
		formDisplayRTabs(psForm, x1 + psForm->tabHorzOffset, y0 + psForm->minorOffset,
		        psForm->tabMinorThickness, psForm->minorSize,
		        psMajor->numMinor, psForm->minorT,
		        psForm->tabHiLite - psForm->numMajor, pColours, TAB_MINOR, psForm->tabMinorGap);
		break;
		/* case WFORM_TABNONE - no minor tabs so nothing to display */
	}
}<|MERGE_RESOLUTION|>--- conflicted
+++ resolved
@@ -993,12 +993,8 @@
 /* Run a form widget */
 void W_FORM::run(W_CONTEXT *psContext)
 {
-<<<<<<< HEAD
+	W_FORM *psWidget = this;
 	SDWORD		mx, my;
-=======
-	W_FORM *psWidget = this;
-	SDWORD		mx,my;
->>>>>>> 9a0f4290
 	TAB_POS		sTabPos;
 	char		*pTip;
 	W_TABFORM	*psTabForm;
