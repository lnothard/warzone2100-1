--- conflicted
+++ resolved
@@ -93,10 +93,6 @@
 	psWidget->AudioCallback = WidgGetAudioCallback();
 	psWidget->HilightAudioID = WidgGetHilightAudioID();
 	psWidget->ClickedAudioID = WidgGetClickedAudioID();
-<<<<<<< HEAD
-
-=======
->>>>>>> ab2bafd7
 
 	if (psInit->pDisplay)
 	{
