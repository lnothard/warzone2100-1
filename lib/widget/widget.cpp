/*
	This file is part of Warzone 2100.
	Copyright (C) 1999-2004  Eidos Interactive
	Copyright (C) 2005-2013  Warzone 2100 Project

	Warzone 2100 is free software; you can redistribute it and/or modify
	it under the terms of the GNU General Public License as published by
	the Free Software Foundation; either version 2 of the License, or
	(at your option) any later version.

	Warzone 2100 is distributed in the hope that it will be useful,
	but WITHOUT ANY WARRANTY; without even the implied warranty of
	MERCHANTABILITY or FITNESS FOR A PARTICULAR PURPOSE. See the
	GNU General Public License for more details.

	You should have received a copy of the GNU General Public License
	along with Warzone 2100; if not, write to the Free Software
	Foundation, Inc., 51 Franklin St, Fifth Floor, Boston, MA 02110-1301 USA
*/
/** @file
 *  The main interface functions to the widget library
 */

#include "lib/framework/frame.h"
#include "lib/framework/string_ext.h"
#include "lib/framework/frameint.h"
#include "lib/framework/utf.h"
#include "lib/ivis_opengl/textdraw.h"

#include "widget.h"
#include "widgint.h"

#include "form.h"
#include "label.h"
#include "button.h"
#include "editbox.h"
#include "bar.h"
#include "slider.h"
#include "tip.h"

static	bool	bWidgetsActive = true;

/* The widget the mouse is over this update */
static WIDGET	*psMouseOverWidget = NULL;

static WIDGET_AUDIOCALLBACK AudioCallback = NULL;
static SWORD HilightAudioID = -1;
static SWORD ClickedAudioID = -1;

/* Function prototypes */
static void widgDisplayForm(W_FORM *psForm, UDWORD xOffset, UDWORD yOffset);
static void widgRelease(WIDGET *psWidget);

/* Buffer to return strings in */
static char aStringRetBuffer[WIDG_MAXSTR];

static WIDGET_KEY lastReleasedKey_DEPRECATED = WKEY_NONE;


/* Initialise the widget module */
bool widgInitialise()
{
	tipInitialise();

	return true;
}


// Reset the widgets.
//
void widgReset(void)
{
	tipInitialise();
}


/* Shut down the widget module */
void widgShutDown(void)
{
}


W_INIT::W_INIT()
	: formID(0)
	, majorID(0), minorID(0)
	, id(0)
	, style(0)
	, x(0), y(0)
	, width(0), height(0)
	, pDisplay(NULL)
	, pCallback(NULL)
	, pUserData(NULL)
	, UserData(0)
{}

WIDGET::WIDGET(W_INIT const *init, WIDGET_TYPE type)
	: formID(init->formID)
	, id(init->id)
	, type(type)
	, style(init->style)
	, x(init->x), y(init->y)
	, width(init->width), height(init->height)
	, display(init->pDisplay)
	, callback(init->pCallback)
	, pUserData(init->pUserData)
	, UserData(init->UserData)

	, psNext(NULL)
{}


// reset psMouseOverWidget (a global) when needed
void CheckpsMouseOverWidget(void *psWidget)
{
	// in formFreePlain() (and maybe the others?) it is possible to free() the form
	// thus invalidating this pointer, causing a crash in widgDelete()
	if ((WIDGET *)psWidget == psMouseOverWidget)
	{
		debug(LOG_WARNING, "psMouseOverWidget (%p) has become dangling. Reseting.", psMouseOverWidget);
		psMouseOverWidget = NULL;
	}
}

/* Create an empty widget screen */
W_SCREEN *widgCreateScreen()
{
	W_SCREEN *psScreen = new W_SCREEN;
	if (psScreen == NULL)
	{
		debug(LOG_FATAL, "widgCreateScreen: Out of memory");
		abort();
		return NULL;
	}

	W_FORMINIT sInit;
	sInit.id = 0;
	sInit.style = WFORM_PLAIN | WFORM_INVISIBLE;
	sInit.x = 0;
	sInit.y = 0;
	sInit.width = (UWORD)(screenWidth - 1);
	sInit.height = (UWORD)(screenHeight - 1);

	W_FORM *psForm = formCreate(&sInit);
	if (psForm == NULL)
	{
		delete psScreen;
		return NULL;
	}

	psScreen->psForm = psForm;
	psScreen->psFocus = NULL;
	psScreen->TipFontID = font_regular;

	return psScreen;
}


/* Release a list of widgets */
void widgReleaseWidgetList(WIDGET *psWidgets)
{
	WIDGET	*psCurr, *psNext;

	for (psCurr = psWidgets; psCurr; psCurr = psNext)
	{
		psNext = psCurr->psNext;

		// the mouse can't be over it anymore
		if (psMouseOverWidget && psMouseOverWidget->id == psCurr->id)
		{
			psMouseOverWidget = NULL;
		}
		widgRelease(psCurr);
	}
}

/* Release a screen and all its associated data */
void widgReleaseScreen(W_SCREEN *psScreen)
{
	ASSERT(psScreen != NULL,
	       "widgReleaseScreen: Invalid screen pointer");

	formFree((W_FORM *)psScreen->psForm);

	delete psScreen;
}


/* Release a widget */
static void widgRelease(WIDGET *psWidget)
{
	switch (psWidget->type)
	{
	case WIDG_FORM:
		formFree((W_FORM *)psWidget);
		break;
	case WIDG_LABEL:
		labelFree((W_LABEL *)psWidget);
		break;
	case WIDG_BUTTON:
		buttonFree((W_BUTTON *)psWidget);
		break;
	case WIDG_EDITBOX:
		delete psWidget;
		break;
	case WIDG_BARGRAPH:
		barGraphFree((W_BARGRAPH *)psWidget);
		break;
	case WIDG_SLIDER:
		sliderFree((W_SLIDER *)psWidget);
		break;
	default:
		ASSERT(!"Unknown widget type", "Unknown widget type");
		break;
	}
}

/* Check whether an ID has been used on a form */
static bool widgCheckIDForm(W_FORM *psForm, UDWORD id)
{
	WIDGET			*psCurr;
	W_FORMGETALL	sGetAll;

	/* Check the widgets on the form */
	formInitGetAllWidgets(psForm, &sGetAll);
	psCurr = formGetAllWidgets(&sGetAll);
	while (psCurr != NULL)
	{
		if (psCurr->id == id)
		{
			return true;
		}

		if (psCurr->type == WIDG_FORM)
		{
			/* Another form so recurse */
			if (widgCheckIDForm((W_FORM *)psCurr, id))
			{
				return true;
			}
		}

		psCurr = psCurr->psNext;
		if (!psCurr)
		{
			/* Got to the end of this list see if there is another */
			psCurr = formGetAllWidgets(&sGetAll);
		}
	}

	return false;
}

/* Set the tool tip font for a screen */
void widgSetTipFont(W_SCREEN *psScreen, enum iV_fonts FontID)
{
	ASSERT(psScreen != NULL,
	       "widgSetTipFont: Invalid screen pointer");

	psScreen->TipFontID = FontID;
}

/* Add a form to the widget screen */
bool widgAddForm(W_SCREEN *psScreen, const W_FORMINIT *psInit)
{
	W_FORM	*psParent, *psForm;

	ASSERT(psScreen != NULL,
	       "widgAddForm: Invalid screen pointer");

	if (widgCheckIDForm((W_FORM *)psScreen->psForm, psInit->id))
	{
		ASSERT(false, "widgAddForm: ID number has already been used (%d)", psInit->id);
		return false;
	}

	/* Find the form to add the widget to */
	if (psInit->formID == 0)
	{
		/* Add to the base form */
		psParent = (W_FORM *)psScreen->psForm;
	}
	else
	{
		psParent = (W_FORM *)widgGetFromID(psScreen, psInit->formID);
		if (!psParent || psParent->type != WIDG_FORM)
		{
			ASSERT(false,
			       "widgAddForm: Could not find parent form from formID");
			return false;
		}
	}

	/* Create the form structure */
	psForm = formCreate(psInit);
	if (psForm == NULL
	    /* Add it to the screen */
	    || !formAddWidget(psParent, (WIDGET *)psForm, (W_INIT *)psInit))
	{
		return false;
	}

	return true;
}


/* Add a label to the widget screen */
bool widgAddLabel(W_SCREEN *psScreen, const W_LABINIT *psInit)
{
	W_LABEL		*psLabel;
	W_FORM		*psForm;

	ASSERT(psScreen != NULL,
	       "widgAddLabel: Invalid screen pointer");

	if (widgCheckIDForm((W_FORM *)psScreen->psForm, psInit->id))
	{
		ASSERT(false, "widgAddLabel: ID number has already been used (%d)", psInit->id);
		return false;
	}

	/* Find the form to put the button on */
	if (psInit->formID == 0)
	{
		psForm = (W_FORM *)psScreen->psForm;
	}
	else
	{
		psForm = (W_FORM *)widgGetFromID(psScreen, psInit->formID);
		if (psForm == NULL || psForm->type != WIDG_FORM)
		{
			ASSERT(false,
			       "widgAddLabel: Could not find parent form from formID");
			return false;
		}
	}

	/* Create the button structure */
	psLabel = labelCreate(psInit);
	if (psInit == NULL
	    /* Add it to the form */
	    || !formAddWidget(psForm, (WIDGET *)psLabel, (W_INIT *)psInit))
	{
		return false;
	}

	return true;
}


/* Add a button to the widget screen */
bool widgAddButton(W_SCREEN *psScreen, const W_BUTINIT *psInit)
{
	W_BUTTON	*psButton;
	W_FORM		*psForm;

	ASSERT(psScreen != NULL,
	       "widgAddButton: Invalid screen pointer");

	if (widgCheckIDForm((W_FORM *)psScreen->psForm, psInit->id))
	{
		ASSERT(false, "widgAddButton: ID number has already been used(%d)", psInit->id);
		return false;
	}

	/* Find the form to put the button on */
	if (psInit->formID == 0)
	{
		psForm = (W_FORM *)psScreen->psForm;
	}
	else
	{
		psForm = (W_FORM *)widgGetFromID(psScreen, psInit->formID);
		if (psForm == NULL || psForm->type != WIDG_FORM)
		{
			ASSERT(false,
			       "widgAddButton: Could not find parent form from formID");
			return false;
		}
	}

	/* Create the button structure */
	psButton = buttonCreate(psInit);
	if (psButton == NULL
	    /* Add it to the form */
	    || !formAddWidget(psForm, (WIDGET *)psButton, (W_INIT *)psInit))
	{
		return false;
	}

	return true;
}


/* Add an edit box to the widget screen */
bool widgAddEditBox(W_SCREEN *psScreen, const W_EDBINIT *psInit)
{
	W_EDITBOX	*psEdBox;
	W_FORM		*psForm;

	ASSERT(psScreen != NULL,
	       "widgAddEditBox: Invalid screen pointer");

	if (widgCheckIDForm((W_FORM *)psScreen->psForm, psInit->id))
	{
		ASSERT(false, "widgAddEditBox: ID number has already been used (%d)", psInit->id);
		return false;
	}

	/* Find the form to put the edit box on */
	if (psInit->formID == 0)
	{
		psForm = (W_FORM *)psScreen->psForm;
	}
	else
	{
		psForm = (W_FORM *)widgGetFromID(psScreen, psInit->formID);
		if (!psForm || psForm->type != WIDG_FORM)
		{
			ASSERT(false,
			       "widgAddEditBox: Could not find parent form from formID");
			return false;
		}
	}

	/* Create the edit box structure */
	psEdBox = editBoxCreate(psInit);
	if (psEdBox == NULL
	    /* Add it to the form */
	    || !formAddWidget(psForm, (WIDGET *)psEdBox, (W_INIT *)psInit))
	{
		return false;
	}

	return true;
}


/* Add a bar graph to the widget screen */
bool widgAddBarGraph(W_SCREEN *psScreen, const W_BARINIT *psInit)
{
	W_BARGRAPH	*psBarGraph;
	W_FORM		*psForm;

	ASSERT(psScreen != NULL,
	       "widgAddEditBox: Invalid screen pointer");

	if (widgCheckIDForm((W_FORM *)psScreen->psForm, psInit->id))
	{
		ASSERT(false, "widgAddBarGraph: ID number has already been used (%d)", psInit->id);
		return false;
	}

	/* Find the form to put the bar graph on */
	if (psInit->formID == 0)
	{
		psForm = (W_FORM *)psScreen->psForm;
	}
	else
	{
		psForm = (W_FORM *)widgGetFromID(psScreen, psInit->formID);
		if (!psForm || psForm->type != WIDG_FORM)
		{
			ASSERT(false,
			       "widgAddBarGraph: Could not find parent form from formID");
			return false;
		}
	}

	/* Create the bar graph structure */
	psBarGraph = barGraphCreate(psInit);
	if (psBarGraph == NULL
	    /* Add it to the form */
	    || !formAddWidget(psForm, (WIDGET *)psBarGraph, (W_INIT *)psInit))
	{
		return false;
	}

	return true;
}


/* Add a slider to a form */
bool widgAddSlider(W_SCREEN *psScreen, const W_SLDINIT *psInit)
{
	W_SLIDER	*psSlider;
	W_FORM		*psForm;

	ASSERT(psScreen != NULL,
	       "widgAddEditBox: Invalid screen pointer");

	if (widgCheckIDForm((W_FORM *)psScreen->psForm, psInit->id))
	{
		ASSERT(false, "widgSlider: ID number has already been used (%d)", psInit->id);
		return false;
	}

	/* Find the form to put the slider on */
	if (psInit->formID == 0)
	{
		psForm = (W_FORM *)psScreen->psForm;
	}
	else
	{
		psForm = (W_FORM *)widgGetFromID(psScreen, psInit->formID);
		if (!psForm
		    || psForm->type != WIDG_FORM)
		{
			ASSERT(false, "widgAddSlider: Could not find parent form from formID");
			return false;
		}
	}

	/* Create the slider structure */
	psSlider = sliderCreate(psInit);
	if (psSlider == NULL
	    /* Add it to the form */
	    || !formAddWidget(psForm, (WIDGET *)psSlider, (W_INIT *)psInit))
	{
		return false;
	}

	return true;
}


/* Delete a widget from a form */
static bool widgDeleteFromForm(W_FORM *psForm, UDWORD id, W_CONTEXT *psContext)
{
	WIDGET		*psPrev = NULL, *psCurr, *psNext;
	W_TABFORM	*psTabForm;
	UDWORD		minor, major;
	W_MAJORTAB	*psMajor;
	W_MINORTAB	*psMinor;
	W_CONTEXT	sNewContext;

	/* Clear the last hilite if necessary */
	if ((psForm->psLastHiLite != NULL) && (psForm->psLastHiLite->id == id))
	{
		psForm->psLastHiLite->highlightLost(psContext);
		psForm->psLastHiLite = NULL;
	}

	if (psForm->style & WFORM_TABBED)
	{
		psTabForm = (W_TABFORM *)psForm;
		ASSERT(psTabForm != NULL,
		       "widgDeleteFromForm: Invalid form pointer");

		/* loop through all the tabs */
		psMajor = psTabForm->asMajor;
		for (major = 0; major < psTabForm->numMajor; major++)
		{
			psMinor = psMajor->asMinor;
			for (minor = 0; minor < psMajor->numMinor; minor++)
			{
				if (psMinor->psWidgets && psMinor->psWidgets->id == id)
				{
					/* The widget is the first on this tab */
					psNext = psMinor->psWidgets->psNext;
					widgRelease(psMinor->psWidgets);
					psMinor->psWidgets = psNext;

					return true;
				}
				else
				{
					for (psCurr = psMinor->psWidgets; psCurr; psCurr = psCurr->psNext)
					{
						if (psCurr->id == id)
						{
							psPrev->psNext = psCurr->psNext;
							widgRelease(psCurr);

							return true;
						}
						if (psCurr->type == WIDG_FORM)
						{
							/* Recurse down to other form */
							sNewContext.psScreen = psContext->psScreen;
							sNewContext.psForm = (W_FORM *)psCurr;
							sNewContext.xOffset = psContext->xOffset - psCurr->x;
							sNewContext.yOffset = psContext->yOffset - psCurr->y;
							sNewContext.mx = psContext->mx - psCurr->x;
							sNewContext.my = psContext->my - psCurr->y;
							if (widgDeleteFromForm((W_FORM *)psCurr, id, &sNewContext))
							{
								return true;
							}
						}
						psPrev = psCurr;
					}
				}
				psMinor++;
			}
			psMajor++;
		}
	}
	else
	{
		ASSERT(psForm != NULL,
		       "widgDeleteFromForm: Invalid form pointer");

		/* Delete from a normal form */
		if (psForm->psWidgets && psForm->psWidgets->id == id)
		{
			/* The widget is the first in the list */
			psNext = psForm->psWidgets->psNext;
			widgRelease(psForm->psWidgets);
			psForm->psWidgets = psNext;

			return true;
		}
		else
		{
			/* Search the rest of the list */
			for (psCurr = psForm->psWidgets; psCurr; psCurr = psCurr->psNext)
			{
				if (psCurr->id == id)
				{
					psPrev->psNext = psCurr->psNext;
					widgRelease(psCurr);

					return true;
				}
				if (psCurr->type == WIDG_FORM)
				{
					/* Recurse down to other form */
					sNewContext.psScreen = psContext->psScreen;
					sNewContext.psForm = (W_FORM *)psCurr;
					sNewContext.xOffset = psContext->xOffset - psCurr->x;
					sNewContext.yOffset = psContext->yOffset - psCurr->y;
					sNewContext.mx = psContext->mx - psCurr->x;
					sNewContext.my = psContext->my - psCurr->y;
					if (widgDeleteFromForm((W_FORM *)psCurr, id, &sNewContext))
					{
						return true;
					}
				}
				psPrev = psCurr;
			}
		}
	}

	return false;
}


/* Delete a widget from the screen */
void widgDelete(W_SCREEN *psScreen, UDWORD id)
{
	W_CONTEXT	sContext;

	ASSERT(psScreen != NULL,
	       "widgDelete: Invalid screen pointer");

	/* Clear the keyboard focus if necessary */
	if ((psScreen->psFocus != NULL) && (psScreen->psFocus->id == id))
	{
		screenClearFocus(psScreen);
	}

	// NOTE: This is where it would crash because of a dangling pointer. See CheckpsMouseOverWidget() for info.
	// the mouse can't be over it anymore
	if (psMouseOverWidget && psMouseOverWidget->id == id)
	{
		psMouseOverWidget = NULL;
	}

	/* Set up the initial context */
	sContext.psScreen = psScreen;
	sContext.psForm = (W_FORM *)psScreen->psForm;
	sContext.xOffset = 0;
	sContext.yOffset = 0;
	sContext.mx = mouseX();
	sContext.my = mouseY();
	(void)widgDeleteFromForm((W_FORM *)psScreen->psForm, id, &sContext);
}


/* Initialise a form and all it's widgets */
static void widgStartForm(W_FORM *psForm)
{
	WIDGET			*psCurr;
	W_FORMGETALL	sGetAll;

	/* Initialise this form */
	// This whole function should be redundant, since all widgets are initialised when created...
	//formInitialise(psForm);

	/*Initialise the widgets on the form */
	formInitGetAllWidgets(psForm, &sGetAll);
	psCurr = formGetAllWidgets(&sGetAll);
	while (psCurr != NULL)
	{
		switch (psCurr->type)
		{
		case WIDG_FORM:
			widgStartForm((W_FORM *)psCurr);
			break;
		case WIDG_LABEL:
			break;
		case WIDG_BUTTON:
			buttonInitialise((W_BUTTON *)psCurr);
			break;
		case WIDG_EDITBOX:
			((W_EDITBOX *)psCurr)->initialise();
			break;
		case WIDG_BARGRAPH:
			break;
		case WIDG_SLIDER:
			sliderInitialise((W_SLIDER *)psCurr);
			break;
		default:
			ASSERT(!"Unknown widget type", "Unknown widget type");
			break;
		}

		psCurr = psCurr->psNext;
		if (!psCurr)
		{
			/* Got to the end of this list see if there is another */
			psCurr = formGetAllWidgets(&sGetAll);
		}
	}
}

/* Initialise the set of widgets that make up a screen */
void widgStartScreen(W_SCREEN *psScreen)
{
	psScreen->psFocus = NULL;
	widgStartForm((W_FORM *)psScreen->psForm);
}

/* Clean up after a screen has been run */
void widgEndScreen(W_SCREEN *psScreen)
{
	(void)psScreen;
}

/* Find a widget on a form from it's id number */
static WIDGET *widgFormGetFromID(W_FORM *psForm, UDWORD id)
{
	WIDGET			*psCurr, *psFound;
	W_FORMGETALL	sGetAll;

	/* See if the form matches the ID */
	if (psForm->id == id)
	{
		return (WIDGET *)psForm;
	}

	/* Now search the widgets on the form */
	psFound = NULL;
	formInitGetAllWidgets(psForm, &sGetAll);
	psCurr = formGetAllWidgets(&sGetAll);
	while (psCurr && !psFound)
	{
		if (psCurr->id == id)
		{
			psFound = psCurr;
		}
		else if (psCurr->type == WIDG_FORM)
		{
			psFound = widgFormGetFromID((W_FORM *)psCurr, id);
		}

		psCurr = psCurr->psNext;
		if (!psCurr)
		{
			/* Got to the end of this list see if there is another */
			psCurr = formGetAllWidgets(&sGetAll);
		}
	}

	return psFound;
}

/* Find a widget in a screen from its ID number */
WIDGET *widgGetFromID(W_SCREEN *psScreen, UDWORD id)
{
	ASSERT_OR_RETURN(NULL, psScreen != NULL, "Invalid screen pointer");
	return widgFormGetFromID((W_FORM *)psScreen->psForm, id);
}


/* Hide a widget */
void widgHide(W_SCREEN *psScreen, UDWORD id)
{
	WIDGET	*psWidget;

	psWidget = widgGetFromID(psScreen, id);
	ASSERT(psWidget != NULL,
	       "widgHide: couldn't find widget from id");
	if (psWidget)
	{
		psWidget->style |= WIDG_HIDDEN;
	}
}


/* Reveal a widget */
void widgReveal(W_SCREEN *psScreen, UDWORD id)
{
	WIDGET	*psWidget;

	psWidget = widgGetFromID(psScreen, id);
	ASSERT(psWidget != NULL,
	       "widgReveal: couldn't find widget from id");
	if (psWidget)
	{
		psWidget->style &= ~WIDG_HIDDEN;
	}
}


/* Get the current position of a widget */
void widgGetPos(W_SCREEN *psScreen, UDWORD id, SWORD *pX, SWORD *pY)
{
	WIDGET	*psWidget;

	/* Find the widget */
	psWidget = widgGetFromID(psScreen, id);
	if (psWidget != NULL)
	{
		*pX = psWidget->x;
		*pY = psWidget->y;
	}
	else
	{
		ASSERT(!"Couldn't find widget by ID", "Couldn't find widget by ID");
		*pX = 0;
		*pY = 0;
	}
}

/* Return the ID of the widget the mouse was over this frame */
UDWORD widgGetMouseOver(W_SCREEN *psScreen)
{
	/* Don't actually need the screen parameter at the moment - but it might be
	   handy if psMouseOverWidget needs to stop being a static and moves into
	   the screen structure */
	(void)psScreen;

	if (psMouseOverWidget == NULL)
	{
		return 0;
	}

	return psMouseOverWidget->id;
}


/* Return the user data for a widget */
void *widgGetUserData(W_SCREEN *psScreen, UDWORD id)
{
	WIDGET	*psWidget;

	psWidget = widgGetFromID(psScreen, id);
	if (psWidget)
	{
		return psWidget->pUserData;
	}

	return NULL;
}


/* Return the user data for a widget */
UDWORD widgGetUserData2(W_SCREEN *psScreen, UDWORD id)
{
	WIDGET	*psWidget;

	psWidget = widgGetFromID(psScreen, id);
	if (psWidget)
	{
		return psWidget->UserData;
	}

	return 0;
}


/* Set user data for a widget */
void widgSetUserData(W_SCREEN *psScreen, UDWORD id, void *UserData)
{
	WIDGET	*psWidget;

	psWidget = widgGetFromID(psScreen, id);
	if (psWidget)
	{
		psWidget->pUserData = UserData;
	}
}

/* Set user data for a widget */
void widgSetUserData2(W_SCREEN *psScreen, UDWORD id, UDWORD UserData)
{
	WIDGET	*psWidget;

	psWidget = widgGetFromID(psScreen, id);
	if (psWidget)
	{
		psWidget->UserData = UserData;
	}
}


<<<<<<< HEAD

/* Return the user data for the returned widget */
void *widgGetLastUserData(W_SCREEN *psScreen)
{
	assert(psScreen != NULL);

	if (psScreen->psRetWidget)
	{
		return psScreen->psRetWidget->pUserData;
	}

	return NULL;
}

=======
>>>>>>> 9a0f4290
/* Set tip string for a widget */
void widgSetTip(W_SCREEN *psScreen, UDWORD id, const char *pTip)
{
	WIDGET *psWidget = widgGetFromID(psScreen, id);

	if (!psWidget)
	{
		return;
	}

	widgSetTipText(psWidget, pTip);
}

void widgSetTipText(WIDGET *psWidget, const char *pTip)
{
	ASSERT(psWidget != NULL, "invalid widget pointer");

	switch (psWidget->type)
	{
	case WIDG_FORM:
		if (psWidget->style & WFORM_CLICKABLE)
		{
			((W_CLICKFORM *) psWidget)->pTip = pTip;
		}
		else if (psWidget->style & WFORM_TABBED)
		{
			ASSERT(!"tabbed forms don't have a tip", "widgSetTip: tabbed forms do not have a tip");
		}
		else
		{
			ASSERT(!"plain forms don't have a tip", "widgSetTip: plain forms do not have a tip");
		}
		break;

	case WIDG_LABEL:
		((W_LABEL *) psWidget)->pTip = pTip;
		break;

	case WIDG_BUTTON:
		((W_BUTTON *) psWidget)->pTip = pTip;
		break;

	case WIDG_BARGRAPH:
		((W_BARGRAPH *) psWidget)->pTip = pTip;
		break;

	case WIDG_SLIDER:
		((W_SLIDER *) psWidget)->pTip = pTip;
		break;

	case WIDG_EDITBOX:
		ASSERT(!"wrong widget type", "widgSetTip: edit boxes do not have a tip");
		break;

	default:
		ASSERT(!"Unknown widget type", "Unknown widget type");
		break;
	}
}

/* Return which key was used to press the last returned widget */
UDWORD widgGetButtonKey_DEPRECATED(W_SCREEN *psScreen)
{
	/* Don't actually need the screen parameter at the moment - but it might be
	   handy if released needs to stop being a static and moves into
	   the screen structure */
	(void)psScreen;

	return lastReleasedKey_DEPRECATED;
}

/* Get a button or clickable form's state */
UDWORD widgGetButtonState(W_SCREEN *psScreen, UDWORD id)
{
	WIDGET	*psWidget;

	/* Get the button */
	psWidget = widgGetFromID(psScreen, id);
	if (psWidget == NULL)
	{
		ASSERT(!"Couldn't find widget by ID", "Couldn't find button or clickable widget by ID");
	}
	else if (psWidget->type == WIDG_BUTTON)
	{
		return buttonGetState((W_BUTTON *)psWidget);
	}
	else if ((psWidget->type == WIDG_FORM) && (psWidget->style & WFORM_CLICKABLE))
	{
		return formGetClickState((W_CLICKFORM *)psWidget);
	}
	else
	{
		ASSERT(!"Couldn't find widget by ID", "Couldn't find button or clickable widget by ID");
	}
	return 0;
}


void widgSetButtonFlash(W_SCREEN *psScreen, UDWORD id)
{
	WIDGET	*psWidget;

	/* Get the button */
	psWidget = widgGetFromID(psScreen, id);
	if (psWidget == NULL)
	{
		ASSERT(!"Couldn't find widget by ID", "Couldn't find button or clickable widget by ID");
	}
	else if (psWidget->type == WIDG_BUTTON)
	{
		buttonSetFlash((W_BUTTON *)psWidget);
	}
	else if ((psWidget->type == WIDG_FORM) && (psWidget->style & WFORM_CLICKABLE))
	{
		formSetFlash((W_FORM *)psWidget);
	}
	else if (psWidget->type == WIDG_EDITBOX)
	{
//		editBoxSetState((W_EDITBOX *)psWidget, state);
	}
	else
	{
		ASSERT(!"Couldn't find widget by ID", "Couldn't find button or clickable widget by ID");
	}
}


void widgClearButtonFlash(W_SCREEN *psScreen, UDWORD id)
{
	WIDGET	*psWidget;

	/* Get the button */
	psWidget = widgGetFromID(psScreen, id);
	if (psWidget == NULL)
	{
		ASSERT(!"Couldn't find widget by ID", "Couldn't find button or clickable widget by ID");
	}
	else if (psWidget->type == WIDG_BUTTON)
	{
		buttonClearFlash((W_BUTTON *)psWidget);
	}
	else if ((psWidget->type == WIDG_FORM) && (psWidget->style & WFORM_CLICKABLE))
	{
		formClearFlash((W_FORM *)psWidget);
	}
	else if (psWidget->type == WIDG_EDITBOX)
	{
	}
	else
	{
		ASSERT(!"Couldn't find widget by ID", "Couldn't find button or clickable widget by ID");
	}
}


/* Set a button or clickable form's state */
void widgSetButtonState(W_SCREEN *psScreen, UDWORD id, UDWORD state)
{
	WIDGET	*psWidget;

	/* Get the button */
	psWidget = widgGetFromID(psScreen, id);
	ASSERT_OR_RETURN(, psWidget, "Couldn't find button or clickable widget by ID %u", state);

	if (psWidget->type == WIDG_BUTTON)
	{
		buttonSetState((W_BUTTON *)psWidget, state);
	}
	else if ((psWidget->type == WIDG_FORM) && (psWidget->style & WFORM_CLICKABLE))
	{
		formSetClickState((W_CLICKFORM *)psWidget, state);
	}
	else if (psWidget->type == WIDG_EDITBOX)
	{
		editBoxSetState((W_EDITBOX *)psWidget, state);
	}
	else
	{
		ASSERT(false, "Couldn't find button or clickable widget by type %d", (int)psWidget->type);
	}
}


/* Return a pointer to a buffer containing the current string of a widget.
 * NOTE: The string must be copied out of the buffer
 */
const char *widgGetString(W_SCREEN *psScreen, UDWORD id)
{
	const WIDGET *psWidget = widgGetFromID(psScreen, id);

	ASSERT(psScreen != NULL, "widgGetString: Invalid screen pointer");

	/* Get the widget */
	if (psWidget != NULL)
	{
		switch (psWidget->type)
		{
		case WIDG_FORM:
			ASSERT(false, "widgGetString: Forms do not have a string");
			aStringRetBuffer[0] = '\0';
			break;
		case WIDG_LABEL:
			sstrcpy(aStringRetBuffer, ((W_LABEL *)psWidget)->aText);
			break;
		case WIDG_BUTTON:
			if (((W_BUTTON *)psWidget)->pText)
			{
				sstrcpy(aStringRetBuffer, ((W_BUTTON *)psWidget)->pText);
			}
			else
			{
				aStringRetBuffer[0] = '\0';
			}
			break;
		case WIDG_EDITBOX:
			{
				sstrcpy(aStringRetBuffer, ((W_EDITBOX *)psWidget)->aText.toUtf8().constData());
				break;
			}
		case WIDG_BARGRAPH:
			ASSERT(false, "widgGetString: Bar Graphs do not have a string");
			aStringRetBuffer[0] = '\0';
			break;
		case WIDG_SLIDER:
			ASSERT(false, "widgGetString: Sliders do not have a string");
			aStringRetBuffer[0] = '\0';
			break;
		default:
			ASSERT(!"Unknown widget type", "Unknown widget type");
			aStringRetBuffer[0] = '\0';
			break;
		}
	}
	else
	{
		ASSERT(!"Couldn't find widget by ID", "widgGetString: couldn't find widget by ID");
		aStringRetBuffer[0] = '\0';
	}

	return aStringRetBuffer;
}


/* Set the text in a widget */
void widgSetString(W_SCREEN *psScreen, UDWORD id, const char *pText)
{
	WIDGET	*psWidget;

	ASSERT(psScreen != NULL,
	       "widgSetString: Invalid screen pointer");

	/* Get the widget */
	psWidget = widgGetFromID(psScreen, id);
	if (psWidget == NULL)
	{
		debug(LOG_ERROR, "widgSetString: couldn't get widget from id");
		return;
	}

	switch (psWidget->type)
	{
	case WIDG_FORM:
		ASSERT(false, "widgSetString: forms do not have a string");
		break;

	case WIDG_LABEL:
		sstrcpy(((W_LABEL *)psWidget)->aText, pText);
		break;

	case WIDG_BUTTON:
		((W_BUTTON *)psWidget)->pText = pText;
		break;

	case WIDG_EDITBOX:
		if (psScreen->psFocus == psWidget)
		{
			screenClearFocus(psScreen);
		}
		((W_EDITBOX *)psWidget)->setString(pText);
		break;

	case WIDG_BARGRAPH:
		ASSERT(!"wrong widget type", "widgGetString: Bar graphs do not have a string");
		break;

	case WIDG_SLIDER:
		ASSERT(!"wrong widget type", "widgGetString: Sliders do not have a string");
		break;

	default:
		ASSERT(!"Unknown widget type", "Unknown widget type");
		break;
	}
}


/* Call any callbacks for the widgets on a form */
static void widgProcessCallbacks(W_CONTEXT *psContext)
{
	WIDGET			*psCurr;
	W_CONTEXT		sFormContext, sWidgContext;
	SDWORD			xOrigin, yOrigin;
	W_FORMGETALL	sFormCtl;

	/* Initialise the form context */
	sFormContext.psScreen = psContext->psScreen;

	/* Initialise widget context */
	formGetOrigin(psContext->psForm, &xOrigin, &yOrigin);
	sWidgContext.psScreen = psContext->psScreen;
	sWidgContext.psForm = psContext->psForm;
	sWidgContext.mx = psContext->mx - xOrigin;
	sWidgContext.my = psContext->my - yOrigin;
	sWidgContext.xOffset = psContext->xOffset + xOrigin;
	sWidgContext.yOffset = psContext->yOffset + yOrigin;

	/* Go through all the widgets on the form */
	formInitGetAllWidgets(psContext->psForm, &sFormCtl);
	psCurr = formGetAllWidgets(&sFormCtl);
	while (psCurr)
	{
		for (; psCurr; psCurr = psCurr->psNext)
		{
			/* Call the callback */
			if (psCurr->callback)
			{
				psCurr->callback(psCurr, &sWidgContext);
			}

			/* and then recurse */
			if (psCurr->type == WIDG_FORM)
			{
				sFormContext.psForm = (W_FORM *)psCurr;
				sFormContext.mx = sWidgContext.mx - psCurr->x;
				sFormContext.my = sWidgContext.my - psCurr->y;
				sFormContext.xOffset = sWidgContext.xOffset + psCurr->x;
				sFormContext.yOffset = sWidgContext.yOffset + psCurr->y;
				widgProcessCallbacks(&sFormContext);
			}
		}

		/* See if the form has any more widgets on it */
		psCurr = formGetAllWidgets(&sFormCtl);
	}
}


/* Process all the widgets on a form.
 * mx and my are the coords of the mouse relative to the form origin.
 */
static void widgProcessForm(W_CONTEXT *psContext)
{
	WIDGET		*psCurr, *psOver;
<<<<<<< HEAD
	SDWORD		mx, my, omx, omy, xOffset, yOffset, xOrigin, yOrigin;
=======
	SDWORD		mx,my, xOffset,yOffset, xOrigin,yOrigin;
>>>>>>> 9a0f4290
	W_FORM		*psForm;
	W_CONTEXT	sFormContext, sWidgContext;

	/* Note current form */
	psForm = psContext->psForm;

	/* Note the current mouse position */
	mx = psContext->mx;
	my = psContext->my;

	/* Note the current offset */
	xOffset = psContext->xOffset;
	yOffset = psContext->yOffset;

	/* Initialise the form context */
	sFormContext.psScreen = psContext->psScreen;

	/* Initialise widget context */
	formGetOrigin(psForm, &xOrigin, &yOrigin);
	sWidgContext.psScreen = psContext->psScreen;
	sWidgContext.psForm = psForm;
	sWidgContext.mx = mx - xOrigin;
	sWidgContext.my = my - yOrigin;
	sWidgContext.xOffset = xOffset + xOrigin;
	sWidgContext.yOffset = yOffset + yOrigin;

	/* Process the form's widgets */
	psOver = NULL;
	for (psCurr = formGetWidgets(psForm); psCurr; psCurr = psCurr->psNext)
	{
		/* Skip any hidden widgets */
		if (psCurr->style & WIDG_HIDDEN)
		{
			continue;
		}

		if (psCurr->type == WIDG_FORM)
		{
			/* Found a sub form, so set up the context */
			sFormContext.psForm = (W_FORM *)psCurr;
			sFormContext.mx = mx - psCurr->x - xOrigin;
			sFormContext.my = my - psCurr->y - yOrigin;
			sFormContext.xOffset = xOffset + psCurr->x + xOrigin;
			sFormContext.yOffset = yOffset + psCurr->y + yOrigin;

			/* Process it */
			widgProcessForm(&sFormContext);
		}
		else
		{
			/* Run the widget */
			psCurr->run(&sWidgContext);
		}
	}

<<<<<<< HEAD
	/* Now check for mouse clicks */
	omx = mx - xOrigin;
	omy = my - yOrigin;
	if (mx >= 0 && mx <= psForm->width &&
	    my >= 0 && my <= psForm->height)
	{
		/* Update for the origin */

		/* Mouse is over the form - is it over any of the widgets */
		for (psCurr = formGetWidgets(psForm); psCurr; psCurr = psCurr->psNext)
		{
			/* Skip any hidden widgets */
			if (psCurr->style & WIDG_HIDDEN)
			{
				continue;
			}

			if (omx >= psCurr->x &&
			    omy >= psCurr->y &&
			    omx <= psCurr->x + psCurr->width &&
			    omy <= psCurr->y + psCurr->height)
			{
				/* Note the widget the mouse is over */
				if (!psMouseOverWidget)
				{
					psMouseOverWidget = (WIDGET *)psCurr;
				}
				psOver = psCurr;

				/* Don't check the widgets if it is a clickable form */
				if (!(psForm->style & WFORM_CLICKABLE))
				{
					if (pressed != WKEY_NONE && psCurr->type != WIDG_FORM)
					{
						/* Tell the widget it has been clicked */
						psCurr->clicked(&sWidgContext, pressed);
					}
					if (released != WKEY_NONE && psCurr->type != WIDG_FORM)
					{
						/* Tell the widget the mouse button has gone up */
						widgReleased(psCurr, released, &sWidgContext);
					}
				}
			}
		}
		/* Note that the mouse is over this form */
		if (!psMouseOverWidget)
		{
			psMouseOverWidget = (WIDGET *)psForm;
		}

		/* Only send the Clicked or Released messages if a widget didn't get the message */
		if (pressed != WKEY_NONE &&
		    (psOver == NULL || (psForm->style & WFORM_CLICKABLE)))
		{
			/* Tell the form it has been clicked */
			psForm->clicked(psContext, pressed);
		}
		if (released != WKEY_NONE &&
		    (psOver == NULL || (psForm->style & WFORM_CLICKABLE)))
=======
	/* Run this form */
	psForm->run(psContext);
}

static void widgProcessClick(W_CONTEXT &psContext, WIDGET_KEY key, bool wasPressed)
{
	W_FORM *psForm = psContext.psForm;
	Vector2i origin;
	formGetOrigin(psForm, &origin.x, &origin.y);
	Vector2i pos(psContext.mx, psContext.my);
	Vector2i oPos = pos - origin;
	Vector2i offset(psContext.xOffset, psContext.yOffset);
	Vector2i oOffset = offset + origin;

	// Process subforms (but not widgets, yet).
	for (WIDGET *psCurr = formGetWidgets(psForm); psCurr; psCurr = psCurr->psNext)
	{
		if ((psCurr->style & WIDG_HIDDEN) != 0 || psCurr->type != WIDG_FORM)
>>>>>>> 9a0f4290
		{
			continue;  // Skip any hidden forms or non-form widgets.
		}

		// Found a sub form, so set up the context.
		W_CONTEXT sFormContext;
		sFormContext.psScreen = psContext.psScreen;
		sFormContext.psForm = (W_FORM *)psCurr;
		sFormContext.mx = oPos.x - psCurr->x;
		sFormContext.my = oPos.y - psCurr->y;
		sFormContext.xOffset = oOffset.x + psCurr->x;
		sFormContext.yOffset = oOffset.y + psCurr->y;

		// Process it (recursively).
		widgProcessClick(sFormContext, key, wasPressed);
	}

	if (pos.x < 0 || pos.x > psForm->width || pos.y < 0 || pos.y >= psForm->height)
	{
		return;  // Click is somewhere else.
	}

	W_CONTEXT sWidgContext;
	sWidgContext.psScreen = psContext.psScreen;
	sWidgContext.psForm = psForm;
	sWidgContext.mx = oPos.x;
	sWidgContext.my = oPos.y;
	sWidgContext.xOffset = oOffset.x;
	sWidgContext.yOffset = oOffset.y;

	// Process widgets.
	WIDGET *widgetUnderMouse = NULL;
	for (WIDGET *psCurr = formGetWidgets(psForm); psCurr; psCurr = psCurr->psNext)
	{
		if (psCurr->style & WIDG_HIDDEN)
		{
			continue;  // Skip hidden widgets.
		}

		if (oPos.x < psCurr->x || oPos.x > psCurr->x + psCurr->width || oPos.y < psCurr->y || oPos.y > psCurr->y + psCurr->height)
		{
			continue;  // The click missed the widget.
		}

		if (!psMouseOverWidget)
		{
			psMouseOverWidget = psCurr;  // Mark that the mouse is over a widget (if we haven't already).
		}

		if ((psForm->style & WFORM_CLICKABLE) != 0)
		{
			continue;  // Don't check the widgets if we are a clickable form.
		}

		widgetUnderMouse = psCurr;  // One (at least) of our widgets will get the click, so don't send it to us (we are the form).

		if (key == WKEY_NONE)
		{
			continue;  // Just checking mouse position, not a click.
		}

<<<<<<< HEAD
	// Note which keys have been pressed
	pressed = WKEY_NONE;
	sContext.mx = mouseX();
	sContext.my = mouseY();
	if (getWidgetsStatus())
	{
		if (mousePressed(MOUSE_LMB))
=======
		if (wasPressed)
>>>>>>> 9a0f4290
		{
			psCurr->clicked(&sWidgContext, key);
		}
		else
		{
			psCurr->released(&sWidgContext, key);
		}
	}

	// See if the mouse has moved onto or off a widget.
	if (psForm->psLastHiLite != widgetUnderMouse)
	{
		if (psForm->psLastHiLite != NULL)
		{
			psForm->psLastHiLite->highlightLost(&sWidgContext);
		}
		if (widgetUnderMouse != NULL)
		{
			widgetUnderMouse->highlight(&sWidgContext);
		}
		psForm->psLastHiLite = widgetUnderMouse;
	}

	if (widgetUnderMouse != NULL)
	{
		return;  // Only send the Clicked or Released messages if a widget didn't get the message.
	}

	if (!psMouseOverWidget)
	{
		psMouseOverWidget = psForm;  // Note that the mouse is over this form.
	}

	if (key == WKEY_NONE)
	{
		return;  // Just checking mouse position, not a click.
	}

	if (wasPressed)
	{
		psForm->clicked(&psContext, key);
	}
	else
	{
		psForm->released(&psContext, key);
	}
}


/* Execute a set of widgets for one cycle.
 * Returns a list of activated widgets.
 */
WidgetTriggers const &widgRunScreen(W_SCREEN *psScreen)
{
	psScreen->retWidgets.clear();

	/* Initialise the context */
	W_CONTEXT sContext;
	sContext.psScreen = psScreen;
	sContext.psForm = psScreen->psForm;
	sContext.xOffset = 0;
	sContext.yOffset = 0;
	psMouseOverWidget = NULL;

	// Note which keys have been pressed
	lastReleasedKey_DEPRECATED = WKEY_NONE;
	if (getWidgetsStatus())
	{
		MousePresses const &clicks = inputGetClicks();
		for (MousePresses::const_iterator c = clicks.begin(); c != clicks.end(); ++c)
		{
			WIDGET_KEY wkey;
			switch (c->key)
			{
				case MOUSE_LMB: wkey = WKEY_PRIMARY; break;
				case MOUSE_RMB: wkey = WKEY_SECONDARY; break;
				default: continue;  // Who cares about other mouse buttons?
			}
			bool pressed;
			switch (c->action)
			{
				case MousePress::Press: pressed = true; break;
				case MousePress::Release: pressed = false; break;
				default: continue;
			}
			sContext.mx = c->pos.x;
			sContext.my = c->pos.y;
			widgProcessClick(sContext, wkey, pressed);

			lastReleasedKey_DEPRECATED = wkey;
		}
	}

	sContext.mx = mouseX();
	sContext.my = mouseY();
	widgProcessClick(sContext, WKEY_NONE, true);  // Update highlights and psMouseOverWidget.

	/* Process the screen's widgets */
	widgProcessForm(&sContext);

	/* Process any user callback functions */
	widgProcessCallbacks(&sContext);

	/* Return the ID of a pressed button or finished edit box if any */
	return psScreen->retWidgets;
}


/* Set the id number for widgRunScreen to return */
void widgSetReturn(W_SCREEN *psScreen, WIDGET *psWidget)
{
	WidgetTrigger trigger;
	trigger.widget = psWidget;
	psScreen->retWidgets.push_back(trigger);
}


/* Display the widgets on a form */
static void widgDisplayForm(W_FORM *psForm, UDWORD xOffset, UDWORD yOffset)
{
	WIDGET	*psCurr = NULL;
	SDWORD	xOrigin = 0, yOrigin = 0;


	/* Display the form */
	psForm->display((WIDGET *)psForm, xOffset, yOffset, psForm->aColours);
	if (psForm->disableChildren == true)
	{
		return;
	}

	/* Update the offset from the current form's position */
	formGetOrigin(psForm, &xOrigin, &yOrigin);
	xOffset += psForm->x + xOrigin;
	yOffset += psForm->y + yOrigin;

	/* If this is a clickable form, the widgets on it have to move when it's down */
	if (!(psForm->style & WFORM_NOCLICKMOVE))
	{
		if ((psForm->style & WFORM_CLICKABLE) &&
		    (((W_CLICKFORM *)psForm)->state &
		     (WCLICK_DOWN | WCLICK_LOCKED | WCLICK_CLICKLOCK)))
		{
			xOffset += 1;
			yOffset += 1;
		}
	}

	/* Display the widgets on the form */
	for (psCurr = formGetWidgets(psForm); psCurr; psCurr = psCurr->psNext)
	{
		/* Skip any hidden widgets */
		if (psCurr->style & WIDG_HIDDEN)
		{
			continue;
		}

		if (psCurr->type == WIDG_FORM)
		{
			widgDisplayForm((W_FORM *)psCurr, xOffset, yOffset);
		}
		else
		{
			psCurr->display(psCurr, xOffset, yOffset, psForm->aColours);
		}
	}
}



/* Display the screen's widgets in their current state
 * (Call after calling widgRunScreen, this allows the input
 *  processing to be seperated from the display of the widgets).
 */
void widgDisplayScreen(W_SCREEN *psScreen)
{
	/* Display the widgets */
	widgDisplayForm((W_FORM *)psScreen->psForm, 0, 0);

	/* Display the tool tip if there is one */
	tipDisplay();
}

<<<<<<< HEAD
/* Call the correct function for loss of focus */
static void widgFocusLost(W_SCREEN *psScreen, WIDGET *psWidget)
{
	switch (psWidget->type)
	{
	case WIDG_FORM:
		break;
	case WIDG_LABEL:
		break;
	case WIDG_BUTTON:
		break;
	case WIDG_EDITBOX:
		((W_EDITBOX *)psWidget)->focusLost(psScreen);
		break;
	case WIDG_BARGRAPH:
		break;
	case WIDG_SLIDER:
		break;
	default:
		ASSERT(!"Unknown widget type", "Unknown widget type");
		break;
	}
}

=======
>>>>>>> 9a0f4290
/* Set the keyboard focus for the screen */
void screenSetFocus(W_SCREEN *psScreen, WIDGET *psWidget)
{
	screenClearFocus(psScreen);
	psScreen->psFocus = psWidget;
}


/* Clear the keyboard focus */
void screenClearFocus(W_SCREEN *psScreen)
{
	if (psScreen->psFocus != NULL)
	{
		psScreen->psFocus->focusLost(psScreen);
		psScreen->psFocus = NULL;
	}
}

<<<<<<< HEAD
/* Call the correct function for mouse over */
void widgHiLite(WIDGET *psWidget, W_CONTEXT *psContext)
{
	(void)psContext;
	switch (psWidget->type)
	{
	case WIDG_FORM:
		formHiLite((W_FORM *)psWidget, psContext);
		break;
	case WIDG_LABEL:
		labelHiLite((W_LABEL *)psWidget, psContext);
		break;
	case WIDG_BUTTON:
		buttonHiLite((W_BUTTON *)psWidget, psContext);
		break;
	case WIDG_EDITBOX:
		editBoxHiLite((W_EDITBOX *)psWidget);
		break;
	case WIDG_BARGRAPH:
		barGraphHiLite((W_BARGRAPH *)psWidget, psContext);
		break;
	case WIDG_SLIDER:
		sliderHiLite((W_SLIDER *)psWidget);
		break;
	default:
		ASSERT(!"Unknown widget type", "Unknown widget type");
		break;
	}
}


/* Call the correct function for mouse moving off */
void widgHiLiteLost(WIDGET *psWidget, W_CONTEXT *psContext)
{
	(void)psContext;
	switch (psWidget->type)
	{
	case WIDG_FORM:
		formHiLiteLost((W_FORM *)psWidget, psContext);
		break;
	case WIDG_LABEL:
		labelHiLiteLost((W_LABEL *)psWidget);
		break;
	case WIDG_BUTTON:
		buttonHiLiteLost((W_BUTTON *)psWidget);
		break;
	case WIDG_EDITBOX:
		editBoxHiLiteLost((W_EDITBOX *)psWidget);
		break;
	case WIDG_BARGRAPH:
		barGraphHiLiteLost((W_BARGRAPH *)psWidget);
		break;
	case WIDG_SLIDER:
		sliderHiLiteLost((W_SLIDER *)psWidget);
		break;
	default:
		ASSERT(!"Unknown widget type", "Unknown widget type");
		break;
	}
}

/* Call the correct function for mouse released */
static void widgReleased(WIDGET *psWidget, UDWORD key, W_CONTEXT *psContext)
{
	switch (psWidget->type)
	{
	case WIDG_FORM:
		formReleased((W_FORM *)psWidget, key, psContext);
		break;
	case WIDG_LABEL:
		break;
	case WIDG_BUTTON:
		buttonReleased(psContext->psScreen, (W_BUTTON *)psWidget, key);
		break;
	case WIDG_EDITBOX:
		break;
	case WIDG_BARGRAPH:
		break;
	case WIDG_SLIDER:
		sliderReleased((W_SLIDER *)psWidget);
		break;
	default:
		ASSERT(!"Unknown widget type", "Unknown widget type");
		break;
	}
}


/* Call the correct function to run a widget */
static void widgRun(WIDGET *psWidget, W_CONTEXT *psContext)
{
	switch (psWidget->type)
	{
	case WIDG_FORM:
		formRun((W_FORM *)psWidget, psContext);
		break;
	case WIDG_LABEL:
		break;
	case WIDG_BUTTON:
		buttonRun((W_BUTTON *)psWidget);
		break;
	case WIDG_EDITBOX:
		((W_EDITBOX *)psWidget)->run(psContext);
		break;
	case WIDG_BARGRAPH:
		break;
	case WIDG_SLIDER:
		sliderRun((W_SLIDER *)psWidget, psContext);
		break;
	default:
		ASSERT(!"Unknown widget type", "Unknown widget type");
		break;
	}
}



void WidgSetAudio(WIDGET_AUDIOCALLBACK Callback, SWORD HilightID, SWORD ClickedID)
=======
void WidgSetAudio(WIDGET_AUDIOCALLBACK Callback,SWORD HilightID,SWORD ClickedID)
>>>>>>> 9a0f4290
{
	AudioCallback = Callback;
	HilightAudioID = HilightID;
	ClickedAudioID = ClickedID;
}


WIDGET_AUDIOCALLBACK WidgGetAudioCallback(void)
{
	return AudioCallback;
}


SWORD WidgGetHilightAudioID(void)
{
	return HilightAudioID;
}


SWORD WidgGetClickedAudioID(void)
{
	return ClickedAudioID;
}


void	setWidgetsStatus(bool var)
{
	bWidgetsActive = var;
}

bool	getWidgetsStatus(void)
{
	return(bWidgetsActive);
}<|MERGE_RESOLUTION|>--- conflicted
+++ resolved
@@ -905,23 +905,6 @@
 }
 
 
-<<<<<<< HEAD
-
-/* Return the user data for the returned widget */
-void *widgGetLastUserData(W_SCREEN *psScreen)
-{
-	assert(psScreen != NULL);
-
-	if (psScreen->psRetWidget)
-	{
-		return psScreen->psRetWidget->pUserData;
-	}
-
-	return NULL;
-}
-
-=======
->>>>>>> 9a0f4290
 /* Set tip string for a widget */
 void widgSetTip(W_SCREEN *psScreen, UDWORD id, const char *pTip)
 {
@@ -1275,11 +1258,7 @@
 static void widgProcessForm(W_CONTEXT *psContext)
 {
 	WIDGET		*psCurr, *psOver;
-<<<<<<< HEAD
-	SDWORD		mx, my, omx, omy, xOffset, yOffset, xOrigin, yOrigin;
-=======
-	SDWORD		mx,my, xOffset,yOffset, xOrigin,yOrigin;
->>>>>>> 9a0f4290
+	SDWORD		mx, my, xOffset, yOffset, xOrigin, yOrigin;
 	W_FORM		*psForm;
 	W_CONTEXT	sFormContext, sWidgContext;
 
@@ -1335,68 +1314,6 @@
 		}
 	}
 
-<<<<<<< HEAD
-	/* Now check for mouse clicks */
-	omx = mx - xOrigin;
-	omy = my - yOrigin;
-	if (mx >= 0 && mx <= psForm->width &&
-	    my >= 0 && my <= psForm->height)
-	{
-		/* Update for the origin */
-
-		/* Mouse is over the form - is it over any of the widgets */
-		for (psCurr = formGetWidgets(psForm); psCurr; psCurr = psCurr->psNext)
-		{
-			/* Skip any hidden widgets */
-			if (psCurr->style & WIDG_HIDDEN)
-			{
-				continue;
-			}
-
-			if (omx >= psCurr->x &&
-			    omy >= psCurr->y &&
-			    omx <= psCurr->x + psCurr->width &&
-			    omy <= psCurr->y + psCurr->height)
-			{
-				/* Note the widget the mouse is over */
-				if (!psMouseOverWidget)
-				{
-					psMouseOverWidget = (WIDGET *)psCurr;
-				}
-				psOver = psCurr;
-
-				/* Don't check the widgets if it is a clickable form */
-				if (!(psForm->style & WFORM_CLICKABLE))
-				{
-					if (pressed != WKEY_NONE && psCurr->type != WIDG_FORM)
-					{
-						/* Tell the widget it has been clicked */
-						psCurr->clicked(&sWidgContext, pressed);
-					}
-					if (released != WKEY_NONE && psCurr->type != WIDG_FORM)
-					{
-						/* Tell the widget the mouse button has gone up */
-						widgReleased(psCurr, released, &sWidgContext);
-					}
-				}
-			}
-		}
-		/* Note that the mouse is over this form */
-		if (!psMouseOverWidget)
-		{
-			psMouseOverWidget = (WIDGET *)psForm;
-		}
-
-		/* Only send the Clicked or Released messages if a widget didn't get the message */
-		if (pressed != WKEY_NONE &&
-		    (psOver == NULL || (psForm->style & WFORM_CLICKABLE)))
-		{
-			/* Tell the form it has been clicked */
-			psForm->clicked(psContext, pressed);
-		}
-		if (released != WKEY_NONE &&
-		    (psOver == NULL || (psForm->style & WFORM_CLICKABLE)))
-=======
 	/* Run this form */
 	psForm->run(psContext);
 }
@@ -1415,7 +1332,6 @@
 	for (WIDGET *psCurr = formGetWidgets(psForm); psCurr; psCurr = psCurr->psNext)
 	{
 		if ((psCurr->style & WIDG_HIDDEN) != 0 || psCurr->type != WIDG_FORM)
->>>>>>> 9a0f4290
 		{
 			continue;  // Skip any hidden forms or non-form widgets.
 		}
@@ -1477,17 +1393,7 @@
 			continue;  // Just checking mouse position, not a click.
 		}
 
-<<<<<<< HEAD
-	// Note which keys have been pressed
-	pressed = WKEY_NONE;
-	sContext.mx = mouseX();
-	sContext.my = mouseY();
-	if (getWidgetsStatus())
-	{
-		if (mousePressed(MOUSE_LMB))
-=======
 		if (wasPressed)
->>>>>>> 9a0f4290
 		{
 			psCurr->clicked(&sWidgContext, key);
 		}
@@ -1671,33 +1577,6 @@
 	tipDisplay();
 }
 
-<<<<<<< HEAD
-/* Call the correct function for loss of focus */
-static void widgFocusLost(W_SCREEN *psScreen, WIDGET *psWidget)
-{
-	switch (psWidget->type)
-	{
-	case WIDG_FORM:
-		break;
-	case WIDG_LABEL:
-		break;
-	case WIDG_BUTTON:
-		break;
-	case WIDG_EDITBOX:
-		((W_EDITBOX *)psWidget)->focusLost(psScreen);
-		break;
-	case WIDG_BARGRAPH:
-		break;
-	case WIDG_SLIDER:
-		break;
-	default:
-		ASSERT(!"Unknown widget type", "Unknown widget type");
-		break;
-	}
-}
-
-=======
->>>>>>> 9a0f4290
 /* Set the keyboard focus for the screen */
 void screenSetFocus(W_SCREEN *psScreen, WIDGET *psWidget)
 {
@@ -1716,128 +1595,7 @@
 	}
 }
 
-<<<<<<< HEAD
-/* Call the correct function for mouse over */
-void widgHiLite(WIDGET *psWidget, W_CONTEXT *psContext)
-{
-	(void)psContext;
-	switch (psWidget->type)
-	{
-	case WIDG_FORM:
-		formHiLite((W_FORM *)psWidget, psContext);
-		break;
-	case WIDG_LABEL:
-		labelHiLite((W_LABEL *)psWidget, psContext);
-		break;
-	case WIDG_BUTTON:
-		buttonHiLite((W_BUTTON *)psWidget, psContext);
-		break;
-	case WIDG_EDITBOX:
-		editBoxHiLite((W_EDITBOX *)psWidget);
-		break;
-	case WIDG_BARGRAPH:
-		barGraphHiLite((W_BARGRAPH *)psWidget, psContext);
-		break;
-	case WIDG_SLIDER:
-		sliderHiLite((W_SLIDER *)psWidget);
-		break;
-	default:
-		ASSERT(!"Unknown widget type", "Unknown widget type");
-		break;
-	}
-}
-
-
-/* Call the correct function for mouse moving off */
-void widgHiLiteLost(WIDGET *psWidget, W_CONTEXT *psContext)
-{
-	(void)psContext;
-	switch (psWidget->type)
-	{
-	case WIDG_FORM:
-		formHiLiteLost((W_FORM *)psWidget, psContext);
-		break;
-	case WIDG_LABEL:
-		labelHiLiteLost((W_LABEL *)psWidget);
-		break;
-	case WIDG_BUTTON:
-		buttonHiLiteLost((W_BUTTON *)psWidget);
-		break;
-	case WIDG_EDITBOX:
-		editBoxHiLiteLost((W_EDITBOX *)psWidget);
-		break;
-	case WIDG_BARGRAPH:
-		barGraphHiLiteLost((W_BARGRAPH *)psWidget);
-		break;
-	case WIDG_SLIDER:
-		sliderHiLiteLost((W_SLIDER *)psWidget);
-		break;
-	default:
-		ASSERT(!"Unknown widget type", "Unknown widget type");
-		break;
-	}
-}
-
-/* Call the correct function for mouse released */
-static void widgReleased(WIDGET *psWidget, UDWORD key, W_CONTEXT *psContext)
-{
-	switch (psWidget->type)
-	{
-	case WIDG_FORM:
-		formReleased((W_FORM *)psWidget, key, psContext);
-		break;
-	case WIDG_LABEL:
-		break;
-	case WIDG_BUTTON:
-		buttonReleased(psContext->psScreen, (W_BUTTON *)psWidget, key);
-		break;
-	case WIDG_EDITBOX:
-		break;
-	case WIDG_BARGRAPH:
-		break;
-	case WIDG_SLIDER:
-		sliderReleased((W_SLIDER *)psWidget);
-		break;
-	default:
-		ASSERT(!"Unknown widget type", "Unknown widget type");
-		break;
-	}
-}
-
-
-/* Call the correct function to run a widget */
-static void widgRun(WIDGET *psWidget, W_CONTEXT *psContext)
-{
-	switch (psWidget->type)
-	{
-	case WIDG_FORM:
-		formRun((W_FORM *)psWidget, psContext);
-		break;
-	case WIDG_LABEL:
-		break;
-	case WIDG_BUTTON:
-		buttonRun((W_BUTTON *)psWidget);
-		break;
-	case WIDG_EDITBOX:
-		((W_EDITBOX *)psWidget)->run(psContext);
-		break;
-	case WIDG_BARGRAPH:
-		break;
-	case WIDG_SLIDER:
-		sliderRun((W_SLIDER *)psWidget, psContext);
-		break;
-	default:
-		ASSERT(!"Unknown widget type", "Unknown widget type");
-		break;
-	}
-}
-
-
-
 void WidgSetAudio(WIDGET_AUDIOCALLBACK Callback, SWORD HilightID, SWORD ClickedID)
-=======
-void WidgSetAudio(WIDGET_AUDIOCALLBACK Callback,SWORD HilightID,SWORD ClickedID)
->>>>>>> 9a0f4290
 {
 	AudioCallback = Callback;
 	HilightAudioID = HilightID;
