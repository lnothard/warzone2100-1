--- conflicted
+++ resolved
@@ -23,13 +23,10 @@
 
 #ifndef __INCLUDED_LIB_WIDGET_LABEL_H__
 #define __INCLUDED_LIB_WIDGET_LABEL_H__
-<<<<<<< HEAD
-=======
 
 #include "widget.h"
 #include "widgbase.h"
 #include "lib/ivis_common/textdraw.h"
->>>>>>> ab2bafd7
 
 // label states.
 #define WLABEL_HILITE	0x0004		// label is hilited
