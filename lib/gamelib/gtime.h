--- conflicted
+++ resolved
@@ -162,21 +162,6 @@
 	return value * realTimeFraction;
 }
 
-<<<<<<< HEAD
-=======
-/**
- * Returns value times deltaGameTime (pauseTime = true) or deltaRealTime (pauseTime = false), converted to seconds.
- * @param value Amount to change something in a second.
- * @param pauseTime If true, adjust also for pause of game time. Generally use true in-game, false for GUI.
- * @return Amount to change this frame.
- * TODO Replace all calls to this function with gameTimeAdjustedIncrement or realTimeAdjustedIncrement, and delete this function.
- */
-static inline float timeAdjustedIncrement(float value, BOOL pauseTime)
-{
-	return (pauseTime ? gameTimeAdjustedIncrement : realTimeAdjustedIncrement)(value);
-}
-
-
 void sendPlayerGameTime(void);                            ///< Sends a GAME_GAME_TIME message with gameTime plus latency to our game queues.
 void recvPlayerGameTime(NETQUEUE_ queue);                 ///< Processes a GAME_GAME_TIME message.
 bool checkPlayerGameTime(unsigned player);                ///< Checks that we are not waiting for a GAME_GAME_TIME message from this player. (player can be NET_ALL_PLAYERS.)
@@ -184,7 +169,6 @@
 
 bool isInSync(void);                                      ///< Returns true unless there was a CRC mismatch between the last GAME_GAME_TIME messages.
 
->>>>>>> 38bc0e33
 #ifdef __cplusplus
 }
 #endif //__cplusplus
