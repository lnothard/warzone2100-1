--- conflicted
+++ resolved
@@ -67,12 +67,9 @@
 
 extern BOOL Init_FBO(unsigned int width, unsigned int height);
 extern void Delete_FBO(void);
-<<<<<<< HEAD
-=======
 
 #ifdef __cplusplus
 }
 #endif //__cplusplus
 
->>>>>>> 90684f35
 #endif