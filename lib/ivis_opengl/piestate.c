--- conflicted
+++ resolved
@@ -22,16 +22,11 @@
  */
 
 #include <GLee.h>
+#include <GL/glu.h>
 #include "lib/framework/frame.h"
 
-<<<<<<< HEAD
-=======
-#include <SDL.h>
-#include <SDL_mouse.h>
 #include <physfs.h>
-#include <SDL/SDL_opengl.h>
-
->>>>>>> 92199e2a
+
 #include "lib/ivis_common/piestate.h"
 #include "lib/ivis_common/piedef.h"
 #include "lib/ivis_common/tex.h"
@@ -47,13 +42,9 @@
 static CURSOR MouseCursor = 0;
 static IMAGEFILE* MouseCursors = NULL;
 static uint16_t MouseCursorIDs[CURSOR_MAX];
-<<<<<<< HEAD
-=======
-static bool MouseVisible = true;
 static GLuint shaderProgram[SHADER_MAX];
 static bool shadersAvailable = false;		// Can we use shaders?
 static bool shadersActivate = true;			// If we can, should we use them?
->>>>>>> 92199e2a
 
 /*
  *	Source
