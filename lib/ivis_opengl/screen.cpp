--- conflicted
+++ resolved
@@ -102,11 +102,6 @@
 	}
 
 	/* Dump extended information about OpenGL implementation to the console */
-<<<<<<< HEAD
-	debug(LOG_3D, "OpenGL Extensions : %s", glGetString(GL_EXTENSIONS)); // FIXME This is too much for MAX_LEN_LOG_LINE
-	debug(LOG_3D, "Notable OpenGL features:");
-=======
-
 	std::string line;
 	for (unsigned n = 0; n < glExtensions.size(); ++n)
 	{
@@ -124,8 +119,7 @@
 		line += word;
 	}
 	debug(LOG_3D, "OpenGL Extensions:%s", line.c_str());
-	debug(LOG_3D, "Supported OpenGL extensions:");
->>>>>>> 8b8282cc
+	debug(LOG_3D, "Notable OpenGL features:");
 	debug(LOG_3D, "  * OpenGL 1.2 %s supported!", GLEW_VERSION_1_2 ? "is" : "is NOT");
 	debug(LOG_3D, "  * OpenGL 1.3 %s supported!", GLEW_VERSION_1_3 ? "is" : "is NOT");
 	debug(LOG_3D, "  * OpenGL 1.4 %s supported!", GLEW_VERSION_1_4 ? "is" : "is NOT");
@@ -175,39 +169,17 @@
 		}
 
 	}
-	else if (GLEW_VERSION_1_5 || GLEW_VERSION_1_4 || (GLEW_VERSION_1_3 && GLEW_ARB_texture_env_crossbar))
+	else if (GLEW_VERSION_1_2 && GLEW_ARB_vertex_buffer_object && GLEW_ARB_texture_env_crossbar)
 	{
 		// corner cases: vbo(core 1.5 or ARB ext), texture crossbar (core 1.4 or ARB ext)
 		debug(LOG_POPUP, _("OpenGL 2.0 is not supported by your system. Some things may look wrong. Please upgrade your graphics driver/hardware, if possible."));
 	}
 	else
 	{
-<<<<<<< HEAD
 		// We wite this file in hopes that people will upload the information in it to us.
 		writeGameInfo("WZdebuginfo.txt");
-		debug(LOG_FATAL, _("OpenGL 1.4 is not supported by your system. The game requires this. Please upgrade your graphics drivers/hardware, if possible."));
+		debug(LOG_FATAL, _("OpenGL 1.2 + VBO + TEC is not supported by your system. The game requires this. Please upgrade your graphics drivers/hardware, if possible."));
 		exit(1);
-		
-=======
-		// Check if VBO extension available for hacks
-		if (GLEW_VERSION_1_4 && GLEW_ARB_vertex_buffer_object)
-		{
-			debug(LOG_POPUP, _("OpenGL 1.5/2.0 is not supported by your system. Some things may look wrong. Please upgrade your graphics driver/hardware, if possible."));
-			// screen_EnableVBO should be called later, so nothing (quesoGLC) will call glewInit twice and flush our tweaks into void
-		}
-		else if (GLEW_VERSION_1_2 && GLEW_ARB_vertex_buffer_object && GLEW_ARB_texture_env_crossbar)
-		{
-			debug(LOG_POPUP, _("OpenGL 1.4 + VBO extension is not supported by your system. Some things may look wrong. Please upgrade your graphics driver/hardware, if possible."));
-			// screen_EnableVBO should be called later, so nothing (quesoGLC) will call glewInit twice and flush our tweaks into void
-		}
-		else
-		{
-			// We wite this file in hopes that people will upload the information in it to us.
-			writeGameInfo("WZdebuginfo.txt");
-			debug(LOG_FATAL, _("OpenGL 1.2 + VBO extension + TEC extension is not supported by your system. The game requires this. Please upgrade your graphics drivers/hardware, if possible."));
-			exit(1);
-		}
->>>>>>> 8b8282cc
 	}
 
 	glClearColor(0.0f, 0.0f, 0.0f, 1.0f);
