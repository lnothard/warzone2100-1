--- conflicted
+++ resolved
@@ -32,23 +32,21 @@
 #include "event.h"
 #include "eventsave.h"
 
-<<<<<<< HEAD
 // Lua
 #include <lua.h>
 #include <lauxlib.h>
 #include <lualib.h>
+
+#ifdef __cplusplus
+extern "C"
+{
+#endif //__cplusplus
 
 extern void registerScript(lua_State *L);
 extern void freeScript(lua_State *L);
 extern lua_State *scrNewState(const char *filename);
 extern void scrSaveState(const char *directory);
 extern void scrLoadStates(const char *directory);
-=======
-#ifdef __cplusplus
-extern "C"
-{
-#endif //__cplusplus
->>>>>>> aeaab526
 
 /* Whether to include debug info when compiling */
 typedef enum _scr_debugtype
