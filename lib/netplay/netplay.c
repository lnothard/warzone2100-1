--- conflicted
+++ resolved
@@ -2442,21 +2442,11 @@
 				NETint32_t(&position);
 				NETint32_t(&team);
 				NETbool(&NetPlay.players[index].ready);
-<<<<<<< HEAD
-				NETuint32_t(&NetPlay.hostPlayer);  // Does this make sense at all?
-			NETend();
-			if (NetPlay.hostPlayer != NET_HOST_ONLY)
-			{
-				// Exactly what was the point of letting anyone change the host? This codebase is confusing.
-				debug(LOG_ERROR, "MSG_PLAYER_INFO: Player %d thinks that player %d is the host...", playerQueue.index, NetPlay.hostPlayer);
-				NetPlay.hostPlayer = NET_HOST_ONLY;
-			}
-=======
 				NETuint32_t(&hostPlayer);
 			NETend();
 
 			// Don't let anyone except the host change these, otherwise it will end up inconsistent at some point, and the game gets really messed up.
-			if (pMsg->source == NetPlay.hostPlayer)
+			if (playerQueue.index == NetPlay.hostPlayer)
 			{
 				NetPlay.players[index].colour = colour;
 				NetPlay.players[index].position = position;
@@ -2464,7 +2454,6 @@
 				//NetPlay.hostPlayer = hostPlayer;  // Huh?
 			}
 
->>>>>>> 92199e2a
 			debug(LOG_NET, "Receiving MSG_PLAYER_INFO for player %u (%s)", (unsigned int)index, NetPlay.players[index].allocated ? "human" : "AI");
 			// update the color to the local array
 			setPlayerColour(index, NetPlay.players[index].colour);
@@ -3350,18 +3339,12 @@
 					{
 						if (index != j)  // We will broadcast the index == j case.
 						{
-<<<<<<< HEAD
-							NETbeginEncode(NETnetQueue(index), NET_PLAYER_JOINED);
-								NETuint8_t(&j);
-							NETend();
-=======
 							if (NetPlay.players[j].allocated)
 							{
-								NETbeginEncode(NET_PLAYER_JOINED, index);
+								NETbeginEncode(NETnetQueue(index), NET_PLAYER_JOINED);
 									NETuint8_t(&j);
 								NETend();
 							}
->>>>>>> 92199e2a
 							NETSendPlayerInfoTo(j, index);
 						}
 					}
