--- conflicted
+++ resolved
@@ -116,11 +116,7 @@
 static char*		hostname;
 static NETSTATS		nStats = { 0, 0, 0, 0 };
 static NET_PLAYER	players[MAX_CONNECTED_PLAYERS];
-<<<<<<< HEAD
-static int32_t          NetGameFlags[4] = { 0 };
-=======
 static int32_t          NetGameFlags[4] = { 0, 0, 0, 0 };
->>>>>>> ab2bafd7
 
 // *********** Socket with buffer that read NETMSGs ******************
 
