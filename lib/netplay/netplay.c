/*
	This file is part of Warzone 2100.
	Copyright (C) 1999-2004  Eidos Interactive
	Copyright (C) 2005-2010  Warzone Resurrection Project

	Warzone 2100 is free software; you can redistribute it and/or modify
	it under the terms of the GNU General Public License as published by
	the Free Software Foundation; either version 2 of the License, or
	(at your option) any later version.

	Warzone 2100 is distributed in the hope that it will be useful,
	but WITHOUT ANY WARRANTY; without even the implied warranty of
	MERCHANTABILITY or FITNESS FOR A PARTICULAR PURPOSE. See the
	GNU General Public License for more details.

	You should have received a copy of the GNU General Public License
	along with Warzone 2100; if not, write to the Free Software
	Foundation, Inc., 51 Franklin St, Fifth Floor, Boston, MA 02110-1301 USA
*/
/**
 * @file netplay.c
 *
 * Basic netcode.
 */

#include "lib/framework/frame.h"
#include "lib/framework/string_ext.h"
#include "lib/framework/crc.h"
#include "lib/framework/file.h"
#include "lib/gamelib/gtime.h"
#include "src/component.h"		// FIXME: we need to handle this better
#include "src/modding.h"		// FIXME: we need to handle this better
#include <time.h>			// for stats
#include <SDL_timer.h>
#include <SDL_thread.h>
#include <physfs.h>
#include <string.h>

#include "netplay.h"
#include "netlog.h"
#include "netsocket.h"

#include "miniupnpc/miniwget.h"
#include "miniupnpc/miniupnpc.h"
#include "miniupnpc/upnpcommands.h"
#include "lib/exceptionhandler/dumpinfo.h"

#include "src/multistat.h"
#include "src/multijoin.h"
#include "src/multiint.h"

<<<<<<< HEAD
#ifdef WZ_OS_LINUX
#include <execinfo.h>  // Nonfatal runtime backtraces.
#endif //WZ_OS_LINUX

#if   defined(WZ_OS_UNIX)
# include <arpa/inet.h>
# include <errno.h>
# include <fcntl.h>
# include <netdb.h>
# include <netinet/in.h>
# include <sys/ioctl.h>
# include <sys/socket.h>
# include <sys/types.h>
# include <sys/select.h>
# include <unistd.h>
typedef int SOCKET;
static const SOCKET INVALID_SOCKET = -1;
static const int SOCKET_ERROR = -1;
#elif defined(WZ_OS_WIN)
# include <winsock2.h>
# include <ws2tcpip.h>
# undef EAGAIN
# undef EBADF
# undef ECONNRESET
# undef EINPROGRESS
# undef EINTR
# undef EISCONN
# undef ETIMEDOUT
# undef EWOULDBLOCK
# define EAGAIN      WSAEWOULDBLOCK
# define EBADF       WSAEBADF
# define ECONNRESET  WSAECONNRESET
# define EINPROGRESS WSAEINPROGRESS
# define EINTR       WSAEINTR
# define EISCONN     WSAEISCONN
# define ETIMEDOUT   WSAETIMEDOUT
# define EWOULDBLOCK WSAEWOULDBLOCK
typedef SSIZE_T ssize_t;
# ifndef AI_V4MAPPED
#  define AI_V4MAPPED	0x0008	/* IPv4 mapped addresses are acceptable.  */
# endif
# ifndef AI_ADDRCONFIG
#  define AI_ADDRCONFIG	0x0020	/* Use configuration of this host to choose returned address type..  */
# endif
#endif

// Fallback for systems that don't #define this flag
#ifndef MSG_NOSIGNAL
# define MSG_NOSIGNAL 0
#endif

static int getSockErr(void)
{
#if   defined(WZ_OS_UNIX)
	return errno;
#elif defined(WZ_OS_WIN)
	return WSAGetLastError();
#endif
}

static void setSockErr(int error)
{
#if   defined(WZ_OS_UNIX)
	errno = error;
#elif defined(WZ_OS_WIN)
	WSASetLastError(error);
#endif
}

=======
>>>>>>> 975352a7
// WARNING !!! This is initialised via configuration.c !!!
char masterserver_name[255] = {'\0'};
static unsigned int masterserver_port = 0, gameserver_port = 0;

#define NET_TIMEOUT_DELAY	2500		// we wait this amount of time for socket activity
#define NET_READ_TIMEOUT	0
/*
*	=== Using new socket code, this might not hold true any longer ===
*	NOTE /rant:  If the buffer size isn't big enough, it will invalidate the socket.
*	Which means that we need to allocate a buffer big enough to handle worst case
*	situations.
*	reference: MaxMsgSize in netplay.h  (currently set to 16K)
*
*/
#define NET_BUFFER_SIZE	(MaxMsgSize)	// Would be 16K

// ////////////////////////////////////////////////////////////////////////
// Function prototypes
static void NETplayerLeaving(UDWORD player);		// Cleanup sockets on player leaving (nicely)
static void NETplayerDropped(UDWORD player);		// Broadcast NET_PLAYER_DROPPED & cleanup
static void NETregisterServer(int state);
static void NETallowJoining(void);
static void NET_InitPlayer(int i, bool initPosition);
static void recvDebugSync(NETQUEUE queue);

/*
 * Network globals, these are part of the new network API
 */
SYNC_COUNTER sync_counter;		// keeps track on how well we are in sync
// ////////////////////////////////////////////////////////////////////////
// Types

typedef struct		// data regarding the last one second or so.
{
	UDWORD		bytesRecvd;
	UDWORD		bytesSent;	// number of bytes sent in about 1 sec.
	UDWORD		packetsSent;
	UDWORD		packetsRecvd;
} NETSTATS;

typedef struct
{
	uint16_t        size;
	void*           data;
	size_t          buffer_size;
} NET_PLAYER_DATA;

typedef struct
{
<<<<<<< HEAD
	size_t len;
	Socket** fds;
} SocketSet;
=======
	Socket* socket;
	char*           buffer;
	unsigned int    buffer_start;
	unsigned int    bytes;
} NETBUFSOCKET;
>>>>>>> 975352a7

// ////////////////////////////////////////////////////////////////////////
// Variables

NETPLAY	NetPlay;

static BOOL		allow_joining = false;
static	bool server_not_there = false;
static GAMESTRUCT	gamestruct;

// update flags
bool netPlayersUpdated;
int mapDownloadProgress;

/**
 * Socket used for these purposes:
 *  * Host a game, be a server.
 *  * Connect to the lobby server.
 *  * Join a server for a game.
 */
static Socket* tcp_socket = NULL;		//socket used to talk to lobbyserver/ host machine

static Socket *bsocket = NULL;                  //buffered socket (holds tcp_socket) (clients only?)
static Socket *connected_bsocket[MAX_CONNECTED_PLAYERS] = { NULL };
static SocketSet* socket_set = NULL;

// UPnP
static int upnp = false;
static bool upnp_done = false;
SDL_Thread *upnpdiscover;

static struct UPNPUrls urls;
static struct IGDdatas data;

// local ip address
static char lanaddr[16];

/**
 * Used for connections with clients.
 */
static Socket* tmp_socket[MAX_TMP_SOCKETS] = { NULL };

static SocketSet* tmp_socket_set = NULL;
static char*		hostname;
static NETSTATS		nStats = { 0, 0, 0, 0 };
static int32_t          NetGameFlags[4] = { 0, 0, 0, 0 };
char iptoconnect[PATH_MAX] = "\0"; // holds IP/hostname from command line

int NET_PlayerConnectionStatus = CONNECTIONSTATUS_NORMAL;

// ////////////////////////////////////////////////////////////////////////////
#define VersionStringSize 80
/************************************************************************************
 **  NOTE (!)  Change the VersionString when net code changes!!
 **			   ie ("trunk", "2.1.3", ...)
 ************************************************************************************
**/
char VersionString[VersionStringSize] = "trunk, netcode 4.6";
static int NETCODE_VERSION_MAJOR = 4;
static int NETCODE_VERSION_MINOR = 6;
static int NETCODE_HASH = 0;			// unused for now

bool NETisCorrectVersion(uint32_t game_version_major, uint32_t game_version_minor)
{
	return (NETCODE_VERSION_MAJOR == game_version_major && NETCODE_VERSION_MINOR == game_version_minor);
}
bool NETgameIsCorrectVersion(GAMESTRUCT* check_game)
{
	return (NETCODE_VERSION_MAJOR == check_game->game_version_major && NETCODE_VERSION_MINOR == check_game->game_version_minor);
}

//	Sets if the game is password protected or not
void NETGameLocked( bool flag)
{
	NetPlay.GamePassworded = flag;
	gamestruct.privateGame = flag;
	debug(LOG_NET, "Passworded game is %s", NetPlay.GamePassworded ? "TRUE" : "FALSE" );
}

//	Sets the game password
void NETsetGamePassword(const char *password)
{
	sstrcpy(NetPlay.gamePassword, password);
	debug(LOG_NET, "Password entered is: [%s]", NetPlay.gamePassword);
}

//	Resets the game password
void NETresetGamePassword(void)
{
	sstrcpy(NetPlay.gamePassword, _("Enter password here"));
	debug(LOG_NET, "password reset to 'Enter password here'");
	NETGameLocked(false);
}

// *********** Socket with buffer that read NETMSGs ******************

static size_t NET_fillBuffer(Socket **pSocket, SocketSet* socket_set, uint8_t *bufstart, int bufsize)
{
	Socket *socket = *pSocket;
	ssize_t size;

<<<<<<< HEAD
	if (!socket->ready)
=======
	if (bs->buffer_start != 0 || !socketReadReady(bs->socket))
>>>>>>> 975352a7
	{
		return 0;
	}

	size = readNoInt(socket, bufstart, bufsize);

	if (size != 0 && size != SOCKET_ERROR)
	{
		return size;
	}
	else
	{
		if (size == 0)
		{
			debug(LOG_NET, "Connection closed from the other side");
		}
		else
		{
			debug(LOG_NET, "%s tcp_socket %p is now invalid", strSockError(getSockErr()), socket);
		}

		// an error occured, or the remote host has closed the connection.
		if (socket_set != NULL)
		{
			SocketSet_DelSocket(socket_set, socket);
		}

		ASSERT(size <= bufsize, "Socket buffer is too small!");

		if (size > bufsize)
		{
			debug(LOG_ERROR, "Fatal connection error: buffer size of (%d) was too small, current byte count was %zd", bufsize, size);
		}
		if (tcp_socket == socket)
		{
			debug(LOG_NET, "Host connection was lost!");
			tcp_socket = NULL;
			//Game is pretty much over --should just end everything when HOST dies.
			NetPlay.isHostAlive = false;
			setLobbyError(ERROR_HOSTDROPPED);
			NETclose();
<<<<<<< HEAD
			return 0;
=======
			return false;
		}
		socketClose(bs->socket);
		bs->socket = NULL;
	}

	return false;
}

static uint16_t hton16(uint16_t h)
{
	uint8_t n[2] = {h>>8, h};
	uint16_t n_;
	memcpy(&n_, n, 2);
	return n_;
}

static uint16_t ntoh16(uint16_t n_)
{
	uint8_t n[2];
	memcpy(&n, &n_, 2);
	return n[0]<<8 | n[1];
}

// Check if we have a full message waiting for us. If not, return false and wait for more data.
// If there is a data remnant somewhere in the buffer except at its beginning, move it to the
// beginning.
static BOOL NET_recvMessage(NETBUFSOCKET* bs)
{
	NETMSG *pMsg = &NetMsg;
	unsigned int size;
	const NETMSG* message = (NETMSG*)(bs->buffer + bs->buffer_start);
	const unsigned int headersize =   sizeof(message->size)
					+ sizeof(message->type)
					+ sizeof(message->destination)
					+ sizeof(message->source);

	if (headersize > bs->bytes)
	{
		goto error;
	}

	size = ntoh16(message->size) + headersize;

	if (size > bs->bytes)
	{
		goto error;
	}

	memcpy(pMsg, message, size);
	pMsg->size = ntoh16(message->size);
	bs->buffer_start += size;
	bs->bytes -= size;

	return true;

error:
	if (bs->buffer_start != 0)
	{
		static char* tmp_buffer = NULL;
		char* buffer_start = bs->buffer + bs->buffer_start;
		char* tmp;

		// Create tmp buffer if necessary
		if (tmp_buffer == NULL)
		{
			tmp_buffer = (char*)malloc(NET_BUFFER_SIZE);
>>>>>>> 975352a7
		}
		socketClose(socket);
		*pSocket = NULL;
	}

	return 0;
}

static void NET_InitPlayer(int i, bool initPosition)
{
	NetPlay.players[i].allocated = false;
	NetPlay.players[i].heartattacktime = 0;
	NetPlay.players[i].heartbeat = true;		// we always start with a hearbeat
	NetPlay.players[i].kick = false;
	NetPlay.players[i].name[0] = '\0';
	if (initPosition)
	{
		NetPlay.players[i].colour = i;
		NetPlay.players[i].position = i;
		NetPlay.players[i].team = i;
	}
	NetPlay.players[i].ready = false;
	NetPlay.players[i].needFile = false;
	NetPlay.players[i].wzFile.isCancelled = false;
	NetPlay.players[i].wzFile.isSending = false;
}

void NET_InitPlayers()
{
	unsigned int i;

	for (i = 0; i < MAX_CONNECTED_PLAYERS; ++i)
	{
		NET_InitPlayer(i, true);
		NETinitQueue(NETnetQueue(i));
	}
	NETinitQueue(NETbroadcastQueue());
	NetPlay.hostPlayer = NET_HOST_ONLY;	// right now, host starts always at index zero
	NetPlay.playercount = 0;
	NetPlay.pMapFileHandle = NULL;
	debug(LOG_NET, "Players initialized");
}

static void NETSendPlayerInfoTo(uint32_t index, unsigned to)
{
	debug(LOG_NET, "sending player's (%u) info to all players", index);
	NETbeginEncode(NETnetQueue(to), NET_PLAYER_INFO);
		NETuint32_t(&index);
		NETbool(&NetPlay.players[index].allocated);
		NETbool(&NetPlay.players[index].heartbeat);
		NETbool(&NetPlay.players[index].kick);
		NETstring(NetPlay.players[index].name, sizeof(NetPlay.players[index].name));
		NETuint32_t(&NetPlay.players[index].heartattacktime);
		NETint32_t(&NetPlay.players[index].colour);
		NETint32_t(&NetPlay.players[index].position);
		NETint32_t(&NetPlay.players[index].team);
		NETbool(&NetPlay.players[index].ready);
		NETuint32_t(&NetPlay.hostPlayer);
	NETend();
}

void NETBroadcastPlayerInfo(uint32_t index)
{
	NETSendPlayerInfoTo(index, NET_ALL_PLAYERS);
}

static signed int NET_CreatePlayer(const char* name)
{
	signed int index;

	for (index = 0; index < MAX_CONNECTED_PLAYERS; index++)
	{
		if (NetPlay.players[index].allocated == false)
		{
			debug(LOG_NET, "A new player has been created. Player, %s, is set to slot %u", name, index);
			NetPlay.players[index].allocated = true;
			sstrcpy(NetPlay.players[index].name, name);
			NETBroadcastPlayerInfo(index);
			NetPlay.playercount++;
			return index;
		}
	}

	debug(LOG_ERROR, "Could not find place for player %s", name);
	return -1;
}

static void NET_DestroyPlayer(unsigned int index)
{
	debug(LOG_NET, "Freeing slot %u for a new player", index);
	if (NetPlay.players[index].allocated)
	{
		NetPlay.players[index].allocated = false;
		NetPlay.playercount--;
		gamestruct.desc.dwCurrentPlayers = NetPlay.playercount;
		if (allow_joining && NetPlay.isHost)
		{
			// Update player count in the lobby by disconnecting
			// and reconnecting
			NETregisterServer(0);
			NETregisterServer(1);
		}
	}
	NET_InitPlayer(index, false);  // reinitialize
}

/**
 * @note Connection dropped. Handle it gracefully.
 * \param index
 */
static void NETplayerClientDisconnect(uint32_t index)
{
	if(connected_bsocket[index])
	{
		debug(LOG_NET, "Player (%u) has left unexpectedly, closing socket %p", index, connected_bsocket[index]);

		NETplayerLeaving(index);

		// Announce to the world. This was really icky, because we may have been calling the send
		// function recursively. We really ought to have had a send queue, and now we finally do...
		NETbeginEncode(NETbroadcastQueue(), NET_PLAYER_DROPPED);
			NETuint32_t(&index);
		NETend();
	}
	else
	{
		debug(LOG_ERROR, "Player (%u) has left unexpectedly - but socket already closed?", index);
	}
}

/**
 * @note When a player leaves nicely (ie, we got a NET_PLAYER_LEAVING
 *       message), we clean up the socket that we used.
 * \param index
 */
static void NETplayerLeaving(UDWORD index)
{
	if(connected_bsocket[index])
	{
		debug(LOG_NET, "Player (%u) has left, closing socket %p", index, connected_bsocket[index]);

		// Although we can get a error result from DelSocket, it don't really matter here.
		SocketSet_DelSocket(socket_set, connected_bsocket[index]);
		socketClose(connected_bsocket[index]);
		connected_bsocket[index] = NULL;
	}
	else
	{
		debug(LOG_NET, "Player (%u) has left nicely, socket already closed?", index);
	}

	MultiPlayerLeave(index);		// more cleanup
	NET_DestroyPlayer(index);		// sets index player's array to false
}

/**
 * @note When a player's connection is broken we broadcast the NET_PLAYER_DROPPED
 *       message.
 * \param index
 */
static void NETplayerDropped(UDWORD index)
{
	uint32_t id = index;

	// Send message type specifically for dropped / disconnects
	NETbeginEncode(NETbroadcastQueue(), NET_PLAYER_DROPPED);
		NETuint32_t(&id);
	NETend();
	debug(LOG_INFO, "sending NET_PLAYER_DROPPED for player %d", id);
	NET_DestroyPlayer(id);		// just clears array
	MultiPlayerLeave(id);			// more cleanup

	NET_PlayerConnectionStatus = 2;	//DROPPED_CONNECTION
}

/**
 * @note Cleanup for when a player is kicked.
 * \param index
 */
void NETplayerKicked(UDWORD index)
{
	// kicking a player counts as "leaving nicely", since "nicely" in this case
	// simply means "there wasn't a connection error."
	debug(LOG_INFO, "Player %u was kicked.", index);
	NETplayerLeaving(index);		// need to close socket for the player that left.
	NET_PlayerConnectionStatus = 1;		// LEAVING_NICELY
}

// ////////////////////////////////////////////////////////////////////////
// rename the local player
BOOL NETchangePlayerName(UDWORD index, char *newName)
{
	if(!NetPlay.bComms)
	{
		sstrcpy(NetPlay.players[0].name, newName);
		return true;
	}
	debug(LOG_NET, "Requesting a change of player name for pid=%u to %s", index, newName);

	sstrcpy(NetPlay.players[index].name, newName);

	NETBroadcastPlayerInfo(index);

	return true;
}

void NETfixDuplicatePlayerNames(void)
{
	char name[StringSize];
	unsigned i, j, pass;
	for (i = 1; i != MAX_PLAYERS; ++i)
	{
		sstrcpy(name, NetPlay.players[i].name);
		if (name[0] == '\0')
		{
			continue;  // Ignore empty names.
		}
		for (pass = 0; pass != 101; ++pass)
		{
			if (pass != 0)
			{
				ssprintf(name, "%s_%X", NetPlay.players[i].name, pass + 1);
			}

			for (j = 0; j != i; ++j)
			{
				if (strcmp(name, NetPlay.players[j].name) == 0)
				{
					break;  // Duplicate name.
				}
			}

			if (i == j)
			{
				break;  // Unique name.
			}
		}
		if (pass != 0)
		{
			NETchangePlayerName(i, name);
		}
	}
}

// ////////////////////////////////////////////////////////////////////////
// return one of the four user flags in the current sessiondescription.
SDWORD NETgetGameFlags(UDWORD flag)
{
	if (flag < 1 || flag > 4)
	{
		return 0;
	}
	else
	{
		return NetGameFlags[flag-1];
	}
}

static void NETsendGameFlags(void)
{
	debug(LOG_NET, "sending game flags");
	NETbeginEncode(NETbroadcastQueue(), NET_GAME_FLAGS);
	{
		// Send the amount of game flags we're about to send
		uint8_t i, count = ARRAY_SIZE(NetGameFlags);
		NETuint8_t(&count);

		// Send over all game flags
		for (i = 0; i < count; ++i)
		{
			NETint32_t(&NetGameFlags[i]);
		}
	}
	NETend();
}

// ////////////////////////////////////////////////////////////////////////
// Set a game flag
BOOL NETsetGameFlags(UDWORD flag, SDWORD value)
{
	if(!NetPlay.bComms)
	{
		return true;
	}

	if (flag > 0 && flag < 5)
	{
		return (NetGameFlags[flag-1] = value);
	}

	NETsendGameFlags();

	return true;
}

static uint32_t hton32(uint32_t h)
{
	uint8_t n[4] = {h>>24, h>>16, h>>8, h};
	uint32_t n_;
	memcpy(&n_, n, 4);
	return n_;
}

static uint32_t ntoh32(uint32_t n_)
{
	uint8_t n[4];
	memcpy(&n, &n_, 4);
	return n[0]<<24 | n[1]<<16 | n[2]<<8 | n[3];
}

/**
 * @note \c game is being sent to the master server (if hosting)
 *       The implementation of NETsendGAMESTRUCT <em>must</em> guarantee to
 *       pack it in network byte order (big-endian).
 *
 * @return true on success, false when a socket error has occurred
 *
 * @see GAMESTRUCT,NETrecvGAMESTRUCT
 */
static bool NETsendGAMESTRUCT(Socket* sock, const GAMESTRUCT* ourgamestruct)
{
	// A buffer that's guaranteed to have the correct size (i.e. it
	// circumvents struct padding, which could pose a problem).  Initialise
	// to zero so that we can be sure we're not sending any (undefined)
	// memory content across the network.
	char buf[sizeof(ourgamestruct->GAMESTRUCT_VERSION) + sizeof(ourgamestruct->name) + sizeof(ourgamestruct->desc.host) + (sizeof(int32_t) * 8) +
		sizeof(ourgamestruct->secondaryHosts) + sizeof(ourgamestruct->extra) + sizeof(ourgamestruct->versionstring) +
		sizeof(ourgamestruct->modlist) + (sizeof(uint32_t) * 9) ] = { 0 };
	char *buffer = buf;
	unsigned int i;
	ssize_t result;

	// Now dump the data into the buffer
	// Copy 32bit large big endian numbers
	*(uint32_t*)buffer = hton32(ourgamestruct->GAMESTRUCT_VERSION);
	buffer += sizeof(uint32_t);

	// Copy a string
	strlcpy(buffer, ourgamestruct->name, sizeof(ourgamestruct->name));
	buffer += sizeof(ourgamestruct->name);

	// Copy 32bit large big endian numbers
	*(int32_t*)buffer = hton32(ourgamestruct->desc.dwSize);
	buffer += sizeof(int32_t);
	*(int32_t*)buffer = hton32(ourgamestruct->desc.dwFlags);
	buffer += sizeof(int32_t);

	// Copy yet another string
	strlcpy(buffer, ourgamestruct->desc.host, sizeof(ourgamestruct->desc.host));
	buffer += sizeof(ourgamestruct->desc.host);

	// Copy 32bit large big endian numbers
	*(int32_t*)buffer = hton32(ourgamestruct->desc.dwMaxPlayers);
	buffer += sizeof(int32_t);
	*(int32_t*)buffer = hton32(ourgamestruct->desc.dwCurrentPlayers);
	buffer += sizeof(int32_t);
	for (i = 0; i < ARRAY_SIZE(ourgamestruct->desc.dwUserFlags); ++i)
	{
		*(int32_t*)buffer = hton32(ourgamestruct->desc.dwUserFlags[i]);
		buffer += sizeof(int32_t);
	}

	// Copy a string
	for (i = 0; i <ARRAY_SIZE(ourgamestruct->secondaryHosts); ++i)
	{
		strlcpy(buffer, ourgamestruct->secondaryHosts[i], sizeof(ourgamestruct->secondaryHosts[i]));
		buffer += sizeof(ourgamestruct->secondaryHosts[i]);
	}

	// Copy a string
	strlcpy(buffer, ourgamestruct->extra, sizeof(ourgamestruct->extra));
	buffer += sizeof(ourgamestruct->extra);

	// Copy a string
	strlcpy(buffer, ourgamestruct->versionstring, sizeof(ourgamestruct->versionstring));
	buffer += sizeof(ourgamestruct->versionstring);

	// Copy a string
	strlcpy(buffer, ourgamestruct->modlist, sizeof(ourgamestruct->modlist));
	buffer += sizeof(ourgamestruct->modlist);

	// Copy 32bit large big endian numbers
	*(uint32_t*)buffer = hton32(ourgamestruct->game_version_major);
	buffer += sizeof(uint32_t);

	// Copy 32bit large big endian numbers
	*(uint32_t*)buffer = hton32(ourgamestruct->game_version_minor);
	buffer += sizeof(uint32_t);

	// Copy 32bit large big endian numbers
	*(uint32_t*)buffer = hton32(ourgamestruct->privateGame);
	buffer += sizeof(uint32_t);

	// Copy 32bit large big endian numbers
	*(uint32_t*)buffer = hton32(ourgamestruct->pureGame);
	buffer += sizeof(uint32_t);

	// Copy 32bit large big endian numbers
	*(uint32_t*)buffer = hton32(ourgamestruct->Mods);
	buffer += sizeof(uint32_t);

	// Copy 32bit large big endian numbers
	*(uint32_t*)buffer = hton32(ourgamestruct->gameId);
	buffer += sizeof(uint32_t);

	// Copy 32bit large big endian numbers
	*(uint32_t*)buffer = hton32(ourgamestruct->future2);
	buffer += sizeof(uint32_t);

	// Copy 32bit large big endian numbers
	*(uint32_t*)buffer = hton32(ourgamestruct->future3);
	buffer += sizeof(uint32_t);

	// Copy 32bit large big endian numbers
	*(uint32_t*)buffer = hton32(ourgamestruct->future4);
	buffer += sizeof(uint32_t);


	// Send over the GAMESTRUCT
	result = writeAll(sock, buf, sizeof(buf));
	if (result == SOCKET_ERROR)
	{
		const int err = getSockErr();

		// If packet could not be sent, we should inform user of the error.
		debug(LOG_ERROR, "Failed to send GAMESTRUCT. Reason: %s", strSockError(getSockErr()));
		debug(LOG_ERROR, "Please make sure TCP ports %u & %u are open!", masterserver_port, gameserver_port);

		setSockErr(err);
		return false;
	}

	debug(LOG_NET, "sending GAMESTRUCT");

	return true;
}

/**
 * @note \c game is being retrieved from the master server (if browsing the
 *       lobby). The implementation of NETrecvGAMESTRUCT should assume the data
 *       to be packed in network byte order (big-endian).
 *
 * @see GAMESTRUCT,NETsendGAMESTRUCT
 */
static bool NETrecvGAMESTRUCT(GAMESTRUCT* ourgamestruct)
{
	// A buffer that's guaranteed to have the correct size (i.e. it
	// circumvents struct padding, which could pose a problem).
	char buf[sizeof(ourgamestruct->GAMESTRUCT_VERSION) + sizeof(ourgamestruct->name) + sizeof(ourgamestruct->desc.host) + (sizeof(int32_t) * 8) +
		sizeof(ourgamestruct->secondaryHosts) + sizeof(ourgamestruct->extra) + sizeof(ourgamestruct->versionstring) +
		sizeof(ourgamestruct->modlist) + (sizeof(uint32_t) * 9) ] = { 0 };
	char* buffer = buf;
	unsigned int i;
	ssize_t result = 0;

	// Read a GAMESTRUCT from the connection
	if (tcp_socket == NULL
	 || socket_set == NULL
	 || checkSockets(socket_set, NET_TIMEOUT_DELAY) <= 0
	 || !socketReadReady(tcp_socket)
	 || (result = readNoInt(tcp_socket, buf, sizeof(buf))) != sizeof(buf))
	{
		unsigned int time = SDL_GetTicks();
		if (result == SOCKET_ERROR)
		{
			debug(LOG_ERROR, "Server socket (%p) ecountered error: %s", tcp_socket, strSockError(getSockErr()));
			SocketSet_DelSocket(socket_set, tcp_socket);		// mark it invalid
			socketClose(tcp_socket);
			tcp_socket = NULL;
			return false;
		}
		i = result;
		while (i < sizeof(buf) && SDL_GetTicks() < time + 2500)
		{
			result = readNoInt(tcp_socket, buf+i, sizeof(buf)-i);
			if (result == SOCKET_ERROR
			 || result == 0)
			{
				debug(LOG_ERROR, "Server socket (%p) ecountered error: %s", tcp_socket, strSockError(getSockErr()));
				debug(LOG_ERROR, "GAMESTRUCT recv failed; received %u bytes out of %d", i, (int)sizeof(buf));
				SocketSet_DelSocket(socket_set, tcp_socket);		// mark it invalid
				socketClose(tcp_socket);
				tcp_socket = NULL;
				return false;
			}
			i += result;
		}
		if (i != sizeof(buf))
		{
			debug(LOG_ERROR, "GAMESTRUCT recv size mismatch; received %u bytes; expecting %d", i, (int)sizeof(buf));
			return false;
		}
	}

	// Now dump the data into the game struct
	// Copy 32bit large big endian numbers
	ourgamestruct->GAMESTRUCT_VERSION = ntoh32(*(uint32_t*)buffer);
	buffer += sizeof(uint32_t);
	// Copy a string
	sstrcpy(ourgamestruct->name, buffer);
	buffer += sizeof(ourgamestruct->name);

	// Copy 32bit large big endian numbers
	ourgamestruct->desc.dwSize = ntoh32(*(int32_t*)buffer);
	buffer += sizeof(int32_t);
	ourgamestruct->desc.dwFlags = ntoh32(*(int32_t*)buffer);
	buffer += sizeof(int32_t);

	// Copy yet another string
	sstrcpy(ourgamestruct->desc.host, buffer);
	buffer += sizeof(ourgamestruct->desc.host);

	// Copy 32bit large big endian numbers
	ourgamestruct->desc.dwMaxPlayers = ntoh32(*(int32_t*)buffer);
	buffer += sizeof(int32_t);
	ourgamestruct->desc.dwCurrentPlayers = ntoh32(*(int32_t*)buffer);
	buffer += sizeof(int32_t);
	for (i = 0; i < ARRAY_SIZE(ourgamestruct->desc.dwUserFlags); ++i)
	{
		ourgamestruct->desc.dwUserFlags[i] = ntoh32(*(int32_t*)buffer);
		buffer += sizeof(int32_t);
	}

	// Copy a string
	for (i = 0; i < ARRAY_SIZE(ourgamestruct->secondaryHosts); ++i)
	{
		sstrcpy(ourgamestruct->secondaryHosts[i], buffer);
		buffer += sizeof(ourgamestruct->secondaryHosts[i]);
	}

	// Copy a string
	sstrcpy(ourgamestruct->extra, buffer);
	buffer += sizeof(ourgamestruct->extra);

	// Copy a string
	sstrcpy(ourgamestruct->versionstring, buffer);
	buffer += sizeof(ourgamestruct->versionstring);

	// Copy a string
	sstrcpy(ourgamestruct->modlist, buffer);
	buffer += sizeof(ourgamestruct->modlist);

	// Copy 32bit large big endian numbers
	ourgamestruct->game_version_major = ntoh32(*(uint32_t*)buffer);
	buffer += sizeof(uint32_t);
	ourgamestruct->game_version_minor = ntoh32(*(uint32_t*)buffer);
	buffer += sizeof(uint32_t);
	ourgamestruct->privateGame = ntoh32(*(uint32_t*)buffer);
	buffer += sizeof(uint32_t);
	ourgamestruct->pureGame = ntoh32(*(uint32_t*)buffer);
	buffer += sizeof(uint32_t);
	ourgamestruct->Mods = ntoh32(*(uint32_t*)buffer);
	buffer += sizeof(uint32_t);
	ourgamestruct->gameId = ntoh32(*(uint32_t*)buffer);
	buffer += sizeof(uint32_t);	
	ourgamestruct->future2 = ntoh32(*(uint32_t*)buffer);
	buffer += sizeof(uint32_t);	
	ourgamestruct->future3 = ntoh32(*(uint32_t*)buffer);
	buffer += sizeof(uint32_t);	
	ourgamestruct->future4 = ntoh32(*(uint32_t*)buffer);
	buffer += sizeof(uint32_t);	
	
	debug(LOG_NET, "received GAMESTRUCT");

	return true;
}



static int upnp_init(void *asdf)
{
	struct UPNPDev *devlist;
	struct UPNPDev *dev;
	char *descXML;
	int descXMLsize = 0;
	char buf[255];

	memset(&urls, 0, sizeof(struct UPNPUrls));
	memset(&data, 0, sizeof(struct IGDdatas));

	if (NetPlay.isUPNP)
	{
		debug(LOG_NET, "Searching for UPnP devices for automatic port forwarding...");
		devlist = upnpDiscover(2000, NULL, NULL, 0);
		debug(LOG_NET, "UPnP device search finished.");
		if (devlist)
		{
			dev = devlist;
			while (dev)
			{
				if (strstr(dev->st, "InternetGatewayDevice"))
					break;
				dev = dev->pNext;
			}
			if (!dev)
			{
				dev = devlist; /* defaulting to first device */
			}

			debug(LOG_NET, "UPnP device found: %s %s\n", dev->descURL, dev->st);

			descXML = miniwget_getaddr(dev->descURL, &descXMLsize, lanaddr, sizeof(lanaddr));
			debug(LOG_NET, "LAN address: %s", lanaddr);
			if (descXML)
			{
				parserootdesc (descXML, descXMLsize, &data);
				free (descXML); descXML = 0;
				GetUPNPUrls (&urls, &data, dev->descURL);
			}
			ssprintf(buf, "UPnP device found: %s %s LAN address %s", dev->descURL, dev->st, lanaddr);
			addDumpInfo(buf);
			freeUPNPDevlist(devlist);

			if (!urls.controlURL || urls.controlURL[0] == '\0')
			{
				ssprintf(buf, "controlURL not available, UPnP disabled");
				addDumpInfo(buf);
				return false;
			}
			return true;
		}
		ssprintf(buf, "UPnP device not found.");
		addDumpInfo(buf);
		debug(LOG_NET, "No UPnP devices found.");
		return false;
	}
	else
	{
		ssprintf(buf, "UPnP detection routine disabled by user.");
		addDumpInfo(buf);
		debug(LOG_NET, "UPnP detection routine disabled by user.");
		return false;
	}
}

static bool upnp_add_redirect(int port)
{
	char externalIP[16];
	char port_str[16];
	int r;

	debug(LOG_NET, "upnp_add_redir(%d)\n", port);
	UPNP_GetExternalIPAddress(urls.controlURL, data.servicetype, externalIP);
	sprintf(port_str, "%d", port);
	r = UPNP_AddPortMapping(urls.controlURL, data.servicetype,
			port_str, port_str, lanaddr, "Warzone 2100", "TCP", 0);
	if (r != UPNPCOMMAND_SUCCESS)
	{
		debug(LOG_NET, "AddPortMapping(%s, %s, %s) failed\n", port_str, port_str, lanaddr);
		return false;
	}
	return true;

}

static void upnp_rem_redirect(int port)
{
	char port_str[16];
	debug(LOG_NET, "upnp_rem_redir(%d)", port);
	sprintf(port_str, "%d", port);
	UPNP_DeletePortMapping(urls.controlURL, data.servicetype, port_str, "TCP", 0);
}

void NETaddRedirects(void)
{
	debug(LOG_NET, "%s\n", __FUNCTION__);
	if (!upnp_done)
	{
		SDL_WaitThread(upnpdiscover, &upnp);
		upnp_done = true;
	}
	if (upnp) {
		upnp_add_redirect(gameserver_port);
	}
}

void NETremRedirects(void)
{
	debug(LOG_NET, "%s\n", __FUNCTION__);
	if (upnp)
	{
		upnp_rem_redirect(gameserver_port);
	}
}

void NETdiscoverUPnPDevices(void)
{
	upnpdiscover = SDL_CreateThread(&upnp_init, NULL);
}

// ////////////////////////////////////////////////////////////////////////
// setup stuff
int NETinit(BOOL bFirstCall)
{
	UDWORD i;

	debug(LOG_NET, "NETinit");
	NET_InitPlayers();

	SOCKETinit();

	if(bFirstCall)
	{
		debug(LOG_NET, "NETPLAY: Init called, MORNIN'");

		for(i = 0; i < MAX_PLAYERS; i++)
		{
			memset(&NetPlay.games[i], 0, sizeof(NetPlay.games[i]));
		}
		// NOTE NetPlay.isUPNP is already set in configuration.c!
		NetPlay.bComms = true;
		NetPlay.GamePassworded = false;
		NetPlay.ShowedMOTD = false;
		NetPlay.isHostAlive = false;
		NetPlay.gamePassword[0] = '\0';
		NetPlay.MOTD = strdup("");
		sstrcpy(NetPlay.gamePassword,_("Enter password here"));
		NETstartLogging();
	}

	NetPlay.ShowedMOTD = false;
	NetPlay.GamePassworded = false;
	memset(&sync_counter, 0x0, sizeof(sync_counter));	//clear counters

	return 0;
}


// ////////////////////////////////////////////////////////////////////////
// SHUTDOWN THE CONNECTION.
int NETshutdown(void)
{
	debug( LOG_NET, "NETshutdown" );

	NETstopLogging();

	SOCKETshutdown();

	if (NetPlay.bComms && NetPlay.isUPNP)
	{
		NETremRedirects();
	}
	return 0;
}

// ////////////////////////////////////////////////////////////////////////
//close the open game..
int NETclose(void)
{
	unsigned int i;

	// reset flag 
	NetPlay.ShowedMOTD = false;
	NEThaltJoining();

	debug(LOG_NET, "Terminating sockets.");

	NetPlay.isHost = false;
	server_not_there = false;
	allow_joining = false;

	if(bsocket)
	{	// need SocketSet_DelSocket() as well, socket_set or tmp_socket_set?
		debug(LOG_NET, "Closing bsocket %p socket %p (tcp_socket=%p)", bsocket, bsocket, tcp_socket);
		//socketClose(bsocket);
		bsocket=NULL;
	}

	for(i = 0; i < MAX_CONNECTED_PLAYERS; i++)
	{
		if (connected_bsocket[i])
		{
			debug(LOG_NET, "Closing connected_bsocket[%u], %p", i, connected_bsocket[i]);
			socketClose(connected_bsocket[i]);
			connected_bsocket[i]=NULL;
		}
		NET_DestroyPlayer(i);
	}

	if (tmp_socket_set)
	{
		debug(LOG_NET, "Freeing tmp_socket_set %p", tmp_socket_set);
		deleteSocketSet(tmp_socket_set);
		tmp_socket_set=NULL;
	}

	for (i = 0; i < MAX_TMP_SOCKETS; i++)
	{
		if (tmp_socket[i])
		{
			// FIXME: need SocketSet_DelSocket() as well, socket_set or tmp_socket_set?
			debug(LOG_NET, "Closing tmp_socket[%d] %p", i, tmp_socket[i]);
			socketClose(tmp_socket[i]);
			tmp_socket[i]=NULL;
		}
	}

	if (socket_set)
	{
		// checking to make sure tcp_socket is still valid
		if (tcp_socket)
		{
			SocketSet_DelSocket(socket_set, tcp_socket);
		}
		debug(LOG_NET, "Freeing socket_set %p", socket_set);
		deleteSocketSet(socket_set);
		socket_set=NULL;
	}
	if (tcp_socket)
	{
		debug(LOG_NET, "Closing tcp_socket %p", tcp_socket);
		socketClose(tcp_socket);
		tcp_socket=NULL;
	}

	return 0;
}


// ////////////////////////////////////////////////////////////////////////
// ////////////////////////////////////////////////////////////////////////
// Send and Recv functions

// ////////////////////////////////////////////////////////////////////////
// return bytes of data sent recently.
UDWORD NETgetBytesSent(void)
{
	static UDWORD	lastsec=0;
	static UDWORD	timy=0;

	if(  (UDWORD)clock() > (timy+CLOCKS_PER_SEC) )
	{
		timy = clock();
		lastsec = nStats.bytesSent;
		nStats.bytesSent = 0;
	}

	return lastsec;
}

UDWORD NETgetRecentBytesSent(void)
{
	return nStats.bytesSent;
}


UDWORD NETgetBytesRecvd(void)
{
	static UDWORD	lastsec=0;
	static UDWORD	timy=0;
	if(  (UDWORD)clock() > (timy+CLOCKS_PER_SEC) )
	{
		timy = clock();
		lastsec = nStats.bytesRecvd;
		nStats.bytesRecvd = 0;
	}
	return lastsec;
}

UDWORD NETgetRecentBytesRecvd(void)
{
	return nStats.bytesRecvd;
}


//return number of packets sent last sec.
UDWORD NETgetPacketsSent(void)
{
	static UDWORD	lastsec=0;
	static UDWORD	timy=0;

	if(  (UDWORD)clock() > (timy+CLOCKS_PER_SEC) )
	{
		timy = clock();
		lastsec = nStats.packetsSent;
		nStats.packetsSent = 0;
	}

	return lastsec;
}


UDWORD NETgetRecentPacketsSent(void)
{
	return nStats.packetsSent;
}


UDWORD NETgetPacketsRecvd(void)
{
	static UDWORD	lastsec=0;
	static UDWORD	timy=0;
	if(  (UDWORD)clock() > (timy+CLOCKS_PER_SEC) )
	{
		timy = clock();
		lastsec = nStats.packetsRecvd;
		nStats.packetsRecvd = 0;
	}
	return lastsec;
}


// ////////////////////////////////////////////////////////////////////////
// Send a message to a player, option to guarantee message
BOOL NETsend(uint8_t player, NETMESSAGE message)
{
	ssize_t result = 0;

	if(!NetPlay.bComms)
	{
		return true;
	}

<<<<<<< HEAD
	if (player >= MAX_CONNECTED_PLAYERS && player != NET_ALL_PLAYERS) return false;
=======
	if (player >= MAX_CONNECTED_PLAYERS) return false;
	msg->destination = player;
	msg->source = selectedPlayer;

	size = msg->size + sizeof(msg->size) + sizeof(msg->type) + sizeof(msg->destination) + sizeof(msg->source);

	NETlogPacket(msg, false);
	msg->size = hton16(msg->size);
>>>>>>> 975352a7

	if (NetPlay.isHost)
	{
		int firstPlayer = player == NET_ALL_PLAYERS ? 0                         : player;
		int lastPlayer  = player == NET_ALL_PLAYERS ? MAX_CONNECTED_PLAYERS - 1 : player;
		for (player = firstPlayer; player <= lastPlayer; ++player)
		{
			// We are the host, send directly to player.
			if (connected_bsocket[player] != NULL)
			{
				uint8_t *rawData = NETmessageRawData(message);
				size_t rawLen    = NETmessageRawSize(message);
				result = writeAll(connected_bsocket[player], rawData, rawLen);
				NETmessageDestroyRawData(rawData);  // Done with the data.

				if (result == rawLen)
				{
					nStats.bytesSent   += rawLen;
					nStats.packetsSent += 1;
				}
				else if (result == SOCKET_ERROR)
				{
					// Write error, most likely client disconnect.
					debug(LOG_ERROR, "Failed to send message: %s", strSockError(getSockErr()));
					NETplayerClientDisconnect(player);
				}
			}
		}
		return true;
	}
	else if (player == NetPlay.hostPlayer)
	{
		// We are a client, send directly to player, who happens to be the host.
		if (tcp_socket)
		{
			uint8_t *rawData = NETmessageRawData(message);
			size_t rawLen    = NETmessageRawSize(message);
			result = writeAll(tcp_socket, rawData, rawLen);
			NETmessageDestroyRawData(rawData);  // Done with the data.

			if (result == rawLen)
			{
				nStats.bytesSent   += rawLen;
				nStats.packetsSent += 1;
			}
			else if (result == SOCKET_ERROR)
			{
				// Write error, most likely host disconnect.
				debug(LOG_ERROR, "Failed to send message: %s", strSockError(getSockErr()));
				debug(LOG_ERROR, "Host connection was broken, socket %p.", tcp_socket);
				SocketSet_DelSocket(socket_set, tcp_socket);            // mark it invalid
				socketClose(tcp_socket);
				tcp_socket = NULL;
				NetPlay.players[NetPlay.hostPlayer].heartbeat = false;	// mark host as dead
				//Game is pretty much over --should just end everything when HOST dies.
				NetPlay.isHostAlive = false;
			}

			return result == rawLen;
		}
	}
	else
	{
		// We are a client and can't send the data directly, ask the host to send the data to the player.
		uint8_t sender = selectedPlayer;
		NETbeginEncode(NETnetQueue(NET_HOST_ONLY), NET_SEND_TO_PLAYER);
			NETuint8_t(&sender);
			NETuint8_t(&player);
			NETNETMESSAGE(&message);
		NETend();
	}

	return false;
}

<<<<<<< HEAD
=======
	NETlogPacket(msg, false);
	msg->size = hton16(msg->size);
>>>>>>> 975352a7

///////////////////////////////////////////////////////////////////////////
// Check if a message is a system message
static BOOL NETprocessSystemMessage(NETQUEUE playerQueue, uint8_t type)
{
	switch (type)
	{
		case NET_SEND_TO_PLAYER:
		{
			uint8_t sender;
			uint8_t receiver;
			NETMESSAGE message = NULL;
			NETbeginDecode(playerQueue, NET_SEND_TO_PLAYER);
				NETuint8_t(&sender);
				NETuint8_t(&receiver);
				NETNETMESSAGE(&message);  // Must destroy message later.
			if (!NETend())
			{
				debug(LOG_ERROR, "Incomplete NET_SEND_TO_PLAYER.");
				NETdestroyNETMESSAGE(message);
				break;
			}
			if ((receiver == selectedPlayer || receiver == NET_ALL_PLAYERS) && playerQueue.index == NetPlay.hostPlayer)
			{
				// Message was sent to us via the host.
				if (sender != selectedPlayer)  // TODO Tell host not to send us our own broadcast messages.
				{
					NETinsertMessageFromNet(NETnetQueue(sender), message);
				}
			}
			else if (NetPlay.isHost && sender == playerQueue.index)
			{
				// We are the host, and player is asking us to send the message to receiver.
				NETbeginEncode(NETnetQueue(receiver), NET_SEND_TO_PLAYER);
					NETuint8_t(&sender);
					NETuint8_t(&receiver);
					NETNETMESSAGE(&message);
				NETend();

				if (receiver == NET_ALL_PLAYERS)
				{
					NETinsertMessageFromNet(NETnetQueue(sender), message);  // Message is also for the host.
				}
			}
			else
			{
				debug(LOG_ERROR, "Player %d sent us a NET_SEND_TO_PLAYER addressed to %d from %d. We are %d.", playerQueue.index, receiver, sender, selectedPlayer);
			}

			NETdestroyNETMESSAGE(message);
			break;
		}
		case NET_SHARE_GAME_QUEUE:
		{
			uint8_t player;
			NETMESSAGE message = NULL;

			// Encoded in NETprocessSystemMessage in nettypes.cpp.
			NETbeginDecode(playerQueue, NET_SHARE_GAME_QUEUE);
				NETuint8_t(&player);
				NETNETMESSAGE(&message);
			if (!NETend() || player > MAX_PLAYERS)
			{
				debug(LOG_ERROR, "Bad NET_SHARE_GAME_QUEUE message.");
				break;
			}

			// TODO Check that playerQueue is actually responsible for this game queue.
			NETinsertMessageFromNet(NETgameQueue(player), message);

			NETdestroyNETMESSAGE(message);
			break;
		}
		case NET_PLAYER_STATS:
		{
			recvMultiStats(playerQueue);
			netPlayersUpdated = true;
			break;
		}
		case NET_PLAYER_INFO:
		{
			uint32_t index;
			int32_t colour = 0;
			int32_t position = 0;
			int32_t team = 0;
			uint32_t hostPlayer = 0;

			NETbeginDecode(playerQueue, NET_PLAYER_INFO);
				// Retrieve the player's ID
				NETuint32_t(&index);

				// Bail out if the given ID number is out of range
				if (index >= MAX_CONNECTED_PLAYERS)
				{
					debug(LOG_ERROR, "MSG_PLAYER_INFO: Player ID (%u) out of range (max %u)", index, (unsigned int)MAX_CONNECTED_PLAYERS);
					NETend();
					break;
				}
				if (index != playerQueue.index && playerQueue.index != NET_HOST_ONLY)
				{
					debug(LOG_ERROR, "MSG_PLAYER_INFO: Player %d trying to change info about player %d.", playerQueue.index, index);
					NETend();
					break;
				}

				// Retrieve the rest of the data
				NETbool(&NetPlay.players[index].allocated);
				NETbool(&NetPlay.players[index].heartbeat);
				NETbool(&NetPlay.players[index].kick);
				NETstring(NetPlay.players[index].name, sizeof(NetPlay.players[index].name));
				NETuint32_t(&NetPlay.players[index].heartattacktime);
				NETint32_t(&colour);
				NETint32_t(&position);
				NETint32_t(&team);
				NETbool(&NetPlay.players[index].ready);
				NETuint32_t(&hostPlayer);
			NETend();

			// Don't let anyone except the host change these, otherwise it will end up inconsistent at some point, and the game gets really messed up.
			if (playerQueue.index == NetPlay.hostPlayer)
			{
				NetPlay.players[index].colour = colour;
				NetPlay.players[index].position = position;
				NetPlay.players[index].team = team;
				//NetPlay.hostPlayer = hostPlayer;  // Huh?
			}

			debug(LOG_NET, "Receiving MSG_PLAYER_INFO for player %u (%s)", (unsigned int)index, NetPlay.players[index].allocated ? "human" : "AI");
			// update the color to the local array
			setPlayerColour(index, NetPlay.players[index].colour);

			// If we're the game host make sure to send the updated
			// data to all other clients as well.
			if (NetPlay.isHost)
			{
				NETBroadcastPlayerInfo(index);
				NETfixDuplicatePlayerNames();
			}
			netPlayersUpdated = true;
			break;
		}
		case NET_PLAYER_JOINED:
		{
			uint8_t index;

			NETbeginDecode(playerQueue, NET_PLAYER_JOINED);
				NETuint8_t(&index);
			NETend();

			debug(LOG_NET, "Receiving NET_PLAYER_JOINED for player %u using socket %p",
				(unsigned int)index, tcp_socket);

			MultiPlayerJoin(index);
			netPlayersUpdated = true;
			break;
		}
		// This message type is when player is leaving 'nicely', and socket is still valid.
		case NET_PLAYER_LEAVING:
		{
			uint32_t index;

			NETbeginDecode(playerQueue, NET_PLAYER_LEAVING);
				NETuint32_t(&index);
			NETend();

			if (playerQueue.index != NetPlay.hostPlayer && index != playerQueue.index)
			{
				debug(LOG_ERROR, "Player %d left, but accidentally set player %d as leaving.", playerQueue.index, index);
				index = playerQueue.index;
			}

			if(connected_bsocket[index])
			{
				debug(LOG_NET, "Receiving NET_PLAYER_LEAVING for player %u on socket %p", (unsigned int)index, connected_bsocket[index]);
			}
			else
			{	// dropped from join screen most likely
				debug(LOG_NET, "Receiving NET_PLAYER_LEAVING for player %u (no socket?)", (unsigned int)index);
			}

			if (NetPlay.isHost)
			{
				debug(LOG_NET, "Broadcast leaving message to everyone else");
				NETbeginEncode(NETbroadcastQueue(), NET_PLAYER_LEAVING);
				{
					BOOL host = NetPlay.isHost;
					uint32_t id = index;

					NETuint32_t(&id);
					NETbool(&host);
				}
				NETend();
			}

			debug(LOG_INFO, "Player %u has left the game.", index);
			NETplayerLeaving(index);		// need to close socket for the player that left.
			NET_PlayerConnectionStatus = 1;		// LEAVING_NICELY
			break;
		}
		case NET_GAME_FLAGS:
		{
			debug(LOG_NET, "Receiving game flags");

			NETbeginDecode(playerQueue, NET_GAME_FLAGS);
			{
				static unsigned int max_flags = ARRAY_SIZE(NetGameFlags);
				// Retrieve the amount of game flags that we should receive
				uint8_t i, count;
				NETuint8_t(&count);

				// Make sure that we won't get buffer overflows by checking that we
				// have enough space to store the given amount of game flags.
				if (count > max_flags)
				{
					debug(LOG_NET, "NET_GAME_FLAGS: More game flags sent (%u) than our buffer can hold (%u)", (unsigned int)count, max_flags);
					count = max_flags;
				}

				// Retrieve all game flags
				for (i = 0; i < count; ++i)
				{
					NETint32_t(&NetGameFlags[i]);
				}
			}
			NETend();

 			if (NetPlay.isHost)
 			{
				NETsendGameFlags();
			}
			break;
		}
		case NET_DEBUG_SYNC:
		{
			recvDebugSync(playerQueue);
			break;
		}

		default:
			return false;
	}

	NETpop(playerQueue);
	return true;
}

/*
*	Checks to see if a human player is still with us.
*	@note: resuscitation isn't possible with current code, so once we lose
*	the socket, then we have no way to connect with them again. Future 
*	item to enhance.
*/
static void NETcheckPlayers(void)
{
	int i;

	for (i = 0; i< MAX_PLAYERS ; i++)
	{
		if (NetPlay.players[i].allocated == 0) continue;		// not allocated means that it most like it is a AI player
		if (NetPlay.players[i].heartbeat == 0 && NetPlay.players[i].heartattacktime == 0)	// looks like they are dead
		{
			NetPlay.players[i].heartattacktime = gameTime2;		// mark when this occured
		}
		else
		{
			if (NetPlay.players[i].heartattacktime)
			{
				if (NetPlay.players[i].heartattacktime + (15 * GAME_TICKS_PER_SEC) <  gameTime2) // wait 15 secs
				{
					debug(LOG_NET, "Kicking due to client heart attack");
					NetPlay.players[i].kick = true;		// if still dead, then kick em.
				}
			}
		}
		if (NetPlay.players[i].kick)
		{
			debug(LOG_NET, "Kicking player %d", i);
			NETplayerDropped(i);
		}
	}
}

// ////////////////////////////////////////////////////////////////////////
// Receive a message over the current connection. We return true if there
// is a message for the higher level code to process, and false otherwise.
// We should not block here.
BOOL NETrecvNet(NETQUEUE *queue, uint8_t *type)
{
	uint32_t current;

	if (!NetPlay.bComms)
	{
		return false;
	}

	if (NetPlay.isHost)
	{
		NETallowJoining();
	}

	NETcheckPlayers();		// make sure players are still alive & well

	if (socket_set == NULL || checkSockets(socket_set, NET_READ_TIMEOUT) <= 0)
	{
		goto checkMessages;
	}

	for (current = 0; current < MAX_CONNECTED_PLAYERS; ++current)
	{
		Socket **pSocket = NetPlay.isHost ? &connected_bsocket[current] : &bsocket;
		uint8_t buffer[NET_BUFFER_SIZE];
		size_t dataLen;

		if (!NetPlay.isHost && current != NET_HOST_ONLY)
		{
			continue;  // Don't have a socket open to this player.
		}

		if (*pSocket == NULL)
		{
			continue;
		}

		dataLen = NET_fillBuffer(pSocket, socket_set, buffer, sizeof(buffer));
		if (dataLen > 0)
		{
			// we received some data, add to buffer
			NETinsertRawData(NETnetQueue(current), buffer, dataLen);
		}
		else if (*pSocket == NULL)
		{
			// If there is a error in NET_fillBuffer() then socket is already invalid.
			// This means that the player dropped / disconnected for whatever reason. 
			debug(LOG_INFO, "Player, (player %u) seems to have dropped/disconnected.", (unsigned)current);

			if (NetPlay.isHost)
			{
				// Send message type specifically for dropped / disconnects
				NETplayerDropped(current);
				NetPlay.players[current].kick = true;           // they are going to get kicked.
			}
		}
	}

checkMessages:
	for (current = 0; current < MAX_CONNECTED_PLAYERS; ++current)
	{
		*queue = NETnetQueue(current);
		while (NETisMessageReady(*queue))
		{
			*type = NETmessageType(NETgetMessage(*queue));
			if (!NETprocessSystemMessage(*queue, *type))
			{
				return true;  // We couldn't process the message, let the caller deal with it..
			}
		}
	}

<<<<<<< HEAD
	//NETlogPacket(pMsg, true);

	return false;
}
=======
				pMsg->size = ntoh16(pMsg->size);

				// we are the host, and have received a broadcast packet; distribute it
				for (j = 0; j < MAX_CONNECTED_PLAYERS; ++j)
				{
					if (   j != current
					    && connected_bsocket[j] != NULL
					    && connected_bsocket[j]->socket != NULL)
					{
						if (writeAll(connected_bsocket[j]->socket, pMsg, size) == SOCKET_ERROR)
						{
							// Write error, most likely client disconnect.
							debug(LOG_ERROR, "Failed to send message (host broadcast): %s", strSockError(getSockErr()));
							NETplayerClientDisconnect(j);
						}
					}
				}
			}
			else if (pMsg->destination != selectedPlayer && pMsg->destination < MAX_CONNECTED_PLAYERS)
			{
				// message was not meant for us; send it further
				if (   pMsg->destination < MAX_CONNECTED_PLAYERS
				    && connected_bsocket[pMsg->destination] != NULL
				    && connected_bsocket[pMsg->destination]->socket != NULL)
				{
					debug(LOG_NET, "Reflecting message type %hhu to %hhu", pMsg->type, pMsg->destination);
					pMsg->size = ntoh16(pMsg->size);
>>>>>>> 975352a7

BOOL NETrecvGame(NETQUEUE *queue, uint8_t *type)
{
	uint32_t current;
	for (current = 0; current < MAX_PLAYERS; ++current)
	{
		*queue = NETgameQueue(current);
		while (!checkPlayerGameTime(current) && NETisMessageReady(*queue))  // Check for any messages that are scheduled to be read now.
		{
			*type = NETmessageType(NETgetMessage(*queue));

			if (*type == GAME_GAME_TIME)
			{
				recvPlayerGameTime(*queue);
				NETpop(*queue);
				continue;
			}

			if (!NETprocessSystemMessage(*queue, *type))
			{
				return true;  // We couldn't process the message, let the caller deal with it..
			}
			else
			{
				debug(LOG_ERROR, "There was a system message in a game queue...");
			}
		}

		if (!checkPlayerGameTime(current))
		{
			break;  // Still waiting for messages from this player, and all players should process messages in the same order.
		}
	}

	return false;
}

// ////////////////////////////////////////////////////////////////////////
// ////////////////////////////////////////////////////////////////////////
// Protocol functions

BOOL NETsetupTCPIP(const char *machine)
{
	debug(LOG_NET, "NETsetupTCPIP(%s)", machine ? machine : "NULL");

	if (   hostname != NULL
	    && hostname != masterserver_name)
	{
		free(hostname);
	}
	if (   machine != NULL
	    && machine[0] != '\0')
	{
		hostname = strdup(machine);
	} else {
		hostname = masterserver_name;
	}

	return true;
}

// ////////////////////////////////////////////////////////////////////////
// File Transfer programs.
/** Send file. It returns % of file sent when 100 it's complete. Call until it returns 100. 
*  @TODO: more error checking (?) different file types (?)
*          Maybe should close file handle, and seek each time?
*     
*  @NOTE: MAX_FILE_TRANSFER_PACKET is set to 2k per packet since 7*2 = 14K which is pretty
*         much our limit.  Don't screw with that without having a bigger buffer!
*         NET_BUFFER_SIZE is at 16k.  (also remember text chat, plus all the other cruff)
*/
#define MAX_FILE_TRANSFER_PACKET 2048
UBYTE NETsendFile(char *fileName, UDWORD player)
{
	int32_t         bytesRead = 0;
	uint8_t		sendto = 0;
	uint8_t         inBuff[MAX_FILE_TRANSFER_PACKET];

	// We are not the host, so we don't care. (in fact, this would be a error)
	if (!NetPlay.isHost)
	{
		debug(LOG_ERROR, "trying to send a file and we are not the host!");
		return true;
	}

	memset(inBuff, 0x0, sizeof(inBuff));

	// read some bytes.
	bytesRead = PHYSFS_read(NetPlay.players[player].wzFile.pFileHandle, inBuff,1, MAX_FILE_TRANSFER_PACKET);
	sendto = (uint8_t) player;

	NETbeginEncode(NETnetQueue(sendto), NET_FILE_PAYLOAD);
		NETint32_t(&NetPlay.players[player].wzFile.fileSize_32);		// total bytes in this file. (we don't support 64bit yet)
		NETint32_t(&bytesRead);											// bytes in this packet
		NETint32_t(&NetPlay.players[player].wzFile.currPos);			// start byte
		NETstring(fileName, 256);										//256 = max filename size
		NETbin(inBuff, bytesRead);
	NETend();

	NetPlay.players[player].wzFile.currPos += bytesRead;		// update position!
	if(NetPlay.players[player].wzFile.currPos == NetPlay.players[player].wzFile.fileSize_32)
	{
		PHYSFS_close(NetPlay.players[player].wzFile.pFileHandle);
		NetPlay.players[player].wzFile.isSending = false;	// we are done sending to this client.
		NetPlay.players[player].needFile = false;
	}

	return (NetPlay.players[player].wzFile.currPos * 100) / NetPlay.players[player].wzFile.fileSize_32;
}

/* @TODO more error checking (?) different file types (?) */
// recv file. it returns % of the file so far recvd.
UBYTE NETrecvFile(NETQUEUE queue)
{
	int32_t		fileSize = 0, currPos = 0, bytesRead = 0;
	char		fileName[256];
	uint8_t         outBuff[MAX_FILE_TRANSFER_PACKET];
	static bool isLoop = false;

	memset(fileName, 0x0, sizeof(fileName));
	memset(outBuff, 0x0, sizeof(outBuff));

	//read incoming bytes.
	NETbeginDecode(queue, NET_FILE_PAYLOAD);
	NETint32_t(&fileSize);		// total bytes in this file.
	NETint32_t(&bytesRead);		// bytes in this packet
	NETint32_t(&currPos);		// start byte
	NETstring(fileName, 256);	// read filename (only valid on 1st packet)
	debug(LOG_NET, "Creating new file %s, position is %d", fileName, currPos);

	if (currPos == 0)	// first packet!
	{
		if (PHYSFS_exists(fileName))
		{
			PHYSFS_file *fin;
			PHYSFS_sint64 fsize;
			fin = PHYSFS_openRead(fileName);
			if (!fin)
			{
				// the file exists, but we can't open it, and I have no clue how to fix this...
				debug(LOG_FATAL, "PHYSFS_openRead(\"%s\") failed with error: %s\n", fileName, PHYSFS_getLastError());

				debug(LOG_NET, "We are leaving 'nicely' after a fatal error");
				NETbeginEncode(NETnetQueue(NET_HOST_ONLY), NET_PLAYER_LEAVING);
				{
					BOOL host = NetPlay.isHost;
					uint32_t id = selectedPlayer;

					NETuint32_t(&id);
					NETbool(&host);
				}
				NETend();

				abort();
			}
			else
			{
				fsize = PHYSFS_fileLength(fin);
			}
			if ((int32_t) fsize == fileSize)
			{
				uint32_t reason = ALREADY_HAVE_FILE;
				debug(LOG_NET, "We already have the file %s! ", fileName);
				PHYSFS_close(fin);
				NETend();

				NETbeginEncode(NETnetQueue(NET_HOST_ONLY), NET_FILE_CANCELLED);
					NETuint32_t(&selectedPlayer);
					NETuint32_t(&reason);
				NETend();
				if (!isLoop)
				{
					isLoop = true;
				}
				else
				{
					uint32_t reason = STUCK_IN_FILE_LOOP;
	
					NETend();
					// we should never get here, it means, that the game can't detect the level, but we have the file.
					// so we kick this player out.
					NETbeginEncode(NETnetQueue(NET_HOST_ONLY), NET_FILE_CANCELLED);
						NETuint32_t(&selectedPlayer);
						NETuint32_t(&reason);
					NETend();
					PHYSFS_close(NetPlay.pMapFileHandle);
					NetPlay.pMapFileHandle = NULL;
					debug(LOG_FATAL, "Something is really wrong with the file's (%s) data, game can't detect it?", fileName);
					return 100;
				}
			}
			PHYSFS_close(fin);

			debug(LOG_NET, "We already have the file %s, but different size %d vs %d.  Redownloading", fileName, (int32_t) fsize, fileSize);

		}
		NetPlay.pMapFileHandle = PHYSFS_openWrite(fileName);	// create a new file.
	}

	if (!NetPlay.pMapFileHandle) // file can't be opened
	{
		debug(LOG_FATAL, "Fatal error while creating file: %s", PHYSFS_getLastError());
		debug(LOG_FATAL, "Either we do not have write permission, or the Host sent us a invalid file (%s)!", fileName);
		abort();
	}

	NETbin(outBuff, bytesRead);
	NETend();

	//write packet to the file.
	PHYSFS_write(NetPlay.pMapFileHandle, outBuff, bytesRead, 1);

	if (currPos+bytesRead == fileSize)	// last packet
	{
		PHYSFS_close(NetPlay.pMapFileHandle);
	}

	//return the percentage count
	return ((currPos + bytesRead) * 100) / fileSize;
}

static ssize_t readLobbyResponse(Socket* sock, unsigned int timeout)
{
	uint32_t lobbyStatusCode;
	uint32_t MOTDLength;
	uint32_t buffer[2];
	ssize_t result, received = 0;

	// Get status and message length
	result = readAll(sock, &buffer, sizeof(buffer), timeout);
	if (result != sizeof(buffer))
		goto error;
	received += result;
	lobbyStatusCode = ntoh32(buffer[0]);
	MOTDLength = ntoh32(buffer[1]);

	// Get status message
	free(NetPlay.MOTD);
	NetPlay.MOTD = malloc(MOTDLength + 1);
	result = readAll(sock, NetPlay.MOTD, MOTDLength, timeout);
	if (result != MOTDLength)
		goto error;
	received += result;
	// NUL terminate string
	NetPlay.MOTD[MOTDLength] = '\0';

	if (lobbyStatusCode / 100 != 2) // Check whether status code is 2xx (success)
	{
		debug(LOG_ERROR, "Lobby error (%u): %s", (unsigned int)lobbyStatusCode, NetPlay.MOTD);
		return SOCKET_ERROR;
	}

	debug(LOG_NET, "Lobby success (%u): %s", (unsigned int)lobbyStatusCode, NetPlay.MOTD);
	return received;

error:
	if (result == SOCKET_ERROR)
	{
		free(NetPlay.MOTD);
		abs(asprintf(&NetPlay.MOTD, "Error while communicating with the lobby server: %s", strSockError(getSockErr())));  // abs = suppress warn_unused_result warning/
		debug(LOG_ERROR, "%s", NetPlay.MOTD);
	}
	else
	{
		free(NetPlay.MOTD);
		abs(asprintf(&NetPlay.MOTD, "Disconnected from lobby server. Failed to register game."));  // abs = suppress warn_unused_result warning/
		debug(LOG_ERROR, "%s", NetPlay.MOTD);
	}

	return SOCKET_ERROR;
}

static void NETregisterServer(int state)
{
	static Socket* rs_socket[2] = {NULL, NULL};
	static int registered = 0;
	unsigned int i;

	if (server_not_there)
	{
		return;
	}

	if (state != registered)
	{
		switch(state)
		{
			case 1:
			{
				bool succesful = false;
				uint32_t gameId = 0;
				SocketAddress *const hosts = resolveHost(masterserver_name, masterserver_port);

				if (hosts == NULL)
				{
					debug(LOG_ERROR, "Cannot resolve masterserver \"%s\": %s", masterserver_name, strSockError(getSockErr()));
					free(NetPlay.MOTD);
					abs(asprintf(&NetPlay.MOTD, _("Could not resolve masterserver name (%s)!"), masterserver_name));  // abs = suppress warn_unused_result warning/
					server_not_there = true;
					return;
				}

				socketArrayClose(rs_socket, ARRAY_SIZE(rs_socket));  // Make sure there aren't any leftover sockets.
				socketArrayOpen(rs_socket, ARRAY_SIZE(rs_socket), hosts, 15000);
				deleteSocketAddress(hosts);

				if (rs_socket[0] == NULL)
				{
					debug(LOG_ERROR, "Cannot connect to masterserver \"%s:%d\": %s", masterserver_name, masterserver_port, strSockError(getSockErr()));
					free(NetPlay.MOTD);
					abs(asprintf(&NetPlay.MOTD, _("Could not communicate with lobby server! Is TCP port %u open for outgoing traffic?"), masterserver_port));  // abs = suppress warn_unused_result warning/
					server_not_there = true;
					return;
				}

				// Get a game ID
				if (writeAll(rs_socket[0], "gaId", sizeof("gaId")) == SOCKET_ERROR
				 || readAll(rs_socket[0], &gameId, sizeof(gameId), 10000) != sizeof(gameId))
				{
					free(NetPlay.MOTD);
					abs(asprintf(&NetPlay.MOTD, "Failed to retrieve a game ID: %s", strSockError(getSockErr())));  // abs = suppress warn_unused_result warning/
					debug(LOG_ERROR, "%s", NetPlay.MOTD);

					// The sockets have been invalidated, so get rid of it. (using them now may cause SIGPIPE).
					socketArrayClose(rs_socket, ARRAY_SIZE(rs_socket));
					server_not_there = true;
					return;
				}

				gamestruct.gameId = ntoh32(gameId);
				debug(LOG_NET, "Using game ID: %u", (unsigned int)gamestruct.gameId);

				// Register our game with the server for all available address families
				for (i = 0; i < ARRAY_SIZE(rs_socket); ++i)
				{
					if (rs_socket[i] == NULL)
						continue;

					if (writeAll(rs_socket[i], "addg", sizeof("addg")) == SOCKET_ERROR
					    // and now send what the server wants
					 || !NETsendGAMESTRUCT(rs_socket[i], &gamestruct))
					{
						debug(LOG_ERROR, "Failed to register game with server: %s", strSockError(getSockErr()));
						socketClose(rs_socket[i]);
						rs_socket[i] = NULL;
					}
				}

				// Get the return codes
				for (i = 0; i < ARRAY_SIZE(rs_socket); ++i)
				{
					if (rs_socket[i] == NULL)
						continue;

					if (readLobbyResponse(rs_socket[i], NET_TIMEOUT_DELAY) == SOCKET_ERROR)
					{
						socketClose(rs_socket[i]);
						rs_socket[i] = NULL;
						continue;
					}

					succesful = true;
				}

				if (!succesful)
				{
					server_not_there = true;
					return;
				}
			}
			break;

			case 0:
				// we don't need this anymore, so clean up
				socketArrayClose(rs_socket, ARRAY_SIZE(rs_socket));
			break;
		}
		registered=state;
	}
}


// ////////////////////////////////////////////////////////////////////////
// Host a game with a given name and player name. & 4 user game flags

static void NETallowJoining(void)
{
	unsigned int i;
	UDWORD numgames = hton32(1);	// always 1 on normal server
	char buffer[5];
	ssize_t recv_result = 0;

	if (allow_joining == false) return;
	ASSERT(NetPlay.isHost, "Cannot receive joins if not host!");

	NETregisterServer(1);

	// This is here since we need to get the status, before we can show the info.
	// FIXME: find better location to stick this?
	if (!NetPlay.ShowedMOTD)
	{
		ShowMOTD();
		NetPlay.ShowedMOTD = true;
	}

	if (tmp_socket_set == NULL)
	{
		// initialize server socket set
		// FIXME: why is this not done in NETinit()?? - Per
		tmp_socket_set = allocSocketSet();
		if (tmp_socket_set == NULL)
		{
			debug(LOG_ERROR, "Cannot create socket set: %s", strSockError(getSockErr()));
			return;
		}
	}

	// Find the first empty socket slot
	for (i = 0; i < MAX_TMP_SOCKETS; ++i)
	{
		if (tmp_socket[i] == NULL)
		{
			break;
		}
	}
	if (i == MAX_TMP_SOCKETS)
	{
		// this should *never* happen, it would mean we are going to reuse a socket already in use.
		debug(LOG_ERROR, "all temp sockets are used up!");
		return;
	}

	// See if there's an incoming connection
	if (tmp_socket[i] == NULL // Make sure that we're not out of sockets
	 && (tmp_socket[i] = socketAccept(tcp_socket)) != NULL)
	{
		NETinitQueue(NETnetTmpQueue(i));
		SocketSet_AddSocket(tmp_socket_set, tmp_socket[i]);
		if (checkSockets(tmp_socket_set, NET_TIMEOUT_DELAY) > 0
		    && socketReadReady(tmp_socket[i])
		    && (recv_result = readNoInt(tmp_socket[i], buffer, 5))
		    && recv_result != SOCKET_ERROR)
		{
			if(strcmp(buffer, "list")==0)
			{
				debug(LOG_NET, "cmd: list.  Sending game list");
				if (writeAll(tmp_socket[i], &numgames, sizeof(numgames)) == SOCKET_ERROR)
				{
					// Write error, most likely client disconnect.
					debug(LOG_ERROR, "Failed to send message: %s", strSockError(getSockErr()));
					debug(LOG_ERROR, "Couldn't get list from server. Make sure required ports are open. (TCP 9998-9999)");
				}
				else
				{
					// get the correct player count after kicks / leaves
					gamestruct.desc.dwCurrentPlayers = NetPlay.playercount;
					debug(LOG_NET, "Sending update to server to reflect new player count %d", NetPlay.playercount);
					NETsendGAMESTRUCT(tmp_socket[i], &gamestruct);
				}

				debug(LOG_NET, "freeing temp socket %p (%d)", tmp_socket[i], __LINE__);
				SocketSet_DelSocket(tmp_socket_set, tmp_socket[i]);
				socketClose(tmp_socket[i]);
				tmp_socket[i] = NULL;
			}
			else if (strcmp(buffer, "join") == 0)
			{
				debug(LOG_NET, "cmd: join.  Sending GAMESTRUCT");
				if (!NETsendGAMESTRUCT(tmp_socket[i], &gamestruct))
				{
					debug(LOG_ERROR, "Failed to respond (with GAMESTRUCT) to 'join' command, socket (%p) error: %s", tmp_socket[i], strSockError(getSockErr()));
					SocketSet_DelSocket(tmp_socket_set, tmp_socket[i]);
					socketClose(tmp_socket[i]);
					tmp_socket[i] = NULL;
				}
			}
			else
			{
				debug(LOG_NET, "freeing temp socket %p (%d)", tmp_socket[i], __LINE__);
				SocketSet_DelSocket(tmp_socket_set, tmp_socket[i]);
				socketClose(tmp_socket[i]);
				tmp_socket[i] = NULL;
			}
		}
		else
		{
			debug(LOG_NET, "freeing temp socket %p (%d)", tmp_socket[i], __LINE__);
			SocketSet_DelSocket(tmp_socket_set, tmp_socket[i]);
			socketClose(tmp_socket[i]);
			tmp_socket[i] = NULL;
		}
	}

	if (checkSockets(tmp_socket_set, NET_READ_TIMEOUT) > 0)
	{
		for(i = 0; i < MAX_TMP_SOCKETS; ++i)
		{
			if (   tmp_socket[i] != NULL
			    && socketReadReady(tmp_socket[i]))
			{
				uint8_t buffer[NET_BUFFER_SIZE];
				ssize_t size = readNoInt(tmp_socket[i], buffer, sizeof(buffer));

				if (size == 0 || size == SOCKET_ERROR)
				{
					// disconnect or programmer error
					if (size == 0)
					{
						debug(LOG_NET, "Client socket disconnected.");
					}
					else
					{
						debug(LOG_NET, "Client socket encountered error: %s", strSockError(getSockErr()));
					}

					debug(LOG_NET, "freeing temp socket %p (%d)", tmp_socket[i], __LINE__);
					SocketSet_DelSocket(tmp_socket_set, tmp_socket[i]);
					socketClose(tmp_socket[i]);
					tmp_socket[i] = NULL;
					continue;
				}

				NETinsertRawData(NETnetTmpQueue(i), buffer, size);

				if (NETisMessageReady(NETnetTmpQueue(i)) && NETmessageType(NETgetMessage(NETnetTmpQueue(i))) == NET_JOIN)
				{
					uint8_t j;
					uint8_t index;
					uint8_t rejected = 0;
					int tmp;

					char name[64];
					int32_t MajorVersion = 0;
					int32_t MinorVersion = 0;
					char ModList[modlist_string_size] = { '\0' };
					char GamePassword[password_string_size] = { '\0' };
					int32_t Hash_Data = 0;				// Not currently used

					NETbeginDecode(NETnetTmpQueue(i), NET_JOIN);
						NETstring(name, sizeof(name));
						NETint32_t(&MajorVersion);	// NETCODE_VERSION_MAJOR
						NETint32_t(&MinorVersion);	// NETCODE_VERSION_MINOR
						NETstring(ModList, sizeof(ModList));
						NETstring(GamePassword, sizeof(GamePassword));
						NETint32_t(&Hash_Data);		// NETCODE_HASH, not currently used
					NETend();
					NETpop(NETnetTmpQueue(i));

					tmp = NET_CreatePlayer(name);

					if (tmp == -1)
					{
						// FIXME: No room. Dropping the player without warning since protocol doesn't seem to support rejection at this point
						debug(LOG_ERROR, "freeing temp socket %p, couldn't create player!", tmp_socket[i]);
						SocketSet_DelSocket(tmp_socket_set, tmp_socket[i]);
						socketClose(tmp_socket[i]);
						tmp_socket[i] = NULL;
						return;
					}

					index = tmp;

					debug(LOG_NET, "freeing temp socket %p (%d)", tmp_socket[i], __LINE__);
					SocketSet_DelSocket(tmp_socket_set, tmp_socket[i]);
					connected_bsocket[index] = tmp_socket[i];
					tmp_socket[i] = NULL;
					SocketSet_AddSocket(socket_set, connected_bsocket[index]);
					NETmoveQueue(NETnetTmpQueue(i), NETnetQueue(index));

					if (!NETisCorrectVersion(MajorVersion, MinorVersion))
					{
						// Wrong version. Reject.
						rejected = (uint8_t)ERROR_WRONGVERSION;
					}
					else if (NetPlay.GamePassworded && strcmp(NetPlay.gamePassword, GamePassword) != 0)
					{
						// Wrong password. Reject.
						rejected = (uint8_t)ERROR_WRONGPASSWORD;
					}
					else if (NetPlay.playercount > gamestruct.desc.dwMaxPlayers)
					{
						// Game full. Reject.
						rejected = (uint8_t)ERROR_FULL;
					}
					else if (strcmp(getModList(), ModList) != 0)
					{
						// Incompatible mods. Reject.
						rejected = (uint8_t)ERROR_WRONGDATA;
					}

					if (rejected)
					{
						debug(LOG_INFO, "We were rejected, reason (%u)", (unsigned int) rejected);
						NETbeginEncode(NETnetQueue(index), NET_REJECTED);
							NETuint8_t(&rejected);
						NETend();

						allow_joining = false; // no need to inform master server
						NET_DestroyPlayer(index);
						allow_joining = true;

						SocketSet_DelSocket(socket_set, connected_bsocket[index]);
						socketClose(connected_bsocket[index]);
						connected_bsocket[index] = NULL;
						return;
					}

					NETbeginEncode(NETnetQueue(index), NET_ACCEPTED);
					NETuint8_t(&index);
					NETend();

					debug(LOG_NET, "Player, %s, with index of %u has joined using socket %p", name, (unsigned int)index, connected_bsocket[index]);

					// Increment player count
					gamestruct.desc.dwCurrentPlayers++;

					MultiPlayerJoin(index);

					// Send info about players to newcomer.
					for (j = 0; j < MAX_CONNECTED_PLAYERS; ++j)
					{
						if (index != j)  // We will broadcast the index == j case.
						{
							if (NetPlay.players[j].allocated)
							{
								NETbeginEncode(NETnetQueue(index), NET_PLAYER_JOINED);
									NETuint8_t(&j);
								NETend();
							}
							NETSendPlayerInfoTo(j, index);
						}
					}

					// Send info about newcomer to all players.
					NETbeginEncode(NETbroadcastQueue(), NET_PLAYER_JOINED);
						NETuint8_t(&index);
					NETend();
					NETBroadcastPlayerInfo(index);

					for (j = 0; j < MAX_CONNECTED_PLAYERS; ++j)
					{
						NETBroadcastPlayerInfo(j);
					}
					NETfixDuplicatePlayerNames();

					// Make sure the master server gets updated by disconnecting from it
					// NETallowJoining will reconnect
					NETregisterServer(0);
					// reset flags for new players
					NetPlay.players[index].wzFile.isCancelled = false;
					NetPlay.players[index].wzFile.isSending = false;
					NetPlay.players[index].needFile = false;
				}
			}
		}
	}
}

BOOL NEThostGame(const char* SessionName, const char* PlayerName,
		 SDWORD one, SDWORD two, SDWORD three, SDWORD four,
		 UDWORD plyrs)	// # of players.
{
	unsigned int i;

	debug(LOG_NET, "NEThostGame(%s, %s, %d, %d, %d, %d, %u)", SessionName, PlayerName,
	      one, two, three, four, plyrs);

	mapDownloadProgress = 100;
	netPlayersUpdated = true;

	if (NetPlay.bComms && NetPlay.isUPNP)
	{
		NETaddRedirects();
	}
	NET_InitPlayers();
	NetPlay.maxPlayers = MAX_PLAYERS;
	if(!NetPlay.bComms)
	{
		selectedPlayer			= 0;
		NetPlay.isHost			= true;
		NetPlay.players[0].allocated	= true;
		NetPlay.players[0].connection	= -1;
		NetPlay.playercount		= 1;
		debug(LOG_NET, "Hosting but no comms");
		return true;
	}

	// tcp_socket is the connection to the lobby server (or machine)
	if (!tcp_socket)
		tcp_socket = socketListen(gameserver_port);
	if(tcp_socket == NULL)
	{
		debug(LOG_ERROR, "Cannot connect to master self: %s", strSockError(getSockErr()));
		return false;
	}
	debug(LOG_NET, "New tcp_socket = %p", tcp_socket);
	// Host needs to create a socket set for MAX_PLAYERS
	if(!socket_set) socket_set = allocSocketSet();
	if (socket_set == NULL)
	{
		debug(LOG_ERROR, "Cannot create socket set: %s", strSockError(getSockErr()));
		return false;
	}
	// allocate socket storage for all possible players
	for (i = 0; i < MAX_CONNECTED_PLAYERS; ++i)
	{
		connected_bsocket[i] = NULL;
		NETinitQueue(NETnetQueue(i));
	}

	NetPlay.isHost = true;

	sstrcpy(gamestruct.name, SessionName);
	memset(&gamestruct.desc, 0, sizeof(gamestruct.desc));
	gamestruct.desc.dwSize = sizeof(gamestruct.desc);
	//gamestruct.desc.guidApplication = GAME_GUID;
	memset(gamestruct.desc.host, 0, sizeof(gamestruct.desc.host));
	gamestruct.desc.dwCurrentPlayers = 1;
	gamestruct.desc.dwMaxPlayers = plyrs;
	gamestruct.desc.dwFlags = 0;
	gamestruct.desc.dwUserFlags[0] = one;
	gamestruct.desc.dwUserFlags[1] = two;
	gamestruct.desc.dwUserFlags[2] = three;
	gamestruct.desc.dwUserFlags[3] = four;
	memset(gamestruct.secondaryHosts, 0, sizeof(gamestruct.secondaryHosts));
	sstrcpy(gamestruct.extra, "Extra");						// extra string (future use)
	sstrcpy(gamestruct.versionstring, VersionString);		// version (string)
	if (*getModList())
	{
		sstrcat(gamestruct.versionstring, _(", mods: "));	// version (string)
		sstrcat(gamestruct.versionstring, getModList());	// version (string)
	}
	sstrcpy(gamestruct.modlist, getModList());				// List of mods
	gamestruct.GAMESTRUCT_VERSION = 3;						// version of this structure
	gamestruct.game_version_major = NETCODE_VERSION_MAJOR;	// Netcode Major version
	gamestruct.game_version_minor = NETCODE_VERSION_MINOR;	// NetCode Minor version
//	gamestruct.privateGame = 0;								// if true, it is a private game
	gamestruct.pureGame = 0;									// NO mods allowed if true
	gamestruct.Mods = 0;										// number of concatenated mods?
	gamestruct.gameId  = 0;
	gamestruct.future2 = 0xBAD02;								// for future use
	gamestruct.future3 = 0xBAD03;								// for future use
	gamestruct.future4 = 0xBAD04;								// for future use

	selectedPlayer= NET_CreatePlayer(PlayerName);
	NetPlay.isHost	= true;
	NetPlay.isHostAlive = true;
	NetPlay.hostPlayer	= NET_HOST_ONLY;
	ASSERT(selectedPlayer == NET_HOST_ONLY, "For now, host must start at player index zero, was %d", (int)selectedPlayer);

	MultiPlayerJoin(selectedPlayer);

	allow_joining = true;

	NETregisterServer(0);

	debug(LOG_NET, "Hosting a server. We are player %d.", selectedPlayer);

	return true;
}

// ////////////////////////////////////////////////////////////////////////
// Stop the dplay interface from accepting more players.
BOOL NEThaltJoining(void)
{
	debug(LOG_NET, "temporarily locking game to prevent more players");

	allow_joining = false;
	// disconnect from the master server
	NETregisterServer(0);
	return true;
}

// ////////////////////////////////////////////////////////////////////////
// find games on open connection
BOOL NETfindGame(void)
{
	SocketAddress* hosts;
	unsigned int gamecount = 0;
	uint32_t gamesavailable;
	unsigned int port = (hostname == masterserver_name) ? masterserver_port : gameserver_port;
	int result = 0;
	debug(LOG_NET, "Looking for games...");
	
	if (getLobbyError() == ERROR_CHEAT || getLobbyError() == ERROR_KICKED)
	{
		return false;
	}
	setLobbyError(ERROR_NOERROR);

	NetPlay.games[0].desc.dwSize = 0;
	NetPlay.games[0].desc.dwCurrentPlayers = 0;
	NetPlay.games[0].desc.dwMaxPlayers = 0;

	if(!NetPlay.bComms)
	{
		selectedPlayer	= NET_HOST_ONLY;		// Host is always 0
		NetPlay.isHost		= true;
		NetPlay.hostPlayer	= NET_HOST_ONLY;
		return true;
	}
	// We first check to see if we were given a IP/hostname from the command line
	if (strlen(iptoconnect) )
	{
		hosts = resolveHost(iptoconnect, port);
		if (hosts == NULL)
		{
			debug(LOG_ERROR, "Error connecting to client via hostname provided (%s)",iptoconnect);
			debug(LOG_ERROR, "Cannot resolve hostname :%s",strSockError(getSockErr()));
			setLobbyError(ERROR_CONNECTION);
			return false;
		}
		else
		{
			// We got a valid ip now
			hostname = strdup(iptoconnect);		//copy it
			memset(iptoconnect,0x0,sizeof(iptoconnect));	//reset it (so we don't loop back to this routine)
		}
	}
	else if ((hosts = resolveHost(hostname, port)) == NULL)
	{
		debug(LOG_ERROR, "Cannot resolve hostname \"%s\": %s", hostname, strSockError(getSockErr()));
		setLobbyError(ERROR_CONNECTION);
		return false;
	}

	if (tcp_socket != NULL)
	{
		debug(LOG_NET, "Deleting tcp_socket %p", tcp_socket);
		if (socket_set)
		{
			SocketSet_DelSocket(socket_set, tcp_socket);
		}
		socketClose(tcp_socket);
		tcp_socket = NULL;
	}

	tcp_socket = socketOpenAny(hosts, 15000);
	
	deleteSocketAddress(hosts);
	hosts = NULL;

	if (tcp_socket == NULL)
	{
		debug(LOG_ERROR, "Cannot connect to \"%s:%d\": %s", hostname, port, strSockError(getSockErr()));
		setLobbyError(ERROR_CONNECTION);
		return false;
	}
	debug(LOG_NET, "New tcp_socket = %p", tcp_socket);
	// client machines only need 1 socket set
	socket_set = allocSocketSet();
	if (socket_set == NULL)
	{
		debug(LOG_ERROR, "Cannot create socket set: %s", strSockError(getSockErr()));
		setLobbyError(ERROR_CONNECTION);
		return false;
	}
	debug(LOG_NET, "Created socket_set %p", socket_set);

	SocketSet_AddSocket(socket_set, tcp_socket);

	debug(LOG_NET, "Sending list cmd");

	if (writeAll(tcp_socket, "list", sizeof("list")) != SOCKET_ERROR
	 && checkSockets(socket_set, NET_TIMEOUT_DELAY) > 0
	 && socketReadReady(tcp_socket)
	 && (result = readNoInt(tcp_socket, &gamesavailable, sizeof(gamesavailable))))
	{
		gamesavailable = ntoh32(gamesavailable);
	}
	else
	{
		if (result == SOCKET_ERROR)
		{
			debug(LOG_NET, "Server socket ecountered error: %s", strSockError(getSockErr()));
		}
		else
		{
			debug(LOG_NET, "Server didn't respond (timeout)");
		}
		SocketSet_DelSocket(socket_set, tcp_socket);		// mark it invalid
		socketClose(tcp_socket);
		tcp_socket = NULL;

		// when we fail to receive a game count, bail out
		setLobbyError(ERROR_CONNECTION);
		return false;
	}

	debug(LOG_NET, "receiving info on %u game(s)", (unsigned int)gamesavailable);

	do
	{
		// Attempt to receive a game description structure
		if (!NETrecvGAMESTRUCT(&NetPlay.games[gamecount]))
		{
			debug(LOG_NET, "only %u game(s) received", (unsigned int)gamecount);
			// If we fail, success depends on the amount of games that we've read already
			return gamecount;
		}

		if (NetPlay.games[gamecount].desc.host[0] == '\0')
		{
			strncpy(NetPlay.games[gamecount].desc.host, getSocketTextAddress(tcp_socket), sizeof(NetPlay.games[gamecount].desc.host));
		}

		++gamecount;
	} while (gamecount < gamesavailable);

	return true;
}

// ////////////////////////////////////////////////////////////////////////
// ////////////////////////////////////////////////////////////////////////
// Functions used to setup and join games.
BOOL NETjoinGame(UDWORD gameNumber, const char* playername)
{
	SocketAddress *hosts = NULL;
	unsigned int i;

	debug(LOG_NET, "resetting sockets.");
	NETclose();	// just to be sure :)

	debug(LOG_NET, "Trying to join gameNumber (%u)...", gameNumber);

	mapDownloadProgress = 100;
	netPlayersUpdated = true;

	if (hostname == masterserver_name)
	{
		hostname = NULL;
	}

	// Loop through all of the hosts, using the first one we can connect to.
	for (i = 0; i < ARRAY_SIZE(NetPlay.games[gameNumber].secondaryHosts) + 1; ++i)
	{
		free(hostname);
		if (i > 0)
		{
			hostname = strdup(NetPlay.games[gameNumber].secondaryHosts[i - 1]);
		}
		else
		{
			hostname = strdup(NetPlay.games[gameNumber].desc.host);
		}

		hosts = resolveHost(hostname, gameserver_port);
		if (hosts == NULL)
		{
			debug(LOG_ERROR, "Cannot resolve hostname \"%s\": %s", hostname, strSockError(getSockErr()));
			continue;
		}

		if (tcp_socket != NULL)
		{
			socketClose(tcp_socket);
		}

		tcp_socket = socketOpenAny(hosts, 15000);
		deleteSocketAddress(hosts);
		if (tcp_socket != NULL)
		{
			break;
		}
	}

	if (tcp_socket == NULL)
	{
		return false;
	}

	// client machines only need 1 socket set
	socket_set = allocSocketSet();
	if (socket_set == NULL)
	{
		debug(LOG_ERROR, "Cannot create socket set: %s", strSockError(getSockErr()));
 		return false;
 	}
	debug(LOG_NET, "Created socket_set %p", socket_set);

	// tcp_socket is used to talk to host machine
	SocketSet_AddSocket(socket_set, tcp_socket);

	if (writeAll(tcp_socket, "join", sizeof("join")) == SOCKET_ERROR)
	{
		debug(LOG_ERROR, "Failed to send 'join' command: %s", strSockError(getSockErr()));
		SocketSet_DelSocket(socket_set, tcp_socket);
		socketClose(tcp_socket);
		deleteSocketSet(socket_set);
		socket_set = NULL;
		return false;
	}

	if (NETrecvGAMESTRUCT(&NetPlay.games[gameNumber])
	 && NetPlay.games[gameNumber].desc.host[0] == '\0')
	{
		strncpy(NetPlay.games[gameNumber].desc.host, getSocketTextAddress(tcp_socket), sizeof(NetPlay.games[gameNumber].desc.host));
	}
	if (NetPlay.games[gameNumber].desc.dwCurrentPlayers >= NetPlay.games[gameNumber].desc.dwMaxPlayers)
	{
		// Shouldn't join; game is full
		SocketSet_DelSocket(socket_set, tcp_socket);
		socketClose(tcp_socket);
		deleteSocketSet(socket_set);
		socket_set = NULL;
		setLobbyError(ERROR_FULL);
		return false;
	}
	// Allocate memory for a new socket
	NETinitQueue(NETnetQueue(NET_HOST_ONLY));
	// NOTE: tcp_socket = bsocket now!
	bsocket = tcp_socket;

	// Send a join message to the host
	NETbeginEncode(NETnetQueue(NET_HOST_ONLY), NET_JOIN);
		// Casting constness away, because NETstring is const-incorrect
		// when sending/encoding a packet.
		NETstring((char*)playername, 64);
		NETint32_t(&NETCODE_VERSION_MAJOR);
		NETint32_t(&NETCODE_VERSION_MINOR);
		NETstring(getModList(), modlist_string_size);
		NETstring(NetPlay.gamePassword, sizeof(NetPlay.gamePassword));
		NETint32_t(&NETCODE_HASH); //unused
	NETend();

	i = SDL_GetTicks();
	// Loop until we've been accepted into the game
	for (;;)
	{
		NETQUEUE queue;
		uint8_t type;

		// FIXME: shouldn't there be some sort of rejection message?
		if (SDL_GetTicks() > i + 5000)
		{
			// timeout
			return false;
		}

		if (!NETrecvNet(&queue, &type))
		{
			continue;
		}

		if (type == NET_ACCEPTED)
		{
			// :)
			uint8_t index;

			NETbeginDecode(queue, NET_ACCEPTED);
				// Retrieve the player ID the game host arranged for us
				NETuint8_t(&index);
			NETend();
			NETpop(queue);

			selectedPlayer = index;
			debug(LOG_NET, "NET_ACCEPTED received. Accepted into the game - I'm player %u using bsocket %p, tcp_socket=%p", (unsigned int)index, bsocket, tcp_socket);
			NetPlay.isHost = false;
			NetPlay.isHostAlive = true;

			if (index >= MAX_CONNECTED_PLAYERS)
			{
				debug(LOG_ERROR, "Bad player number (%u) received from host!", index);
				return false;
			}

			NetPlay.players[index].allocated = true;
			sstrcpy(NetPlay.players[index].name, playername);
			NetPlay.players[index].heartbeat = true;

			return true;
		}
		else if (type == NET_REJECTED)
		{
			// :(
			uint8_t rejection = 0;

			NETbeginDecode(queue, NET_REJECTED);
				// WRY???
				// And why "wry"?
				NETuint8_t(&rejection);
			NETend();
			NETpop(queue);

			debug(LOG_NET, "NET_REJECTED received. Better luck next time?");

			setLobbyError((LOBBY_ERROR_TYPES)rejection);
		}

		NETpop(queue);
	}
}

/*!
 * Set the masterserver name
 * \param hostname The hostname of the masterserver to connect to
 */
void NETsetMasterserverName(const char* hostname)
{
	sstrcpy(masterserver_name, hostname);
}

/**
 * @return The hostname of the masterserver we will connect to.
 */
const char* NETgetMasterserverName()
{
	return masterserver_name;
}

/*!
 * Set the masterserver port
 * \param port The port of the masterserver to connect to
 */
void NETsetMasterserverPort(unsigned int port)
{
	masterserver_port = port;
}

/**
 * @return The port of the masterserver we will connect to.
 */
unsigned int NETgetMasterserverPort()
{
	return masterserver_port;
}

/*!
 * Set the port we shall host games on
 * \param port The port to listen to
 */
void NETsetGameserverPort(unsigned int port)
{
	gameserver_port = port;
}

/**
 * @return The port we will host games on.
 */
unsigned int NETgetGameserverPort()
{
	return gameserver_port;
}

#define MAX_LEN_LOG_LINE 512  // From debug.c - no use printing something longer.
#define MAX_SYNC_MESSAGES 10000
#define MAX_SYNC_HISTORY 10

static unsigned syncDebugNext = 0;
static uint32_t syncDebugNum[MAX_SYNC_HISTORY];
static uint32_t syncDebugGameTime[MAX_SYNC_HISTORY];
static char *syncDebugFunctions[MAX_SYNC_HISTORY][MAX_SYNC_MESSAGES];
static char *syncDebugStrings[MAX_SYNC_HISTORY][MAX_SYNC_MESSAGES];
static uint32_t syncDebugCrcs[MAX_SYNC_HISTORY];

void _syncDebug(const char *function, const char *str, ...)
{
	va_list ap;
	char outputBuffer[MAX_LEN_LOG_LINE];

	va_start(ap, str);
	vssprintf(outputBuffer, str, ap);
	va_end(ap);

	if (syncDebugNum[syncDebugNext] < MAX_SYNC_MESSAGES)
	{
		syncDebugFunctions[syncDebugNext][syncDebugNum[syncDebugNext]] = strdup(function);
		syncDebugStrings[syncDebugNext][syncDebugNum[syncDebugNext]] = strdup(outputBuffer);
		syncDebugCrcs[syncDebugNext] = crcSum(syncDebugCrcs[syncDebugNext], function,     strlen(function)     + 1);
		syncDebugCrcs[syncDebugNext] = crcSum(syncDebugCrcs[syncDebugNext], outputBuffer, strlen(outputBuffer) + 1);
		++syncDebugNum[syncDebugNext];
	}
}

void syncDebugBacktrace(void)
{
#ifdef WZ_OS_LINUX
	void *btv[20];
	unsigned num = backtrace(btv, sizeof(btv)/sizeof(*btv));
	char **btc = backtrace_symbols(btv, num);
	unsigned i;
	for (i = 1; i + 2 < num; ++i)  // =1: Don't print "src/warzone2100(syncDebugBacktrace+0x16) [0x6312d1]". +2: Don't print last two lines of backtrace such as "/lib/libc.so.6(__libc_start_main+0xe6) [0x7f91e040ea26]", since the address varies (even with the same binary).
	{
		_syncDebug("BT", "%s", btc[i]);
	}
	free(btc);
#else
	_syncDebug("BT", "Sorry, syncDebugBacktrace() not implemented on your system.");
#endif
}

const char *syncDebugFloat(float f)
{
	static char ret[16][20];
	static int counter = 0;
	uint32_t i;
	memcpy(&i, &f, sizeof(i));
	STATIC_ASSERT(sizeof(i) == sizeof(f));
	counter = (counter + 1)&15;
	sprintf(ret[counter], "%c%02X_%06X", (i & 0x80000000) == 0 ? '+' : '-', (i & 0x7F000000)>>24, i & 0x00FFFFFF);
	return ret[counter];
}

uint32_t nextDebugSync(void)
{
	uint32_t ret = ~syncDebugCrcs[syncDebugNext];  // Invert bits, since everyone else seems to do that with CRCs...
	unsigned i;

	// Save gameTime, so we know which CRC to compare with, later.
	syncDebugGameTime[syncDebugNext] = gameTime;

	// Go to next position, and free it ready for use.
	syncDebugNext = (syncDebugNext + 1)%MAX_SYNC_HISTORY;
	for (i = 0; i != syncDebugNum[syncDebugNext]; ++i)
	{
		free(syncDebugFunctions[syncDebugNext][i]);
		free(syncDebugStrings[syncDebugNext][i]);
	}
	syncDebugNum[syncDebugNext] = 0;
	syncDebugGameTime[syncDebugNext] = 0;
	syncDebugCrcs[syncDebugNext] = 0x00000000;

	return ret;
}

static void dumpDebugSync(uint8_t *buf, size_t bufLen, uint32_t time, unsigned player)
{
	char fname[100];
	PHYSFS_file *fp;

	ssprintf(fname, "logs/desync%u_p%u.txt", time, player);
	fp = openSaveFile(fname);
	PHYSFS_write(fp, buf, bufLen, 1);
	PHYSFS_close(fp);

	debug(LOG_ERROR, "Dumped player %u's sync error at gameTime %u to file: %s%s", player, time, PHYSFS_getRealDir(fname), fname);
}

static void sendDebugSync(uint8_t *buf, uint32_t bufLen, uint32_t time)
{
	// Save our own, before sending, so that if we have 2 clients running on the same computer, to guarantee that it is done saving before the other client saves on top.
	dumpDebugSync(buf, bufLen, time, selectedPlayer);

	NETbeginEncode(NETbroadcastQueue(), NET_DEBUG_SYNC);
		NETuint32_t(&time);
		NETuint32_t(&bufLen);
		NETbin(buf, bufLen);
	NETend();
}

static uint8_t debugSyncTmpBuf[1000000];
static void recvDebugSync(NETQUEUE queue)
{
	uint32_t time = 0;
	uint32_t bufLen = 0;

	NETbeginDecode(queue, NET_DEBUG_SYNC);
		NETuint32_t(&time);
		NETuint32_t(&bufLen);
		bufLen = MIN(bufLen, ARRAY_SIZE(debugSyncTmpBuf));
		NETbin(debugSyncTmpBuf, bufLen);
	NETend();

	dumpDebugSync(debugSyncTmpBuf, bufLen, time, queue.index);
}

bool checkDebugSync(uint32_t checkGameTime, uint32_t checkCrc)
{
	unsigned index;
	unsigned i;
	static uint32_t numDumps = 0;
	size_t bufSize = 0;

	if (checkGameTime == syncDebugGameTime[syncDebugNext])  // Can't happen - and syncDebugGameTime[] == 0, until just before sending the CRC, anyway.
	{
		debug(LOG_ERROR, "Huh? We aren't done yet...");
		return true;
	}

	for (index = 0; index != MAX_SYNC_HISTORY; ++index)
	{
		if (syncDebugGameTime[index] == checkGameTime)
		{
			if (~syncDebugCrcs[index] == checkCrc)  // Invert bits, since everyone else seems to do that with CRCs...
			{
				return true;                    // Check passed. (So far... There might still be more players to compare CRCs with.)
			}

			break;                                  // Check failed!
		}
	}

	if (index == MAX_SYNC_HISTORY)
	{
		return true;                                    // Couldn't check. May have dumped already.
	}

	// Dump our version, and also erase it, so we only dump it at most once.
	debug(LOG_ERROR, "Inconsistent sync debug at gameTime %u. My version has %u lines, CRC = 0x%08X.", syncDebugGameTime[index], syncDebugNum[index], ~syncDebugCrcs[index] & 0xFFFFFFFF);
	bufSize += snprintf((char *)debugSyncTmpBuf + bufSize, ARRAY_SIZE(debugSyncTmpBuf) - bufSize, "===== BEGIN gameTime=%u, %u lines, CRC 0x%08X =====\n", syncDebugGameTime[index], syncDebugNum[index], ~syncDebugCrcs[index] & 0xFFFFFFFF);
	for (i = 0; i < syncDebugNum[index]; ++i)
	{
		bufSize += snprintf((char *)debugSyncTmpBuf + bufSize, ARRAY_SIZE(debugSyncTmpBuf) - bufSize, "[%s] %s\n", syncDebugFunctions[index][i], syncDebugStrings[index][i]);
		free(syncDebugFunctions[index][i]);
		free(syncDebugStrings[index][i]);
	}
	bufSize += snprintf((char *)debugSyncTmpBuf + bufSize, ARRAY_SIZE(debugSyncTmpBuf) - bufSize, "===== END gameTime=%u, %u lines, CRC 0x%08X =====\n", syncDebugGameTime[index], syncDebugNum[index], ~syncDebugCrcs[index] & 0xFFFFFFFF);
	if (numDumps < 5)
	{
		++numDumps;
		sendDebugSync(debugSyncTmpBuf, bufSize, syncDebugGameTime[index]);
	}
	syncDebugNum[index] = 0;
	syncDebugGameTime[index] = 0;
	syncDebugCrcs[index] = 0x00000000;

	return false;  // Ouch.
}

const char *messageTypeToString(unsigned messageType_)
{
	MESSAGE_TYPES messageType = (MESSAGE_TYPES)messageType_;  // Cast to enum, so switch gives a warning if new message types are added without updating the switch.

	switch (messageType)
	{
		// Search:  \s*([\w_]+).*
		// Replace: case \1:                             return "\1";
		// Search:  (case ...............................) *(return "[\w_]+";)
		// Replace: \t\t\1\2

		case NET_MIN_TYPE:                  return "NET_MIN_TYPE";
		case NET_PING:                      return "NET_PING";
		case NET_PLAYER_STATS:              return "NET_PLAYER_STATS";
		case NET_TEXTMSG:                   return "NET_TEXTMSG";
		case NET_PLAYERRESPONDING:          return "NET_PLAYERRESPONDING";
		case NET_OPTIONS:                   return "NET_OPTIONS";
		case NET_KICK:                      return "NET_KICK";
		case NET_FIREUP:                    return "NET_FIREUP";
		case NET_COLOURREQUEST:             return "NET_COLOURREQUEST";
		case NET_AITEXTMSG:                 return "NET_AITEXTMSG";
		case NET_BEACONMSG:                 return "NET_BEACONMSG";
		case NET_TEAMREQUEST:               return "NET_TEAMREQUEST";
		case NET_JOIN:                      return "NET_JOIN";
		case NET_ACCEPTED:                  return "NET_ACCEPTED";
		case NET_PLAYER_INFO:               return "NET_PLAYER_INFO";
		case NET_PLAYER_JOINED:             return "NET_PLAYER_JOINED";
		case NET_PLAYER_LEAVING:            return "NET_PLAYER_LEAVING";
		case NET_PLAYER_DROPPED:            return "NET_PLAYER_DROPPED";
		case NET_GAME_FLAGS:                return "NET_GAME_FLAGS";
		case NET_READY_REQUEST:             return "NET_READY_REQUEST";
		case NET_REJECTED:                  return "NET_REJECTED";
		case NET_POSITIONREQUEST:           return "NET_POSITIONREQUEST";
		case NET_DATA_CHECK:                return "NET_DATA_CHECK";
		case NET_HOST_DROPPED:              return "NET_HOST_DROPPED";
		case NET_SEND_TO_PLAYER:            return "NET_SEND_TO_PLAYER";
		case NET_SHARE_GAME_QUEUE:          return "NET_SHARE_GAME_QUEUE";
		case NET_FILE_REQUESTED:            return "NET_FILE_REQUESTED";
		case NET_FILE_CANCELLED:            return "NET_FILE_CANCELLED";
		case NET_FILE_PAYLOAD:              return "NET_FILE_PAYLOAD";
		case NET_DEBUG_SYNC:                return "NET_DEBUG_SYNC";
		case NET_MAX_TYPE:                  return "NET_MAX_TYPE";

		case GAME_MIN_TYPE:                 return "GAME_MIN_TYPE";
		case GAME_DROID:                    return "GAME_DROID";
		case GAME_DROIDINFO:                return "GAME_DROIDINFO";
		case GAME_GROUPORDER:               return "GAME_GROUPORDER";
		case GAME_TEMPLATE:                 return "GAME_TEMPLATE";
		case GAME_TEMPLATEDEST:             return "GAME_TEMPLATEDEST";
		case GAME_FEATUREDEST:              return "GAME_FEATUREDEST";
		case GAME_BUILD:                    return "GAME_BUILD";
		case GAME_RESEARCH:                 return "GAME_RESEARCH";
		case GAME_FEATURES:                 return "GAME_FEATURES";
		case GAME_SECONDARY:                return "GAME_SECONDARY";
		case GAME_ALLIANCE:                 return "GAME_ALLIANCE";
		case GAME_GIFT:                     return "GAME_GIFT";
		case GAME_ARTIFACTS:                return "GAME_ARTIFACTS";
		case GAME_RESEARCHSTATUS:           return "GAME_RESEARCHSTATUS";
		case GAME_STRUCTUREINFO:            return "GAME_STRUCTUREINFO";
		case GAME_LASSAT:                   return "GAME_LASSAT";
		case GAME_GAME_TIME:                return "GAME_GAME_TIME";
		case GAME_DROIDDEST:                return "GAME_DROIDDEST";
		case GAME_CHECK_DROID:              return "GAME_CHECK_DROID";
		case GAME_CHECK_STRUCT:             return "GAME_CHECK_STRUCT";
		case GAME_CHECK_POWER:              return "GAME_CHECK_POWER";
		case GAME_STRUCTDEST:               return "GAME_STRUCTDEST";
		case GAME_BUILDFINISHED:            return "GAME_BUILDFINISHED";
		case GAME_DEMOLISH:                 return "GAME_DEMOLISH";
		case GAME_DROIDEMBARK:              return "GAME_DROIDEMBARK";
		case GAME_DROIDDISEMBARK:           return "GAME_DROIDDISEMBARK";
		case GAME_MAX_TYPE:                 return "GAME_MAX_TYPE";
	}
	return "(INVALID MESSAGE TYPE)";
}<|MERGE_RESOLUTION|>--- conflicted
+++ resolved
@@ -49,78 +49,10 @@
 #include "src/multijoin.h"
 #include "src/multiint.h"
 
-<<<<<<< HEAD
 #ifdef WZ_OS_LINUX
 #include <execinfo.h>  // Nonfatal runtime backtraces.
 #endif //WZ_OS_LINUX
 
-#if   defined(WZ_OS_UNIX)
-# include <arpa/inet.h>
-# include <errno.h>
-# include <fcntl.h>
-# include <netdb.h>
-# include <netinet/in.h>
-# include <sys/ioctl.h>
-# include <sys/socket.h>
-# include <sys/types.h>
-# include <sys/select.h>
-# include <unistd.h>
-typedef int SOCKET;
-static const SOCKET INVALID_SOCKET = -1;
-static const int SOCKET_ERROR = -1;
-#elif defined(WZ_OS_WIN)
-# include <winsock2.h>
-# include <ws2tcpip.h>
-# undef EAGAIN
-# undef EBADF
-# undef ECONNRESET
-# undef EINPROGRESS
-# undef EINTR
-# undef EISCONN
-# undef ETIMEDOUT
-# undef EWOULDBLOCK
-# define EAGAIN      WSAEWOULDBLOCK
-# define EBADF       WSAEBADF
-# define ECONNRESET  WSAECONNRESET
-# define EINPROGRESS WSAEINPROGRESS
-# define EINTR       WSAEINTR
-# define EISCONN     WSAEISCONN
-# define ETIMEDOUT   WSAETIMEDOUT
-# define EWOULDBLOCK WSAEWOULDBLOCK
-typedef SSIZE_T ssize_t;
-# ifndef AI_V4MAPPED
-#  define AI_V4MAPPED	0x0008	/* IPv4 mapped addresses are acceptable.  */
-# endif
-# ifndef AI_ADDRCONFIG
-#  define AI_ADDRCONFIG	0x0020	/* Use configuration of this host to choose returned address type..  */
-# endif
-#endif
-
-// Fallback for systems that don't #define this flag
-#ifndef MSG_NOSIGNAL
-# define MSG_NOSIGNAL 0
-#endif
-
-static int getSockErr(void)
-{
-#if   defined(WZ_OS_UNIX)
-	return errno;
-#elif defined(WZ_OS_WIN)
-	return WSAGetLastError();
-#endif
-}
-
-static void setSockErr(int error)
-{
-#if   defined(WZ_OS_UNIX)
-	errno = error;
-#elif defined(WZ_OS_WIN)
-	WSASetLastError(error);
-#endif
-}
-
-=======
->>>>>>> 975352a7
 // WARNING !!! This is initialised via configuration.c !!!
 char masterserver_name[255] = {'\0'};
 static unsigned int masterserver_port = 0, gameserver_port = 0;
@@ -168,20 +100,6 @@
 	size_t          buffer_size;
 } NET_PLAYER_DATA;
 
-typedef struct
-{
-<<<<<<< HEAD
-	size_t len;
-	Socket** fds;
-} SocketSet;
-=======
-	Socket* socket;
-	char*           buffer;
-	unsigned int    buffer_start;
-	unsigned int    bytes;
-} NETBUFSOCKET;
->>>>>>> 975352a7
-
 // ////////////////////////////////////////////////////////////////////////
 // Variables
 
@@ -282,11 +200,7 @@
 	Socket *socket = *pSocket;
 	ssize_t size;
 
-<<<<<<< HEAD
-	if (!socket->ready)
-=======
-	if (bs->buffer_start != 0 || !socketReadReady(bs->socket))
->>>>>>> 975352a7
+	if (!socketReadReady(socket))
 	{
 		return 0;
 	}
@@ -328,77 +242,7 @@
 			NetPlay.isHostAlive = false;
 			setLobbyError(ERROR_HOSTDROPPED);
 			NETclose();
-<<<<<<< HEAD
 			return 0;
-=======
-			return false;
-		}
-		socketClose(bs->socket);
-		bs->socket = NULL;
-	}
-
-	return false;
-}
-
-static uint16_t hton16(uint16_t h)
-{
-	uint8_t n[2] = {h>>8, h};
-	uint16_t n_;
-	memcpy(&n_, n, 2);
-	return n_;
-}
-
-static uint16_t ntoh16(uint16_t n_)
-{
-	uint8_t n[2];
-	memcpy(&n, &n_, 2);
-	return n[0]<<8 | n[1];
-}
-
-// Check if we have a full message waiting for us. If not, return false and wait for more data.
-// If there is a data remnant somewhere in the buffer except at its beginning, move it to the
-// beginning.
-static BOOL NET_recvMessage(NETBUFSOCKET* bs)
-{
-	NETMSG *pMsg = &NetMsg;
-	unsigned int size;
-	const NETMSG* message = (NETMSG*)(bs->buffer + bs->buffer_start);
-	const unsigned int headersize =   sizeof(message->size)
-					+ sizeof(message->type)
-					+ sizeof(message->destination)
-					+ sizeof(message->source);
-
-	if (headersize > bs->bytes)
-	{
-		goto error;
-	}
-
-	size = ntoh16(message->size) + headersize;
-
-	if (size > bs->bytes)
-	{
-		goto error;
-	}
-
-	memcpy(pMsg, message, size);
-	pMsg->size = ntoh16(message->size);
-	bs->buffer_start += size;
-	bs->bytes -= size;
-
-	return true;
-
-error:
-	if (bs->buffer_start != 0)
-	{
-		static char* tmp_buffer = NULL;
-		char* buffer_start = bs->buffer + bs->buffer_start;
-		char* tmp;
-
-		// Create tmp buffer if necessary
-		if (tmp_buffer == NULL)
-		{
-			tmp_buffer = (char*)malloc(NET_BUFFER_SIZE);
->>>>>>> 975352a7
 		}
 		socketClose(socket);
 		*pSocket = NULL;
@@ -1312,18 +1156,7 @@
 		return true;
 	}
 
-<<<<<<< HEAD
 	if (player >= MAX_CONNECTED_PLAYERS && player != NET_ALL_PLAYERS) return false;
-=======
-	if (player >= MAX_CONNECTED_PLAYERS) return false;
-	msg->destination = player;
-	msg->source = selectedPlayer;
-
-	size = msg->size + sizeof(msg->size) + sizeof(msg->type) + sizeof(msg->destination) + sizeof(msg->source);
-
-	NETlogPacket(msg, false);
-	msg->size = hton16(msg->size);
->>>>>>> 975352a7
 
 	if (NetPlay.isHost)
 	{
@@ -1398,12 +1231,6 @@
 
 	return false;
 }
-
-<<<<<<< HEAD
-=======
-	NETlogPacket(msg, false);
-	msg->size = hton16(msg->size);
->>>>>>> 975352a7
 
 ///////////////////////////////////////////////////////////////////////////
 // Check if a message is a system message
@@ -1762,40 +1589,10 @@
 		}
 	}
 
-<<<<<<< HEAD
 	//NETlogPacket(pMsg, true);
 
 	return false;
 }
-=======
-				pMsg->size = ntoh16(pMsg->size);
-
-				// we are the host, and have received a broadcast packet; distribute it
-				for (j = 0; j < MAX_CONNECTED_PLAYERS; ++j)
-				{
-					if (   j != current
-					    && connected_bsocket[j] != NULL
-					    && connected_bsocket[j]->socket != NULL)
-					{
-						if (writeAll(connected_bsocket[j]->socket, pMsg, size) == SOCKET_ERROR)
-						{
-							// Write error, most likely client disconnect.
-							debug(LOG_ERROR, "Failed to send message (host broadcast): %s", strSockError(getSockErr()));
-							NETplayerClientDisconnect(j);
-						}
-					}
-				}
-			}
-			else if (pMsg->destination != selectedPlayer && pMsg->destination < MAX_CONNECTED_PLAYERS)
-			{
-				// message was not meant for us; send it further
-				if (   pMsg->destination < MAX_CONNECTED_PLAYERS
-				    && connected_bsocket[pMsg->destination] != NULL
-				    && connected_bsocket[pMsg->destination]->socket != NULL)
-				{
-					debug(LOG_NET, "Reflecting message type %hhu to %hhu", pMsg->type, pMsg->destination);
-					pMsg->size = ntoh16(pMsg->size);
->>>>>>> 975352a7
 
 BOOL NETrecvGame(NETQUEUE *queue, uint8_t *type)
 {
