// !$*UTF8*$!
{
	archiveVersion = 1;
	classes = {
	};
	objectVersion = 45;
	objects = {

/* Begin PBXAggregateTarget section */
		43F3011A10D3572400707B6E /* Configure Popt */ = {
			isa = PBXAggregateTarget;
			buildConfigurationList = 43F3012510D3574400707B6E /* Build configuration list for PBXAggregateTarget "Configure Popt" */;
			buildPhases = (
				43F3011910D3572400707B6E /* ShellScript */,
			);
			dependencies = (
			);
			name = "Configure Popt";
			productName = "Configure Popt";
		};
		43F77C7710F0125E00E04615 /* Make DMGs for Release */ = {
			isa = PBXAggregateTarget;
			buildConfigurationList = 43F77C8A10F0126F00E04615 /* Build configuration list for PBXAggregateTarget "Make DMGs for Release" */;
			buildPhases = (
				43F77C7610F0125E00E04615 /* ShellScript */,
			);
			dependencies = (
				43AE78FD10F0F4F500FED5D3 /* PBXTargetDependency */,
			);
			name = "Make DMGs for Release";
			productName = "Make DMGs for Release";
		};
		43FA570C10FF8E9B0074E914 /* Setup Prebuilt Components */ = {
			isa = PBXAggregateTarget;
			buildConfigurationList = 43FA570F10FF8EBB0074E914 /* Build configuration list for PBXAggregateTarget "Setup Prebuilt Components" */;
			buildPhases = (
				43FA570B10FF8E9B0074E914 /* SDL */,
				4345290E1130F84E002AD731 /* msgfmt */,
			);
			dependencies = (
			);
			name = "Setup Prebuilt Components";
			productName = "Setup Prebuilt Components";
		};
/* End PBXAggregateTarget section */

/* Begin PBXBuildFile section */
		020A7E670D246D2B009C29F5 /* sequence.c in Sources */ = {isa = PBXBuildFile; fileRef = 020A7E660D246D2B009C29F5 /* sequence.c */; };
		0223BBAF0CFE3C380056EF85 /* main.h in Copy frameworks */ = {isa = PBXBuildFile; fileRef = 0223BBAC0CFE3C380056EF85 /* main.h */; };
		0223BBB00CFE3C380056EF85 /* version.c in Sources */ = {isa = PBXBuildFile; fileRef = 0223BBAD0CFE3C380056EF85 /* version.c */; };
		0223BBB10CFE3C380056EF85 /* version.h in Copy frameworks */ = {isa = PBXBuildFile; fileRef = 0223BBAE0CFE3C380056EF85 /* version.h */; };
		0223BBC00CFE3CD60056EF85 /* tagfile.c in Sources */ = {isa = PBXBuildFile; fileRef = 0223BBB90CFE3CD60056EF85 /* tagfile.c */; };
		0223BBC10CFE3CD60056EF85 /* tagfile.h in Copy frameworks */ = {isa = PBXBuildFile; fileRef = 0223BBBA0CFE3CD60056EF85 /* tagfile.h */; };
		0223BC040CFE3FFA0056EF85 /* context.c in Sources */ = {isa = PBXBuildFile; fileRef = 0223BBE60CFE3FFA0056EF85 /* context.c */; };
		0223BC060CFE3FFA0056EF85 /* except.c in Sources */ = {isa = PBXBuildFile; fileRef = 0223BBE80CFE3FFA0056EF85 /* except.c */; };
		0223BC070CFE3FFA0056EF85 /* except.h in Headers */ = {isa = PBXBuildFile; fileRef = 0223BBE90CFE3FFA0056EF85 /* except.h */; };
		0223BC080CFE3FFA0056EF85 /* font.c in Sources */ = {isa = PBXBuildFile; fileRef = 0223BBEA0CFE3FFA0056EF85 /* font.c */; };
		0223BC090CFE3FFA0056EF85 /* glew.c in Sources */ = {isa = PBXBuildFile; fileRef = 0223BBEB0CFE3FFA0056EF85 /* glew.c */; };
		0223BC0A0CFE3FFA0056EF85 /* global.c in Sources */ = {isa = PBXBuildFile; fileRef = 0223BBEC0CFE3FFA0056EF85 /* global.c */; };
		0223BC0B0CFE3FFA0056EF85 /* master.c in Sources */ = {isa = PBXBuildFile; fileRef = 0223BBED0CFE3FFA0056EF85 /* master.c */; };
		0223BC0C0CFE3FFA0056EF85 /* measure.c in Sources */ = {isa = PBXBuildFile; fileRef = 0223BBEE0CFE3FFA0056EF85 /* measure.c */; };
		0223BC0D0CFE3FFA0056EF85 /* misc.c in Sources */ = {isa = PBXBuildFile; fileRef = 0223BBEF0CFE3FFA0056EF85 /* misc.c */; };
		0223BC0E0CFE3FFA0056EF85 /* oarray.c in Sources */ = {isa = PBXBuildFile; fileRef = 0223BBF00CFE3FFA0056EF85 /* oarray.c */; };
		0223BC0F0CFE3FFA0056EF85 /* oarray.h in Headers */ = {isa = PBXBuildFile; fileRef = 0223BBF10CFE3FFA0056EF85 /* oarray.h */; };
		0223BC100CFE3FFA0056EF85 /* ocharmap.c in Sources */ = {isa = PBXBuildFile; fileRef = 0223BBF20CFE3FFA0056EF85 /* ocharmap.c */; };
		0223BC110CFE3FFA0056EF85 /* ocharmap.h in Headers */ = {isa = PBXBuildFile; fileRef = 0223BBF30CFE3FFA0056EF85 /* ocharmap.h */; };
		0223BC120CFE3FFA0056EF85 /* ocontext.c in Sources */ = {isa = PBXBuildFile; fileRef = 0223BBF40CFE3FFA0056EF85 /* ocontext.c */; };
		0223BC130CFE3FFA0056EF85 /* ocontext.h in Headers */ = {isa = PBXBuildFile; fileRef = 0223BBF50CFE3FFA0056EF85 /* ocontext.h */; };
		0223BC140CFE3FFA0056EF85 /* ofacedesc.c in Sources */ = {isa = PBXBuildFile; fileRef = 0223BBF60CFE3FFA0056EF85 /* ofacedesc.c */; };
		0223BC150CFE3FFA0056EF85 /* ofacedesc.h in Headers */ = {isa = PBXBuildFile; fileRef = 0223BBF70CFE3FFA0056EF85 /* ofacedesc.h */; };
		0223BC160CFE3FFA0056EF85 /* ofont.c in Sources */ = {isa = PBXBuildFile; fileRef = 0223BBF80CFE3FFA0056EF85 /* ofont.c */; };
		0223BC170CFE3FFA0056EF85 /* ofont.h in Headers */ = {isa = PBXBuildFile; fileRef = 0223BBF90CFE3FFA0056EF85 /* ofont.h */; };
		0223BC180CFE3FFA0056EF85 /* oglyph.c in Sources */ = {isa = PBXBuildFile; fileRef = 0223BBFA0CFE3FFA0056EF85 /* oglyph.c */; };
		0223BC190CFE3FFA0056EF85 /* oglyph.h in Headers */ = {isa = PBXBuildFile; fileRef = 0223BBFB0CFE3FFA0056EF85 /* oglyph.h */; };
		0223BC1A0CFE3FFA0056EF85 /* omaster.c in Sources */ = {isa = PBXBuildFile; fileRef = 0223BBFC0CFE3FFA0056EF85 /* omaster.c */; };
		0223BC1B0CFE3FFA0056EF85 /* omaster.h in Headers */ = {isa = PBXBuildFile; fileRef = 0223BBFD0CFE3FFA0056EF85 /* omaster.h */; };
		0223BC1C0CFE3FFA0056EF85 /* render.c in Sources */ = {isa = PBXBuildFile; fileRef = 0223BBFE0CFE3FFA0056EF85 /* render.c */; };
		0223BC1D0CFE3FFA0056EF85 /* scalable.c in Sources */ = {isa = PBXBuildFile; fileRef = 0223BBFF0CFE3FFA0056EF85 /* scalable.c */; };
		0223BC1E0CFE3FFA0056EF85 /* texture.c in Sources */ = {isa = PBXBuildFile; fileRef = 0223BC000CFE3FFA0056EF85 /* texture.c */; };
		0223BC1F0CFE3FFA0056EF85 /* texture.h in Headers */ = {isa = PBXBuildFile; fileRef = 0223BC010CFE3FFA0056EF85 /* texture.h */; };
		0223BC200CFE3FFA0056EF85 /* transform.c in Sources */ = {isa = PBXBuildFile; fileRef = 0223BC020CFE3FFA0056EF85 /* transform.c */; };
		0223BC210CFE3FFA0056EF85 /* unicode.c in Sources */ = {isa = PBXBuildFile; fileRef = 0223BC030CFE3FFA0056EF85 /* unicode.c */; };
		0223BC2C0CFE40210056EF85 /* fribidi_char_type.c in Sources */ = {isa = PBXBuildFile; fileRef = 0223BC220CFE40210056EF85 /* fribidi_char_type.c */; };
		0223BC2D0CFE40210056EF85 /* fribidi_mirroring.c in Sources */ = {isa = PBXBuildFile; fileRef = 0223BC230CFE40210056EF85 /* fribidi_mirroring.c */; };
		0223BC2E0CFE40210056EF85 /* fribidi_tab_char_type_9.i in Headers */ = {isa = PBXBuildFile; fileRef = 0223BC240CFE40210056EF85 /* fribidi_tab_char_type_9.i */; };
		0223BC2F0CFE40210056EF85 /* fribidi_tab_mirroring.i in Headers */ = {isa = PBXBuildFile; fileRef = 0223BC250CFE40210056EF85 /* fribidi_tab_mirroring.i */; };
		0223BC300CFE40210056EF85 /* fribidi_types.c in Sources */ = {isa = PBXBuildFile; fileRef = 0223BC260CFE40210056EF85 /* fribidi_types.c */; };
		0223BC310CFE40210056EF85 /* fribidi_types.h in Headers */ = {isa = PBXBuildFile; fileRef = 0223BC270CFE40210056EF85 /* fribidi_types.h */; };
		0223BC320CFE40210056EF85 /* fribidi_types.i in Headers */ = {isa = PBXBuildFile; fileRef = 0223BC280CFE40210056EF85 /* fribidi_types.i */; };
		0223BC330CFE40210056EF85 /* fribidi_unicode.h in Headers */ = {isa = PBXBuildFile; fileRef = 0223BC290CFE40210056EF85 /* fribidi_unicode.h */; };
		0223BC340CFE40210056EF85 /* fribidi.c in Sources */ = {isa = PBXBuildFile; fileRef = 0223BC2A0CFE40210056EF85 /* fribidi.c */; };
		0223BC350CFE40210056EF85 /* fribidi.h in Headers */ = {isa = PBXBuildFile; fileRef = 0223BC2B0CFE40210056EF85 /* fribidi.h */; };
		0223BC370CFE40570056EF85 /* internal.h in Headers */ = {isa = PBXBuildFile; fileRef = 0223BC360CFE40570056EF85 /* internal.h */; };
		0223BC3C0CFE40680056EF85 /* glc.h in Headers */ = {isa = PBXBuildFile; fileRef = 0223BC380CFE40680056EF85 /* glc.h */; settings = {ATTRIBUTES = (Public, ); }; };
		0223BC3D0CFE40680056EF85 /* glew.h in Headers */ = {isa = PBXBuildFile; fileRef = 0223BC390CFE40680056EF85 /* glew.h */; settings = {ATTRIBUTES = (Public, ); }; };
		0223BC3E0CFE40680056EF85 /* glxew.h in Headers */ = {isa = PBXBuildFile; fileRef = 0223BC3A0CFE40680056EF85 /* glxew.h */; settings = {ATTRIBUTES = (Public, ); }; };
		0223BC3F0CFE40680056EF85 /* wglew.h in Headers */ = {isa = PBXBuildFile; fileRef = 0223BC3B0CFE40680056EF85 /* wglew.h */; settings = {ATTRIBUTES = (Public, ); }; };
		022B2FE20BD55E45002E64E3 /* libgnuintl.h in Headers */ = {isa = PBXBuildFile; fileRef = 022B2FE00BD55E45002E64E3 /* libgnuintl.h */; settings = {ATTRIBUTES = (Public, ); }; };
		022B2FE30BD55E45002E64E3 /* libintl.h in Headers */ = {isa = PBXBuildFile; fileRef = 022B2FE10BD55E45002E64E3 /* libintl.h */; settings = {ATTRIBUTES = (Public, ); }; };
		022B30AB0BD564FC002E64E3 /* config.h in Headers */ = {isa = PBXBuildFile; fileRef = 022B30AA0BD564FC002E64E3 /* config.h */; };
		022B31370BD568BA002E64E3 /* CoreFoundation.framework in Frameworks */ = {isa = PBXBuildFile; fileRef = 0246AA160BD3DFEE004D1C70 /* CoreFoundation.framework */; };
		02356DA00BD3BB6F00E9A019 /* adler32.c in Sources */ = {isa = PBXBuildFile; fileRef = 02356D8A0BD3BB6F00E9A019 /* adler32.c */; };
		02356DA10BD3BB6F00E9A019 /* compress.c in Sources */ = {isa = PBXBuildFile; fileRef = 02356D8B0BD3BB6F00E9A019 /* compress.c */; };
		02356DA20BD3BB6F00E9A019 /* crc32.c in Sources */ = {isa = PBXBuildFile; fileRef = 02356D8C0BD3BB6F00E9A019 /* crc32.c */; };
		02356DA30BD3BB6F00E9A019 /* crc32.h in Headers */ = {isa = PBXBuildFile; fileRef = 02356D8D0BD3BB6F00E9A019 /* crc32.h */; settings = {ATTRIBUTES = (); }; };
		02356DA40BD3BB6F00E9A019 /* deflate.c in Sources */ = {isa = PBXBuildFile; fileRef = 02356D8E0BD3BB6F00E9A019 /* deflate.c */; };
		02356DA50BD3BB6F00E9A019 /* deflate.h in Headers */ = {isa = PBXBuildFile; fileRef = 02356D8F0BD3BB6F00E9A019 /* deflate.h */; settings = {ATTRIBUTES = (); }; };
		02356DA60BD3BB6F00E9A019 /* gzio.c in Sources */ = {isa = PBXBuildFile; fileRef = 02356D900BD3BB6F00E9A019 /* gzio.c */; };
		02356DA70BD3BB6F00E9A019 /* infback.c in Sources */ = {isa = PBXBuildFile; fileRef = 02356D910BD3BB6F00E9A019 /* infback.c */; };
		02356DA80BD3BB6F00E9A019 /* inffast.c in Sources */ = {isa = PBXBuildFile; fileRef = 02356D920BD3BB6F00E9A019 /* inffast.c */; };
		02356DA90BD3BB6F00E9A019 /* inffast.h in Headers */ = {isa = PBXBuildFile; fileRef = 02356D930BD3BB6F00E9A019 /* inffast.h */; settings = {ATTRIBUTES = (); }; };
		02356DAA0BD3BB6F00E9A019 /* inffixed.h in Headers */ = {isa = PBXBuildFile; fileRef = 02356D940BD3BB6F00E9A019 /* inffixed.h */; settings = {ATTRIBUTES = (); }; };
		02356DAB0BD3BB6F00E9A019 /* inflate.c in Sources */ = {isa = PBXBuildFile; fileRef = 02356D950BD3BB6F00E9A019 /* inflate.c */; };
		02356DAC0BD3BB6F00E9A019 /* inflate.h in Headers */ = {isa = PBXBuildFile; fileRef = 02356D960BD3BB6F00E9A019 /* inflate.h */; settings = {ATTRIBUTES = (); }; };
		02356DAD0BD3BB6F00E9A019 /* inftrees.c in Sources */ = {isa = PBXBuildFile; fileRef = 02356D970BD3BB6F00E9A019 /* inftrees.c */; };
		02356DAE0BD3BB6F00E9A019 /* inftrees.h in Headers */ = {isa = PBXBuildFile; fileRef = 02356D980BD3BB6F00E9A019 /* inftrees.h */; settings = {ATTRIBUTES = (); }; };
		02356DAF0BD3BB6F00E9A019 /* trees.c in Sources */ = {isa = PBXBuildFile; fileRef = 02356D990BD3BB6F00E9A019 /* trees.c */; };
		02356DB00BD3BB6F00E9A019 /* trees.h in Headers */ = {isa = PBXBuildFile; fileRef = 02356D9A0BD3BB6F00E9A019 /* trees.h */; settings = {ATTRIBUTES = (); }; };
		02356DB10BD3BB6F00E9A019 /* uncompr.c in Sources */ = {isa = PBXBuildFile; fileRef = 02356D9B0BD3BB6F00E9A019 /* uncompr.c */; };
		02356DB20BD3BB6F00E9A019 /* zconf.h in Headers */ = {isa = PBXBuildFile; fileRef = 02356D9C0BD3BB6F00E9A019 /* zconf.h */; settings = {ATTRIBUTES = (); }; };
		02356DB30BD3BB6F00E9A019 /* zlib.h in Headers */ = {isa = PBXBuildFile; fileRef = 02356D9D0BD3BB6F00E9A019 /* zlib.h */; settings = {ATTRIBUTES = (Public, ); }; };
		02356DB40BD3BB6F00E9A019 /* zutil.c in Sources */ = {isa = PBXBuildFile; fileRef = 02356D9E0BD3BB6F00E9A019 /* zutil.c */; };
		02356DB50BD3BB6F00E9A019 /* zutil.h in Headers */ = {isa = PBXBuildFile; fileRef = 02356D9F0BD3BB6F00E9A019 /* zutil.h */; settings = {ATTRIBUTES = (); }; };
		02356DDB0BD3BC9900E9A019 /* png.c in Sources */ = {isa = PBXBuildFile; fileRef = 02356DC90BD3BC9900E9A019 /* png.c */; };
		02356DDC0BD3BC9900E9A019 /* png.h in Headers */ = {isa = PBXBuildFile; fileRef = 02356DCA0BD3BC9900E9A019 /* png.h */; settings = {ATTRIBUTES = (Public, ); }; };
		02356DDD0BD3BC9900E9A019 /* pngconf.h in Headers */ = {isa = PBXBuildFile; fileRef = 02356DCB0BD3BC9900E9A019 /* pngconf.h */; settings = {ATTRIBUTES = (Public, ); }; };
		02356DDE0BD3BC9900E9A019 /* pngerror.c in Sources */ = {isa = PBXBuildFile; fileRef = 02356DCC0BD3BC9900E9A019 /* pngerror.c */; };
		02356DE00BD3BC9900E9A019 /* pngget.c in Sources */ = {isa = PBXBuildFile; fileRef = 02356DCE0BD3BC9900E9A019 /* pngget.c */; };
		02356DE10BD3BC9900E9A019 /* pngmem.c in Sources */ = {isa = PBXBuildFile; fileRef = 02356DCF0BD3BC9900E9A019 /* pngmem.c */; };
		02356DE20BD3BC9900E9A019 /* pngpread.c in Sources */ = {isa = PBXBuildFile; fileRef = 02356DD00BD3BC9900E9A019 /* pngpread.c */; };
		02356DE30BD3BC9900E9A019 /* pngread.c in Sources */ = {isa = PBXBuildFile; fileRef = 02356DD10BD3BC9900E9A019 /* pngread.c */; };
		02356DE40BD3BC9900E9A019 /* pngrio.c in Sources */ = {isa = PBXBuildFile; fileRef = 02356DD20BD3BC9900E9A019 /* pngrio.c */; };
		02356DE50BD3BC9900E9A019 /* pngrtran.c in Sources */ = {isa = PBXBuildFile; fileRef = 02356DD30BD3BC9900E9A019 /* pngrtran.c */; };
		02356DE60BD3BC9900E9A019 /* pngrutil.c in Sources */ = {isa = PBXBuildFile; fileRef = 02356DD40BD3BC9900E9A019 /* pngrutil.c */; };
		02356DE70BD3BC9900E9A019 /* pngset.c in Sources */ = {isa = PBXBuildFile; fileRef = 02356DD50BD3BC9900E9A019 /* pngset.c */; };
		02356DE80BD3BC9900E9A019 /* pngtrans.c in Sources */ = {isa = PBXBuildFile; fileRef = 02356DD60BD3BC9900E9A019 /* pngtrans.c */; };
		02356DE90BD3BC9900E9A019 /* pngwio.c in Sources */ = {isa = PBXBuildFile; fileRef = 02356DD70BD3BC9900E9A019 /* pngwio.c */; };
		02356DEA0BD3BC9900E9A019 /* pngwrite.c in Sources */ = {isa = PBXBuildFile; fileRef = 02356DD80BD3BC9900E9A019 /* pngwrite.c */; };
		02356DEB0BD3BC9900E9A019 /* pngwtran.c in Sources */ = {isa = PBXBuildFile; fileRef = 02356DD90BD3BC9900E9A019 /* pngwtran.c */; };
		02356DEC0BD3BC9900E9A019 /* pngwutil.c in Sources */ = {isa = PBXBuildFile; fileRef = 02356DDA0BD3BC9900E9A019 /* pngwutil.c */; };
		02356DF10BD3BCAF00E9A019 /* Zlib.framework in Frameworks */ = {isa = PBXBuildFile; fileRef = 02356D830BD3BB4100E9A019 /* Zlib.framework */; };
		02356E120BD3BD7E00E9A019 /* bitwise.c in Sources */ = {isa = PBXBuildFile; fileRef = 02356E100BD3BD7E00E9A019 /* bitwise.c */; };
		02356E130BD3BD7E00E9A019 /* framing.c in Sources */ = {isa = PBXBuildFile; fileRef = 02356E110BD3BD7E00E9A019 /* framing.c */; };
		02356E190BD3BD9700E9A019 /* ogg.h in Headers */ = {isa = PBXBuildFile; fileRef = 02356E170BD3BD9700E9A019 /* ogg.h */; settings = {ATTRIBUTES = (Public, ); }; };
		02356E1A0BD3BD9700E9A019 /* os_types.h in Headers */ = {isa = PBXBuildFile; fileRef = 02356E180BD3BD9700E9A019 /* os_types.h */; settings = {ATTRIBUTES = (Public, ); }; };
		023ECC500E9318D600D9E7C3 /* Theora.framework in Copy frameworks */ = {isa = PBXBuildFile; fileRef = 97AEAB330E8C1B5200A10721 /* Theora.framework */; };
		024480240C5E4BEE00E1A641 /* utf.c in Sources */ = {isa = PBXBuildFile; fileRef = 024480220C5E4BEE00E1A641 /* utf.c */; };
		024480250C5E4BEE00E1A641 /* utf.h in Copy frameworks */ = {isa = PBXBuildFile; fileRef = 024480230C5E4BEE00E1A641 /* utf.h */; };
		0246A05D0BD3C975004D1C70 /* Warzone.icns in Resources */ = {isa = PBXBuildFile; fileRef = 0246A05C0BD3C975004D1C70 /* Warzone.icns */; };
		0246A0C10BD3CBD5004D1C70 /* configfile.c in Sources */ = {isa = PBXBuildFile; fileRef = 0246A09A0BD3CBD5004D1C70 /* configfile.c */; };
		0246A0C20BD3CBD5004D1C70 /* debug.c in Sources */ = {isa = PBXBuildFile; fileRef = 0246A09F0BD3CBD5004D1C70 /* debug.c */; };
		0246A0C40BD3CBD5004D1C70 /* frame.c in Sources */ = {isa = PBXBuildFile; fileRef = 0246A0A30BD3CBD5004D1C70 /* frame.c */; };
		0246A0C50BD3CBD5004D1C70 /* frameresource.c in Sources */ = {isa = PBXBuildFile; fileRef = 0246A0A60BD3CBD5004D1C70 /* frameresource.c */; };
		0246A0C70BD3CBD5004D1C70 /* input.c in Sources */ = {isa = PBXBuildFile; fileRef = 0246A0AB0BD3CBD5004D1C70 /* input.c */; };
		0246A0C80BD3CBD5004D1C70 /* resource_lexer.l in Sources */ = {isa = PBXBuildFile; fileRef = 0246A0B10BD3CBD5004D1C70 /* resource_lexer.l */; };
		0246A0C90BD3CBD5004D1C70 /* resource_parser.y in Sources */ = {isa = PBXBuildFile; fileRef = 0246A0B20BD3CBD5004D1C70 /* resource_parser.y */; };
		0246A0CA0BD3CBD5004D1C70 /* SDL_framerate.c in Sources */ = {isa = PBXBuildFile; fileRef = 0246A0B30BD3CBD5004D1C70 /* SDL_framerate.c */; };
		0246A0CB0BD3CBD5004D1C70 /* strres_lexer.l in Sources */ = {isa = PBXBuildFile; fileRef = 0246A0B50BD3CBD5004D1C70 /* strres_lexer.l */; };
		0246A0CC0BD3CBD5004D1C70 /* strres_parser.y in Sources */ = {isa = PBXBuildFile; fileRef = 0246A0B60BD3CBD5004D1C70 /* strres_parser.y */; };
		0246A0CD0BD3CBD5004D1C70 /* strres.c in Sources */ = {isa = PBXBuildFile; fileRef = 0246A0B70BD3CBD5004D1C70 /* strres.c */; };
		0246A0CE0BD3CBD5004D1C70 /* treap.c in Sources */ = {isa = PBXBuildFile; fileRef = 0246A0BA0BD3CBD5004D1C70 /* treap.c */; };
		0246A0CF0BD3CBD5004D1C70 /* trig.c in Sources */ = {isa = PBXBuildFile; fileRef = 0246A0BD0BD3CBD5004D1C70 /* trig.c */; };
		0246A0E30BD3CC0B004D1C70 /* anim.c in Sources */ = {isa = PBXBuildFile; fileRef = 0246A0D70BD3CC0B004D1C70 /* anim.c */; };
		0246A0E40BD3CC0B004D1C70 /* animobj.c in Sources */ = {isa = PBXBuildFile; fileRef = 0246A0D90BD3CC0B004D1C70 /* animobj.c */; };
		0246A0E50BD3CC0B004D1C70 /* audp_lexer.l in Sources */ = {isa = PBXBuildFile; fileRef = 0246A0DB0BD3CC0B004D1C70 /* audp_lexer.l */; };
		0246A0E60BD3CC0B004D1C70 /* audp_parser.y in Sources */ = {isa = PBXBuildFile; fileRef = 0246A0DC0BD3CC0B004D1C70 /* audp_parser.y */; };
		0246A0E70BD3CC0B004D1C70 /* gtime.c in Sources */ = {isa = PBXBuildFile; fileRef = 0246A0DD0BD3CC0B004D1C70 /* gtime.c */; };
		0246A1030BD3CC29004D1C70 /* bitimage.c in Sources */ = {isa = PBXBuildFile; fileRef = 0246A0EA0BD3CC29004D1C70 /* bitimage.c */; };
		0246A1040BD3CC29004D1C70 /* imd.c in Sources */ = {isa = PBXBuildFile; fileRef = 0246A0EE0BD3CC29004D1C70 /* imd.c */; };
		0246A1050BD3CC29004D1C70 /* imdload.c in Sources */ = {isa = PBXBuildFile; fileRef = 0246A0F00BD3CC29004D1C70 /* imdload.c */; };
		0246A1070BD3CC29004D1C70 /* pieclip.c in Sources */ = {isa = PBXBuildFile; fileRef = 0246A0F60BD3CC29004D1C70 /* pieclip.c */; };
		0246A1080BD3CC29004D1C70 /* piestate.c in Sources */ = {isa = PBXBuildFile; fileRef = 0246A0FC0BD3CC29004D1C70 /* piestate.c */; };
		0246A11D0BD3CC43004D1C70 /* ivi.c in Sources */ = {isa = PBXBuildFile; fileRef = 0246A10B0BD3CC43004D1C70 /* ivi.c */; };
		0246A11E0BD3CC43004D1C70 /* pieblitfunc.c in Sources */ = {isa = PBXBuildFile; fileRef = 0246A10C0BD3CC43004D1C70 /* pieblitfunc.c */; };
		0246A11F0BD3CC43004D1C70 /* piedraw.c in Sources */ = {isa = PBXBuildFile; fileRef = 0246A10D0BD3CC43004D1C70 /* piedraw.c */; };
		0246A1200BD3CC43004D1C70 /* piefunc.c in Sources */ = {isa = PBXBuildFile; fileRef = 0246A10E0BD3CC43004D1C70 /* piefunc.c */; };
		0246A1210BD3CC43004D1C70 /* piematrix.c in Sources */ = {isa = PBXBuildFile; fileRef = 0246A10F0BD3CC43004D1C70 /* piematrix.c */; };
		0246A1220BD3CC43004D1C70 /* piemode.c in Sources */ = {isa = PBXBuildFile; fileRef = 0246A1110BD3CC43004D1C70 /* piemode.c */; };
		0246A1230BD3CC43004D1C70 /* piepalette.c in Sources */ = {isa = PBXBuildFile; fileRef = 0246A1120BD3CC43004D1C70 /* piepalette.c */; };
		0246A1240BD3CC43004D1C70 /* piestate.c in Sources */ = {isa = PBXBuildFile; fileRef = 0246A1130BD3CC43004D1C70 /* piestate.c */; };
		0246A1270BD3CC43004D1C70 /* rendmode.c in Sources */ = {isa = PBXBuildFile; fileRef = 0246A1170BD3CC43004D1C70 /* rendmode.c */; };
		0246A1280BD3CC43004D1C70 /* screen.c in Sources */ = {isa = PBXBuildFile; fileRef = 0246A1180BD3CC43004D1C70 /* screen.c */; };
		0246A1290BD3CC43004D1C70 /* tex.c in Sources */ = {isa = PBXBuildFile; fileRef = 0246A11A0BD3CC43004D1C70 /* tex.c */; };
		0246A12A0BD3CC43004D1C70 /* textdraw.c in Sources */ = {isa = PBXBuildFile; fileRef = 0246A11B0BD3CC43004D1C70 /* textdraw.c */; };
		0246A14D0BD3CC71004D1C70 /* chat_lexer.l in Sources */ = {isa = PBXBuildFile; fileRef = 0246A13B0BD3CC71004D1C70 /* chat_lexer.l */; };
		0246A14E0BD3CC71004D1C70 /* chat_parser.y in Sources */ = {isa = PBXBuildFile; fileRef = 0246A13C0BD3CC71004D1C70 /* chat_parser.y */; };
		0246A14F0BD3CC71004D1C70 /* codeprint.c in Sources */ = {isa = PBXBuildFile; fileRef = 0246A13E0BD3CC71004D1C70 /* codeprint.c */; };
		0246A1500BD3CC71004D1C70 /* event.c in Sources */ = {isa = PBXBuildFile; fileRef = 0246A1400BD3CC71004D1C70 /* event.c */; };
		0246A1530BD3CC71004D1C70 /* script_lexer.l in Sources */ = {isa = PBXBuildFile; fileRef = 0246A1470BD3CC71004D1C70 /* script_lexer.l */; };
		0246A1540BD3CC71004D1C70 /* script_parser.y in Sources */ = {isa = PBXBuildFile; fileRef = 0246A1480BD3CC71004D1C70 /* script_parser.y */; };
		0246A1550BD3CC71004D1C70 /* script.c in Sources */ = {isa = PBXBuildFile; fileRef = 0246A1490BD3CC71004D1C70 /* script.c */; };
		0246A1560BD3CC71004D1C70 /* stack.c in Sources */ = {isa = PBXBuildFile; fileRef = 0246A14B0BD3CC71004D1C70 /* stack.c */; };
		0246A1730BD3CCA6004D1C70 /* audio_id.c in Sources */ = {isa = PBXBuildFile; fileRef = 0246A1660BD3CCA6004D1C70 /* audio_id.c */; };
		0246A1740BD3CCA6004D1C70 /* audio.c in Sources */ = {isa = PBXBuildFile; fileRef = 0246A1680BD3CCA6004D1C70 /* audio.c */; };
		0246A1750BD3CCA6004D1C70 /* cdaudio.c in Sources */ = {isa = PBXBuildFile; fileRef = 0246A16A0BD3CCA6004D1C70 /* cdaudio.c */; };
		0246A1760BD3CCA6004D1C70 /* openal_track.c in Sources */ = {isa = PBXBuildFile; fileRef = 0246A16D0BD3CCA6004D1C70 /* openal_track.c */; };
		0246A1770BD3CCA6004D1C70 /* playlist.c in Sources */ = {isa = PBXBuildFile; fileRef = 0246A16E0BD3CCA6004D1C70 /* playlist.c */; };
		0246A1780BD3CCA6004D1C70 /* track.c in Sources */ = {isa = PBXBuildFile; fileRef = 0246A1700BD3CCA6004D1C70 /* track.c */; };
		0246A18E0BD3CCBD004D1C70 /* bar.c in Sources */ = {isa = PBXBuildFile; fileRef = 0246A17A0BD3CCBD004D1C70 /* bar.c */; };
		0246A18F0BD3CCBD004D1C70 /* button.c in Sources */ = {isa = PBXBuildFile; fileRef = 0246A17C0BD3CCBD004D1C70 /* button.c */; };
		0246A1900BD3CCBD004D1C70 /* editbox.c in Sources */ = {isa = PBXBuildFile; fileRef = 0246A17E0BD3CCBD004D1C70 /* editbox.c */; };
		0246A1910BD3CCBD004D1C70 /* form.c in Sources */ = {isa = PBXBuildFile; fileRef = 0246A1800BD3CCBD004D1C70 /* form.c */; };
		0246A1920BD3CCBD004D1C70 /* label.c in Sources */ = {isa = PBXBuildFile; fileRef = 0246A1820BD3CCBD004D1C70 /* label.c */; };
		0246A1930BD3CCBD004D1C70 /* scrap.c in Sources */ = {isa = PBXBuildFile; fileRef = 0246A1840BD3CCBD004D1C70 /* scrap.c */; };
		0246A1940BD3CCBD004D1C70 /* slider.c in Sources */ = {isa = PBXBuildFile; fileRef = 0246A1860BD3CCBD004D1C70 /* slider.c */; };
		0246A1950BD3CCBD004D1C70 /* tip.c in Sources */ = {isa = PBXBuildFile; fileRef = 0246A1880BD3CCBD004D1C70 /* tip.c */; };
		0246A1960BD3CCBD004D1C70 /* widget.c in Sources */ = {isa = PBXBuildFile; fileRef = 0246A18B0BD3CCBD004D1C70 /* widget.c */; };
		0246A28D0BD3CCDC004D1C70 /* action.c in Sources */ = {isa = PBXBuildFile; fileRef = 0246A1980BD3CCDB004D1C70 /* action.c */; };
		0246A28E0BD3CCDC004D1C70 /* advvis.c in Sources */ = {isa = PBXBuildFile; fileRef = 0246A19A0BD3CCDB004D1C70 /* advvis.c */; };
		0246A28F0BD3CCDC004D1C70 /* ai.c in Sources */ = {isa = PBXBuildFile; fileRef = 0246A19C0BD3CCDB004D1C70 /* ai.c */; };
		0246A2900BD3CCDC004D1C70 /* aiexperience.c in Sources */ = {isa = PBXBuildFile; fileRef = 0246A19E0BD3CCDB004D1C70 /* aiexperience.c */; };
		0246A2920BD3CCDC004D1C70 /* astar.c in Sources */ = {isa = PBXBuildFile; fileRef = 0246A1A30BD3CCDB004D1C70 /* astar.c */; };
		0246A2930BD3CCDC004D1C70 /* atmos.c in Sources */ = {isa = PBXBuildFile; fileRef = 0246A1A50BD3CCDB004D1C70 /* atmos.c */; };
		0246A2940BD3CCDC004D1C70 /* aud.c in Sources */ = {isa = PBXBuildFile; fileRef = 0246A1A70BD3CCDB004D1C70 /* aud.c */; };
		0246A2950BD3CCDC004D1C70 /* bridge.c in Sources */ = {isa = PBXBuildFile; fileRef = 0246A1A90BD3CCDB004D1C70 /* bridge.c */; };
		0246A2960BD3CCDC004D1C70 /* bucket3d.c in Sources */ = {isa = PBXBuildFile; fileRef = 0246A1AB0BD3CCDB004D1C70 /* bucket3d.c */; };
		0246A2980BD3CCDC004D1C70 /* cheat.c in Sources */ = {isa = PBXBuildFile; fileRef = 0246A1B10BD3CCDB004D1C70 /* cheat.c */; };
		0246A2990BD3CCDC004D1C70 /* clparse.c in Sources */ = {isa = PBXBuildFile; fileRef = 0246A1B30BD3CCDB004D1C70 /* clparse.c */; };
		0246A29A0BD3CCDC004D1C70 /* cluster.c in Sources */ = {isa = PBXBuildFile; fileRef = 0246A1B50BD3CCDB004D1C70 /* cluster.c */; };
		0246A29B0BD3CCDC004D1C70 /* cmddroid.c in Sources */ = {isa = PBXBuildFile; fileRef = 0246A1B70BD3CCDB004D1C70 /* cmddroid.c */; };
		0246A29C0BD3CCDC004D1C70 /* combat.c in Sources */ = {isa = PBXBuildFile; fileRef = 0246A1BA0BD3CCDB004D1C70 /* combat.c */; };
		0246A29D0BD3CCDC004D1C70 /* component.c in Sources */ = {isa = PBXBuildFile; fileRef = 0246A1BC0BD3CCDB004D1C70 /* component.c */; };
		0246A29E0BD3CCDC004D1C70 /* configuration.c in Sources */ = {isa = PBXBuildFile; fileRef = 0246A1BE0BD3CCDB004D1C70 /* configuration.c */; };
		0246A29F0BD3CCDC004D1C70 /* console.c in Sources */ = {isa = PBXBuildFile; fileRef = 0246A1C00BD3CCDB004D1C70 /* console.c */; };
		0246A2A10BD3CCDC004D1C70 /* data.c in Sources */ = {isa = PBXBuildFile; fileRef = 0246A1C40BD3CCDB004D1C70 /* data.c */; };
		0246A2A20BD3CCDC004D1C70 /* design.c in Sources */ = {isa = PBXBuildFile; fileRef = 0246A1C70BD3CCDB004D1C70 /* design.c */; };
		0246A2A30BD3CCDC004D1C70 /* difficulty.c in Sources */ = {isa = PBXBuildFile; fileRef = 0246A1C90BD3CCDB004D1C70 /* difficulty.c */; };
		0246A2A50BD3CCDC004D1C70 /* display.c in Sources */ = {isa = PBXBuildFile; fileRef = 0246A1CD0BD3CCDB004D1C70 /* display.c */; };
		0246A2A60BD3CCDC004D1C70 /* display3d.c in Sources */ = {isa = PBXBuildFile; fileRef = 0246A1CF0BD3CCDB004D1C70 /* display3d.c */; };
		0246A2A70BD3CCDC004D1C70 /* drive.c in Sources */ = {isa = PBXBuildFile; fileRef = 0246A1D30BD3CCDB004D1C70 /* drive.c */; };
		0246A2A80BD3CCDC004D1C70 /* droid.c in Sources */ = {isa = PBXBuildFile; fileRef = 0246A1D50BD3CCDB004D1C70 /* droid.c */; };
		0246A2A90BD3CCDC004D1C70 /* e3demo.c in Sources */ = {isa = PBXBuildFile; fileRef = 0246A1D80BD3CCDB004D1C70 /* e3demo.c */; };
		0246A2AB0BD3CCDC004D1C70 /* edit3d.c in Sources */ = {isa = PBXBuildFile; fileRef = 0246A1DC0BD3CCDB004D1C70 /* edit3d.c */; };
		0246A2AC0BD3CCDC004D1C70 /* effects.c in Sources */ = {isa = PBXBuildFile; fileRef = 0246A1DE0BD3CCDB004D1C70 /* effects.c */; };
		0246A2AD0BD3CCDC004D1C70 /* environ.c in Sources */ = {isa = PBXBuildFile; fileRef = 0246A1E00BD3CCDB004D1C70 /* environ.c */; };
		0246A2AE0BD3CCDC004D1C70 /* feature.c in Sources */ = {isa = PBXBuildFile; fileRef = 0246A1E20BD3CCDB004D1C70 /* feature.c */; };
		0246A2B00BD3CCDC004D1C70 /* formation.c in Sources */ = {isa = PBXBuildFile; fileRef = 0246A1E70BD3CCDB004D1C70 /* formation.c */; };
		0246A2B10BD3CCDC004D1C70 /* fpath.c in Sources */ = {isa = PBXBuildFile; fileRef = 0246A1EA0BD3CCDB004D1C70 /* fpath.c */; };
		0246A2B20BD3CCDC004D1C70 /* frontend.c in Sources */ = {isa = PBXBuildFile; fileRef = 0246A1ED0BD3CCDB004D1C70 /* frontend.c */; };
		0246A2B30BD3CCDC004D1C70 /* function.c in Sources */ = {isa = PBXBuildFile; fileRef = 0246A1EF0BD3CCDB004D1C70 /* function.c */; };
		0246A2B40BD3CCDC004D1C70 /* game.c in Sources */ = {isa = PBXBuildFile; fileRef = 0246A1F20BD3CCDB004D1C70 /* game.c */; };
		0246A2B50BD3CCDC004D1C70 /* gateway.c in Sources */ = {isa = PBXBuildFile; fileRef = 0246A1F40BD3CCDB004D1C70 /* gateway.c */; };
		0246A2B80BD3CCDC004D1C70 /* geometry.c in Sources */ = {isa = PBXBuildFile; fileRef = 0246A1FA0BD3CCDB004D1C70 /* geometry.c */; };
		0246A2B90BD3CCDC004D1C70 /* group.c in Sources */ = {isa = PBXBuildFile; fileRef = 0246A1FC0BD3CCDB004D1C70 /* group.c */; };
		0246A2BA0BD3CCDC004D1C70 /* hci.c in Sources */ = {isa = PBXBuildFile; fileRef = 0246A1FE0BD3CCDB004D1C70 /* hci.c */; };
		0246A2BB0BD3CCDC004D1C70 /* ingameop.c in Sources */ = {isa = PBXBuildFile; fileRef = 0246A2000BD3CCDB004D1C70 /* ingameop.c */; };
		0246A2BC0BD3CCDC004D1C70 /* init.c in Sources */ = {isa = PBXBuildFile; fileRef = 0246A2020BD3CCDB004D1C70 /* init.c */; };
		0246A2BD0BD3CCDC004D1C70 /* intdisplay.c in Sources */ = {isa = PBXBuildFile; fileRef = 0246A2040BD3CCDB004D1C70 /* intdisplay.c */; };
		0246A2BE0BD3CCDC004D1C70 /* intelmap.c in Sources */ = {isa = PBXBuildFile; fileRef = 0246A2060BD3CCDB004D1C70 /* intelmap.c */; };
		0246A2BF0BD3CCDC004D1C70 /* intimage.c in Sources */ = {isa = PBXBuildFile; fileRef = 0246A2090BD3CCDB004D1C70 /* intimage.c */; };
		0246A2C00BD3CCDC004D1C70 /* intorder.c in Sources */ = {isa = PBXBuildFile; fileRef = 0246A20B0BD3CCDB004D1C70 /* intorder.c */; };
		0246A2C10BD3CCDC004D1C70 /* keybind.c in Sources */ = {isa = PBXBuildFile; fileRef = 0246A20D0BD3CCDB004D1C70 /* keybind.c */; };
		0246A2C20BD3CCDC004D1C70 /* keyedit.c in Sources */ = {isa = PBXBuildFile; fileRef = 0246A20F0BD3CCDB004D1C70 /* keyedit.c */; };
		0246A2C30BD3CCDC004D1C70 /* keymap.c in Sources */ = {isa = PBXBuildFile; fileRef = 0246A2110BD3CCDB004D1C70 /* keymap.c */; };
		0246A2C40BD3CCDC004D1C70 /* level_lexer.l in Sources */ = {isa = PBXBuildFile; fileRef = 0246A2130BD3CCDB004D1C70 /* level_lexer.l */; };
		0246A2C50BD3CCDC004D1C70 /* levels.c in Sources */ = {isa = PBXBuildFile; fileRef = 0246A2150BD3CCDB004D1C70 /* levels.c */; };
		0246A2C60BD3CCDC004D1C70 /* lighting.c in Sources */ = {isa = PBXBuildFile; fileRef = 0246A2170BD3CCDB004D1C70 /* lighting.c */; };
		0246A2C70BD3CCDC004D1C70 /* loadsave.c in Sources */ = {isa = PBXBuildFile; fileRef = 0246A2190BD3CCDB004D1C70 /* loadsave.c */; };
		0246A2C80BD3CCDC004D1C70 /* loop.c in Sources */ = {isa = PBXBuildFile; fileRef = 0246A21B0BD3CCDB004D1C70 /* loop.c */; };
		0246A2C90BD3CCDC004D1C70 /* main.c in Sources */ = {isa = PBXBuildFile; fileRef = 0246A21D0BD3CCDB004D1C70 /* main.c */; };
		0246A2CA0BD3CCDC004D1C70 /* map.c in Sources */ = {isa = PBXBuildFile; fileRef = 0246A21E0BD3CCDB004D1C70 /* map.c */; };
		0246A2CB0BD3CCDC004D1C70 /* mapdisplay.c in Sources */ = {isa = PBXBuildFile; fileRef = 0246A2200BD3CCDB004D1C70 /* mapdisplay.c */; };
		0246A2CC0BD3CCDC004D1C70 /* mapgrid.cpp in Sources */ = {isa = PBXBuildFile; fileRef = 0246A2220BD3CCDB004D1C70 /* mapgrid.cpp */; };
		0246A2CD0BD3CCDC004D1C70 /* mechanics.c in Sources */ = {isa = PBXBuildFile; fileRef = 0246A2240BD3CCDB004D1C70 /* mechanics.c */; };
		0246A2CE0BD3CCDC004D1C70 /* message.c in Sources */ = {isa = PBXBuildFile; fileRef = 0246A2260BD3CCDB004D1C70 /* message.c */; };
		0246A2CF0BD3CCDC004D1C70 /* miscimd.c in Sources */ = {isa = PBXBuildFile; fileRef = 0246A2290BD3CCDB004D1C70 /* miscimd.c */; };
		0246A2D00BD3CCDC004D1C70 /* mission.c in Sources */ = {isa = PBXBuildFile; fileRef = 0246A22B0BD3CCDB004D1C70 /* mission.c */; };
		0246A2D10BD3CCDC004D1C70 /* move.c in Sources */ = {isa = PBXBuildFile; fileRef = 0246A22F0BD3CCDB004D1C70 /* move.c */; };
		0246A2D20BD3CCDC004D1C70 /* multibot.c in Sources */ = {isa = PBXBuildFile; fileRef = 0246A2320BD3CCDB004D1C70 /* multibot.c */; };
		0246A2D30BD3CCDC004D1C70 /* multigifts.c in Sources */ = {isa = PBXBuildFile; fileRef = 0246A2330BD3CCDB004D1C70 /* multigifts.c */; };
		0246A2D40BD3CCDC004D1C70 /* multiint.c in Sources */ = {isa = PBXBuildFile; fileRef = 0246A2350BD3CCDB004D1C70 /* multiint.c */; };
		0246A2D50BD3CCDC004D1C70 /* multijoin.c in Sources */ = {isa = PBXBuildFile; fileRef = 0246A2370BD3CCDB004D1C70 /* multijoin.c */; };
		0246A2D60BD3CCDC004D1C70 /* multilimit.c in Sources */ = {isa = PBXBuildFile; fileRef = 0246A2390BD3CCDB004D1C70 /* multilimit.c */; };
		0246A2D70BD3CCDC004D1C70 /* multimenu.c in Sources */ = {isa = PBXBuildFile; fileRef = 0246A23B0BD3CCDB004D1C70 /* multimenu.c */; };
		0246A2D80BD3CCDC004D1C70 /* multiopt.c in Sources */ = {isa = PBXBuildFile; fileRef = 0246A23D0BD3CCDB004D1C70 /* multiopt.c */; };
		0246A2D90BD3CCDC004D1C70 /* multiplay.c in Sources */ = {isa = PBXBuildFile; fileRef = 0246A23E0BD3CCDB004D1C70 /* multiplay.c */; };
		0246A2DA0BD3CCDC004D1C70 /* multistat.c in Sources */ = {isa = PBXBuildFile; fileRef = 0246A2410BD3CCDB004D1C70 /* multistat.c */; };
		0246A2DB0BD3CCDC004D1C70 /* multistruct.c in Sources */ = {isa = PBXBuildFile; fileRef = 0246A2430BD3CCDB004D1C70 /* multistruct.c */; };
		0246A2DC0BD3CCDC004D1C70 /* multisync.c in Sources */ = {isa = PBXBuildFile; fileRef = 0246A2440BD3CCDB004D1C70 /* multisync.c */; };
		0246A2DD0BD3CCDC004D1C70 /* objects.c in Sources */ = {isa = PBXBuildFile; fileRef = 0246A2460BD3CCDB004D1C70 /* objects.c */; };
		0246A2DE0BD3CCDC004D1C70 /* objmem.c in Sources */ = {isa = PBXBuildFile; fileRef = 0246A2480BD3CCDB004D1C70 /* objmem.c */; };
		0246A2DF0BD3CCDC004D1C70 /* oprint.c in Sources */ = {isa = PBXBuildFile; fileRef = 0246A24A0BD3CCDB004D1C70 /* oprint.c */; };
		0246A2E10BD3CCDC004D1C70 /* order.c in Sources */ = {isa = PBXBuildFile; fileRef = 0246A24E0BD3CCDB004D1C70 /* order.c */; };
		0246A2E30BD3CCDC004D1C70 /* power.c in Sources */ = {isa = PBXBuildFile; fileRef = 0246A2530BD3CCDB004D1C70 /* power.c */; };
		0246A2E40BD3CCDC004D1C70 /* projectile.c in Sources */ = {isa = PBXBuildFile; fileRef = 0246A2550BD3CCDB004D1C70 /* projectile.c */; };
		0246A2E50BD3CCDC004D1C70 /* radar.c in Sources */ = {isa = PBXBuildFile; fileRef = 0246A2570BD3CCDB004D1C70 /* radar.c */; };
		0246A2E60BD3CCDC004D1C70 /* raycast.c in Sources */ = {isa = PBXBuildFile; fileRef = 0246A2590BD3CCDB004D1C70 /* raycast.c */; };
		0246A2E70BD3CCDC004D1C70 /* research.c in Sources */ = {isa = PBXBuildFile; fileRef = 0246A25B0BD3CCDB004D1C70 /* research.c */; };
		0246A2E80BD3CCDC004D1C70 /* scores.c in Sources */ = {isa = PBXBuildFile; fileRef = 0246A25F0BD3CCDB004D1C70 /* scores.c */; };
		0246A2E90BD3CCDC004D1C70 /* scriptai.c in Sources */ = {isa = PBXBuildFile; fileRef = 0246A2610BD3CCDB004D1C70 /* scriptai.c */; };
		0246A2EA0BD3CCDC004D1C70 /* scriptcb.c in Sources */ = {isa = PBXBuildFile; fileRef = 0246A2630BD3CCDB004D1C70 /* scriptcb.c */; };
		0246A2EB0BD3CCDC004D1C70 /* scriptextern.c in Sources */ = {isa = PBXBuildFile; fileRef = 0246A2650BD3CCDB004D1C70 /* scriptextern.c */; };
		0246A2EC0BD3CCDC004D1C70 /* scriptfuncs.c in Sources */ = {isa = PBXBuildFile; fileRef = 0246A2670BD3CCDC004D1C70 /* scriptfuncs.c */; };
		0246A2ED0BD3CCDC004D1C70 /* scriptobj.c in Sources */ = {isa = PBXBuildFile; fileRef = 0246A2690BD3CCDC004D1C70 /* scriptobj.c */; };
		0246A2EE0BD3CCDC004D1C70 /* scripttabs.c in Sources */ = {isa = PBXBuildFile; fileRef = 0246A26B0BD3CCDC004D1C70 /* scripttabs.c */; };
		0246A2EF0BD3CCDC004D1C70 /* scriptvals_lexer.l in Sources */ = {isa = PBXBuildFile; fileRef = 0246A26D0BD3CCDC004D1C70 /* scriptvals_lexer.l */; };
		0246A2F00BD3CCDC004D1C70 /* scriptvals_parser.y in Sources */ = {isa = PBXBuildFile; fileRef = 0246A26E0BD3CCDC004D1C70 /* scriptvals_parser.y */; };
		0246A2F10BD3CCDC004D1C70 /* scriptvals.c in Sources */ = {isa = PBXBuildFile; fileRef = 0246A26F0BD3CCDC004D1C70 /* scriptvals.c */; };
		0246A2F20BD3CCDC004D1C70 /* selection.c in Sources */ = {isa = PBXBuildFile; fileRef = 0246A2710BD3CCDC004D1C70 /* selection.c */; };
		0246A2F30BD3CCDC004D1C70 /* seqdisp.c in Sources */ = {isa = PBXBuildFile; fileRef = 0246A2730BD3CCDC004D1C70 /* seqdisp.c */; };
		0246A2F40BD3CCDC004D1C70 /* stats.c in Sources */ = {isa = PBXBuildFile; fileRef = 0246A2750BD3CCDC004D1C70 /* stats.c */; };
		0246A2F50BD3CCDC004D1C70 /* structure.c in Sources */ = {isa = PBXBuildFile; fileRef = 0246A2780BD3CCDC004D1C70 /* structure.c */; };
		0246A2F70BD3CCDC004D1C70 /* text.c in Sources */ = {isa = PBXBuildFile; fileRef = 0246A27D0BD3CCDC004D1C70 /* text.c */; };
		0246A2F80BD3CCDC004D1C70 /* texture.c in Sources */ = {isa = PBXBuildFile; fileRef = 0246A27F0BD3CCDC004D1C70 /* texture.c */; };
		0246A2F90BD3CCDC004D1C70 /* transporter.c in Sources */ = {isa = PBXBuildFile; fileRef = 0246A2810BD3CCDC004D1C70 /* transporter.c */; };
		0246A2FA0BD3CCDC004D1C70 /* visibility.c in Sources */ = {isa = PBXBuildFile; fileRef = 0246A2830BD3CCDC004D1C70 /* visibility.c */; };
		0246A2FB0BD3CCDC004D1C70 /* warcam.c in Sources */ = {isa = PBXBuildFile; fileRef = 0246A2850BD3CCDC004D1C70 /* warcam.c */; };
		0246A2FC0BD3CCDC004D1C70 /* warzoneconfig.c in Sources */ = {isa = PBXBuildFile; fileRef = 0246A2870BD3CCDC004D1C70 /* warzoneconfig.c */; };
		0246A2FD0BD3CCDC004D1C70 /* wrappers.c in Sources */ = {isa = PBXBuildFile; fileRef = 0246A28B0BD3CCDC004D1C70 /* wrappers.c */; };
		0246A3080BD3CD01004D1C70 /* IOKit.framework in Frameworks */ = {isa = PBXBuildFile; fileRef = 02DDA8E00BD3C3CC0049AB60 /* IOKit.framework */; };
		0246A3B30BD3CD0B004D1C70 /* Zlib.framework in Frameworks */ = {isa = PBXBuildFile; fileRef = 02356D830BD3BB4100E9A019 /* Zlib.framework */; };
		0246A3B40BD3CD0B004D1C70 /* Png.framework in Frameworks */ = {isa = PBXBuildFile; fileRef = 02356DC20BD3BBFC00E9A019 /* Png.framework */; };
		0246A3B50BD3CD0B004D1C70 /* Ogg.framework in Frameworks */ = {isa = PBXBuildFile; fileRef = 02356E090BD3BCFE00E9A019 /* Ogg.framework */; };
		0246A3B60BD3CD0B004D1C70 /* Vorbis.framework in Frameworks */ = {isa = PBXBuildFile; fileRef = 02DDA7EE0BD3C03F0049AB60 /* Vorbis.framework */; };
		0246A3B70BD3CD0B004D1C70 /* PhysFS.framework in Frameworks */ = {isa = PBXBuildFile; fileRef = 02DDA8B10BD3C2F20049AB60 /* PhysFS.framework */; };
		0246A3B90BD3CD1F004D1C70 /* OpenAL.framework in Frameworks */ = {isa = PBXBuildFile; fileRef = 0246A3B80BD3CD1F004D1C70 /* OpenAL.framework */; };
		0246A3BD0BD3CD2B004D1C70 /* OpenGL.framework in Frameworks */ = {isa = PBXBuildFile; fileRef = 0246A3BC0BD3CD2B004D1C70 /* OpenGL.framework */; };
		0246A8020BD3D79D004D1C70 /* AudioToolbox.framework in Frameworks */ = {isa = PBXBuildFile; fileRef = 0246A5F20BD3D5E5004D1C70 /* AudioToolbox.framework */; };
		0246A8030BD3D79D004D1C70 /* AudioUnit.framework in Frameworks */ = {isa = PBXBuildFile; fileRef = 0246A5F30BD3D5E5004D1C70 /* AudioUnit.framework */; };
		0246A8060BD3D79D004D1C70 /* CoreAudio.framework in Frameworks */ = {isa = PBXBuildFile; fileRef = 0246A5F60BD3D5E5004D1C70 /* CoreAudio.framework */; };
		0246A8070BD3D79D004D1C70 /* QuickTime.framework in Frameworks */ = {isa = PBXBuildFile; fileRef = 0246A5F70BD3D5E5004D1C70 /* QuickTime.framework */; };
		0246AA1B0BD3DFFC004D1C70 /* CoreFoundation.framework in Frameworks */ = {isa = PBXBuildFile; fileRef = 0246AA160BD3DFEE004D1C70 /* CoreFoundation.framework */; };
		02548E0A0D159F4400B4B3B9 /* QuesoGLC.framework in Copy frameworks */ = {isa = PBXBuildFile; fileRef = 0223BBD10CFE3D5C0056EF85 /* QuesoGLC.framework */; };
		02581B6F0BD5A30900957CBC /* CoreFoundation.framework in Frameworks */ = {isa = PBXBuildFile; fileRef = 0246AA160BD3DFEE004D1C70 /* CoreFoundation.framework */; };
		02581C640BD5A98900957CBC /* libSDLmain.a in Frameworks */ = {isa = PBXBuildFile; fileRef = 02581C5D0BD5A94A00957CBC /* libSDLmain.a */; };
		02581C740BD5ABF700957CBC /* Carbon.framework in Frameworks */ = {isa = PBXBuildFile; fileRef = 0246A93A0BD3DD3E004D1C70 /* Carbon.framework */; };
		02581C810BD5AD1100957CBC /* Gettext.framework in Copy frameworks */ = {isa = PBXBuildFile; fileRef = 022B2F220BD55814002E64E3 /* Gettext.framework */; };
		02581C820BD5AD1100957CBC /* Ogg.framework in Copy frameworks */ = {isa = PBXBuildFile; fileRef = 02356E090BD3BCFE00E9A019 /* Ogg.framework */; };
		02581C830BD5AD1100957CBC /* PhysFS.framework in Copy frameworks */ = {isa = PBXBuildFile; fileRef = 02DDA8B10BD3C2F20049AB60 /* PhysFS.framework */; };
		02581C840BD5AD1100957CBC /* Png.framework in Copy frameworks */ = {isa = PBXBuildFile; fileRef = 02356DC20BD3BBFC00E9A019 /* Png.framework */; };
		02581C870BD5AD1100957CBC /* Vorbis.framework in Copy frameworks */ = {isa = PBXBuildFile; fileRef = 02DDA7EE0BD3C03F0049AB60 /* Vorbis.framework */; };
		02581C880BD5AD1100957CBC /* Zlib.framework in Copy frameworks */ = {isa = PBXBuildFile; fileRef = 02356D830BD3BB4100E9A019 /* Zlib.framework */; };
		027F9E360D0322CE00FA2030 /* OpenGL.framework in Frameworks */ = {isa = PBXBuildFile; fileRef = 0246A3BC0BD3CD2B004D1C70 /* OpenGL.framework */; };
		027F9E370D0322D300FA2030 /* libfreetype.dylib in Frameworks */ = {isa = PBXBuildFile; fileRef = 027F9E1F0D03229500FA2030 /* libfreetype.dylib */; };
		027F9E380D0322D400FA2030 /* libfontconfig.dylib in Frameworks */ = {isa = PBXBuildFile; fileRef = 02EA22450CFE494000EA65A0 /* libfontconfig.dylib */; };
		02AAD1430D9ED28C00248B0F /* file.h in Copy frameworks */ = {isa = PBXBuildFile; fileRef = 02AAD13F0D9ED28C00248B0F /* file.h */; };
		02AAD1440D9ED28C00248B0F /* i18n.c in Sources */ = {isa = PBXBuildFile; fileRef = 02AAD1400D9ED28C00248B0F /* i18n.c */; };
		02AAD1450D9ED28C00248B0F /* i18n.h in Copy frameworks */ = {isa = PBXBuildFile; fileRef = 02AAD1410D9ED28C00248B0F /* i18n.h */; };
		02AAD1460D9ED28C00248B0F /* physfs_ext.h in Copy frameworks */ = {isa = PBXBuildFile; fileRef = 02AAD1420D9ED28C00248B0F /* physfs_ext.h */; };
		02B2132D0DA8755F0059E864 /* cursors.c in Sources */ = {isa = PBXBuildFile; fileRef = 02B2132A0DA8755F0059E864 /* cursors.c */; };
		02B2132E0DA8755F0059E864 /* cursors16.c in Sources */ = {isa = PBXBuildFile; fileRef = 02B2132B0DA8755F0059E864 /* cursors16.c */; };
		02B2132F0DA8755F0059E864 /* cursors32.c in Sources */ = {isa = PBXBuildFile; fileRef = 02B2132C0DA8755F0059E864 /* cursors32.c */; };
		02BBB2090DA874F6002D438B /* exceptionhandler.c in Sources */ = {isa = PBXBuildFile; fileRef = 02BBB2070DA874F6002D438B /* exceptionhandler.c */; };
		02BBB20A0DA874F6002D438B /* exceptionhandler.h in Copy frameworks */ = {isa = PBXBuildFile; fileRef = 02BBB2080DA874F6002D438B /* exceptionhandler.h */; };
		02C8AEF80BE68A5600E9D8A7 /* png_util.c in Sources */ = {isa = PBXBuildFile; fileRef = 02C8AEF60BE68A5600E9D8A7 /* png_util.c */; };
		02C8AEFC0BE68A6800E9D8A7 /* oggvorbis.c in Sources */ = {isa = PBXBuildFile; fileRef = 02C8AEFA0BE68A6800E9D8A7 /* oggvorbis.c */; };
<<<<<<< HEAD
		02CBED8C0C5B8BEB00316CE2 /* nettypes.cpp in Sources */ = {isa = PBXBuildFile; fileRef = 02CBED8A0C5B8BEB00316CE2 /* nettypes.cpp */; };
		02CBED8D0C5B8BEB00316CE2 /* nettypes.h in Copy frameworks */ = {isa = PBXBuildFile; fileRef = 02CBED8B0C5B8BEB00316CE2 /* nettypes.h */; };
=======
>>>>>>> 975352a7
		02CDDCF90D159BE000722688 /* autorevision.cpp in Sources */ = {isa = PBXBuildFile; fileRef = 02CDDCF80D159BE000722688 /* autorevision.cpp */; };
		02CDDD090D159D5900722688 /* autorevision.h in Copy frameworks */ = {isa = PBXBuildFile; fileRef = 02CDDD080D159D5900722688 /* autorevision.h */; };
		02CDDD130D159DF600722688 /* QuesoGLC.framework in Frameworks */ = {isa = PBXBuildFile; fileRef = 0223BBD10CFE3D5C0056EF85 /* QuesoGLC.framework */; };
		02CDDD1C0D159E2F00722688 /* openal_error.c in Sources */ = {isa = PBXBuildFile; fileRef = 02CDDD1A0D159E2F00722688 /* openal_error.c */; };
		02CDDD1D0D159E2F00722688 /* openal_error.h in Copy frameworks */ = {isa = PBXBuildFile; fileRef = 02CDDD1B0D159E2F00722688 /* openal_error.h */; };
		02DDA81C0BD3C1420049AB60 /* analysis.c in Sources */ = {isa = PBXBuildFile; fileRef = 02DDA7F50BD3C1420049AB60 /* analysis.c */; };
		02DDA81D0BD3C1420049AB60 /* backends.h in Headers */ = {isa = PBXBuildFile; fileRef = 02DDA7F60BD3C1420049AB60 /* backends.h */; };
		02DDA81E0BD3C1420049AB60 /* bitrate.c in Sources */ = {isa = PBXBuildFile; fileRef = 02DDA7F70BD3C1420049AB60 /* bitrate.c */; };
		02DDA81F0BD3C1420049AB60 /* bitrate.h in Headers */ = {isa = PBXBuildFile; fileRef = 02DDA7F80BD3C1420049AB60 /* bitrate.h */; };
		02DDA8200BD3C1420049AB60 /* block.c in Sources */ = {isa = PBXBuildFile; fileRef = 02DDA7F90BD3C1420049AB60 /* block.c */; };
		02DDA8210BD3C1420049AB60 /* codebook.c in Sources */ = {isa = PBXBuildFile; fileRef = 02DDA7FA0BD3C1420049AB60 /* codebook.c */; };
		02DDA8220BD3C1420049AB60 /* codebook.h in Headers */ = {isa = PBXBuildFile; fileRef = 02DDA7FB0BD3C1420049AB60 /* codebook.h */; };
		02DDA8230BD3C1420049AB60 /* codec_internal.h in Headers */ = {isa = PBXBuildFile; fileRef = 02DDA7FC0BD3C1420049AB60 /* codec_internal.h */; };
		02DDA8240BD3C1420049AB60 /* envelope.c in Sources */ = {isa = PBXBuildFile; fileRef = 02DDA7FD0BD3C1420049AB60 /* envelope.c */; };
		02DDA8250BD3C1420049AB60 /* envelope.h in Headers */ = {isa = PBXBuildFile; fileRef = 02DDA7FE0BD3C1420049AB60 /* envelope.h */; };
		02DDA8260BD3C1420049AB60 /* floor0.c in Sources */ = {isa = PBXBuildFile; fileRef = 02DDA7FF0BD3C1420049AB60 /* floor0.c */; };
		02DDA8270BD3C1420049AB60 /* floor1.c in Sources */ = {isa = PBXBuildFile; fileRef = 02DDA8000BD3C1420049AB60 /* floor1.c */; };
		02DDA8280BD3C1420049AB60 /* highlevel.h in Headers */ = {isa = PBXBuildFile; fileRef = 02DDA8010BD3C1420049AB60 /* highlevel.h */; };
		02DDA8290BD3C1420049AB60 /* info.c in Sources */ = {isa = PBXBuildFile; fileRef = 02DDA8020BD3C1420049AB60 /* info.c */; };
		02DDA82A0BD3C1420049AB60 /* lookup_data.h in Headers */ = {isa = PBXBuildFile; fileRef = 02DDA8030BD3C1420049AB60 /* lookup_data.h */; };
		02DDA82B0BD3C1420049AB60 /* lookup.c in Sources */ = {isa = PBXBuildFile; fileRef = 02DDA8040BD3C1420049AB60 /* lookup.c */; };
		02DDA82C0BD3C1420049AB60 /* lookup.h in Headers */ = {isa = PBXBuildFile; fileRef = 02DDA8050BD3C1420049AB60 /* lookup.h */; };
		02DDA82D0BD3C1420049AB60 /* lpc.c in Sources */ = {isa = PBXBuildFile; fileRef = 02DDA8060BD3C1420049AB60 /* lpc.c */; };
		02DDA82E0BD3C1420049AB60 /* lpc.h in Headers */ = {isa = PBXBuildFile; fileRef = 02DDA8070BD3C1420049AB60 /* lpc.h */; };
		02DDA82F0BD3C1420049AB60 /* lsp.c in Sources */ = {isa = PBXBuildFile; fileRef = 02DDA8080BD3C1420049AB60 /* lsp.c */; };
		02DDA8300BD3C1420049AB60 /* lsp.h in Headers */ = {isa = PBXBuildFile; fileRef = 02DDA8090BD3C1420049AB60 /* lsp.h */; };
		02DDA8310BD3C1420049AB60 /* mapping0.c in Sources */ = {isa = PBXBuildFile; fileRef = 02DDA80A0BD3C1420049AB60 /* mapping0.c */; };
		02DDA8320BD3C1420049AB60 /* masking.h in Headers */ = {isa = PBXBuildFile; fileRef = 02DDA80B0BD3C1420049AB60 /* masking.h */; };
		02DDA8330BD3C1420049AB60 /* mdct.c in Sources */ = {isa = PBXBuildFile; fileRef = 02DDA80C0BD3C1420049AB60 /* mdct.c */; };
		02DDA8340BD3C1420049AB60 /* mdct.h in Headers */ = {isa = PBXBuildFile; fileRef = 02DDA80D0BD3C1420049AB60 /* mdct.h */; };
		02DDA8350BD3C1420049AB60 /* misc.h in Headers */ = {isa = PBXBuildFile; fileRef = 02DDA80E0BD3C1420049AB60 /* misc.h */; };
		02DDA8360BD3C1420049AB60 /* os.h in Headers */ = {isa = PBXBuildFile; fileRef = 02DDA80F0BD3C1420049AB60 /* os.h */; };
		02DDA8370BD3C1420049AB60 /* psy.c in Sources */ = {isa = PBXBuildFile; fileRef = 02DDA8100BD3C1420049AB60 /* psy.c */; };
		02DDA8380BD3C1420049AB60 /* psy.h in Headers */ = {isa = PBXBuildFile; fileRef = 02DDA8110BD3C1420049AB60 /* psy.h */; };
		02DDA8390BD3C1420049AB60 /* registry.c in Sources */ = {isa = PBXBuildFile; fileRef = 02DDA8120BD3C1420049AB60 /* registry.c */; };
		02DDA83A0BD3C1420049AB60 /* registry.h in Headers */ = {isa = PBXBuildFile; fileRef = 02DDA8130BD3C1420049AB60 /* registry.h */; };
		02DDA83B0BD3C1420049AB60 /* res0.c in Sources */ = {isa = PBXBuildFile; fileRef = 02DDA8140BD3C1420049AB60 /* res0.c */; };
		02DDA83C0BD3C1420049AB60 /* scales.h in Headers */ = {isa = PBXBuildFile; fileRef = 02DDA8150BD3C1420049AB60 /* scales.h */; };
		02DDA83D0BD3C1420049AB60 /* sharedbook.c in Sources */ = {isa = PBXBuildFile; fileRef = 02DDA8160BD3C1420049AB60 /* sharedbook.c */; };
		02DDA83E0BD3C1420049AB60 /* smallft.c in Sources */ = {isa = PBXBuildFile; fileRef = 02DDA8170BD3C1420049AB60 /* smallft.c */; };
		02DDA83F0BD3C1420049AB60 /* smallft.h in Headers */ = {isa = PBXBuildFile; fileRef = 02DDA8180BD3C1420049AB60 /* smallft.h */; };
		02DDA8400BD3C1420049AB60 /* synthesis.c in Sources */ = {isa = PBXBuildFile; fileRef = 02DDA8190BD3C1420049AB60 /* synthesis.c */; };
		02DDA8410BD3C1420049AB60 /* window.c in Sources */ = {isa = PBXBuildFile; fileRef = 02DDA81A0BD3C1420049AB60 /* window.c */; };
		02DDA8420BD3C1420049AB60 /* window.h in Headers */ = {isa = PBXBuildFile; fileRef = 02DDA81B0BD3C1420049AB60 /* window.h */; };
		02DDA8540BD3C17A0049AB60 /* codec.h in Headers */ = {isa = PBXBuildFile; fileRef = 02DDA8510BD3C17A0049AB60 /* codec.h */; settings = {ATTRIBUTES = (Public, ); }; };
		02DDA8550BD3C17A0049AB60 /* vorbisenc.h in Headers */ = {isa = PBXBuildFile; fileRef = 02DDA8520BD3C17A0049AB60 /* vorbisenc.h */; settings = {ATTRIBUTES = (Public, ); }; };
		02DDA8560BD3C17A0049AB60 /* vorbisfile.h in Headers */ = {isa = PBXBuildFile; fileRef = 02DDA8530BD3C17A0049AB60 /* vorbisfile.h */; settings = {ATTRIBUTES = (Public, ); }; };
		02DDA8590BD3C18B0049AB60 /* vorbisenc.c in Sources */ = {isa = PBXBuildFile; fileRef = 02DDA8570BD3C18B0049AB60 /* vorbisenc.c */; };
		02DDA85A0BD3C18B0049AB60 /* vorbisfile.c in Sources */ = {isa = PBXBuildFile; fileRef = 02DDA8580BD3C18B0049AB60 /* vorbisfile.c */; };
		02DDA86A0BD3C2230049AB60 /* Ogg.framework in Frameworks */ = {isa = PBXBuildFile; fileRef = 02356E090BD3BCFE00E9A019 /* Ogg.framework */; };
		02DDA8830BD3C27D0049AB60 /* floor_all.h in Headers */ = {isa = PBXBuildFile; fileRef = 02DDA8720BD3C27D0049AB60 /* floor_all.h */; };
		02DDA8840BD3C27D0049AB60 /* psych_8.h in Headers */ = {isa = PBXBuildFile; fileRef = 02DDA8730BD3C27D0049AB60 /* psych_8.h */; };
		02DDA8850BD3C27D0049AB60 /* psych_11.h in Headers */ = {isa = PBXBuildFile; fileRef = 02DDA8740BD3C27D0049AB60 /* psych_11.h */; };
		02DDA8860BD3C27D0049AB60 /* psych_16.h in Headers */ = {isa = PBXBuildFile; fileRef = 02DDA8750BD3C27D0049AB60 /* psych_16.h */; };
		02DDA8870BD3C27D0049AB60 /* psych_44.h in Headers */ = {isa = PBXBuildFile; fileRef = 02DDA8760BD3C27D0049AB60 /* psych_44.h */; };
		02DDA8880BD3C27D0049AB60 /* residue_8.h in Headers */ = {isa = PBXBuildFile; fileRef = 02DDA8770BD3C27D0049AB60 /* residue_8.h */; };
		02DDA8890BD3C27D0049AB60 /* residue_16.h in Headers */ = {isa = PBXBuildFile; fileRef = 02DDA8780BD3C27D0049AB60 /* residue_16.h */; };
		02DDA88A0BD3C27D0049AB60 /* residue_44.h in Headers */ = {isa = PBXBuildFile; fileRef = 02DDA8790BD3C27D0049AB60 /* residue_44.h */; };
		02DDA88B0BD3C27D0049AB60 /* residue_44u.h in Headers */ = {isa = PBXBuildFile; fileRef = 02DDA87A0BD3C27D0049AB60 /* residue_44u.h */; };
		02DDA88C0BD3C27D0049AB60 /* setup_8.h in Headers */ = {isa = PBXBuildFile; fileRef = 02DDA87B0BD3C27D0049AB60 /* setup_8.h */; };
		02DDA88D0BD3C27D0049AB60 /* setup_11.h in Headers */ = {isa = PBXBuildFile; fileRef = 02DDA87C0BD3C27D0049AB60 /* setup_11.h */; };
		02DDA88E0BD3C27D0049AB60 /* setup_16.h in Headers */ = {isa = PBXBuildFile; fileRef = 02DDA87D0BD3C27D0049AB60 /* setup_16.h */; };
		02DDA88F0BD3C27D0049AB60 /* setup_22.h in Headers */ = {isa = PBXBuildFile; fileRef = 02DDA87E0BD3C27D0049AB60 /* setup_22.h */; };
		02DDA8900BD3C27D0049AB60 /* setup_32.h in Headers */ = {isa = PBXBuildFile; fileRef = 02DDA87F0BD3C27D0049AB60 /* setup_32.h */; };
		02DDA8910BD3C27D0049AB60 /* setup_44.h in Headers */ = {isa = PBXBuildFile; fileRef = 02DDA8800BD3C27D0049AB60 /* setup_44.h */; };
		02DDA8920BD3C27D0049AB60 /* setup_44u.h in Headers */ = {isa = PBXBuildFile; fileRef = 02DDA8810BD3C27D0049AB60 /* setup_44u.h */; };
		02DDA8930BD3C27D0049AB60 /* setup_X.h in Headers */ = {isa = PBXBuildFile; fileRef = 02DDA8820BD3C27D0049AB60 /* setup_X.h */; };
		02DDA8BC0BD3C32D0049AB60 /* physfs_byteorder.c in Sources */ = {isa = PBXBuildFile; fileRef = 02DDA8B80BD3C32D0049AB60 /* physfs_byteorder.c */; };
		02DDA8BD0BD3C32D0049AB60 /* physfs_internal.h in Headers */ = {isa = PBXBuildFile; fileRef = 02DDA8B90BD3C32D0049AB60 /* physfs_internal.h */; };
		02DDA8BE0BD3C32D0049AB60 /* physfs.c in Sources */ = {isa = PBXBuildFile; fileRef = 02DDA8BA0BD3C32D0049AB60 /* physfs.c */; };
		02DDA8BF0BD3C32D0049AB60 /* physfs.h in Headers */ = {isa = PBXBuildFile; fileRef = 02DDA8BB0BD3C32D0049AB60 /* physfs.h */; settings = {ATTRIBUTES = (Public, ); }; };
		02DDA8C70BD3C3450049AB60 /* dir.c in Sources */ = {isa = PBXBuildFile; fileRef = 02DDA8C00BD3C3450049AB60 /* dir.c */; };
		02DDA8C80BD3C3450049AB60 /* grp.c in Sources */ = {isa = PBXBuildFile; fileRef = 02DDA8C10BD3C3450049AB60 /* grp.c */; };
		02DDA8CC0BD3C3450049AB60 /* wad.c in Sources */ = {isa = PBXBuildFile; fileRef = 02DDA8C50BD3C3450049AB60 /* wad.c */; };
		02DDA8CD0BD3C3450049AB60 /* zip.c in Sources */ = {isa = PBXBuildFile; fileRef = 02DDA8C60BD3C3450049AB60 /* zip.c */; };
		02DDA8D00BD3C3600049AB60 /* posix.c in Sources */ = {isa = PBXBuildFile; fileRef = 02DDA8CE0BD3C3600049AB60 /* posix.c */; };
		02DDA8D10BD3C3600049AB60 /* unix.c in Sources */ = {isa = PBXBuildFile; fileRef = 02DDA8CF0BD3C3600049AB60 /* unix.c */; };
		02DDA8D40BD3C3820049AB60 /* Zlib.framework in Frameworks */ = {isa = PBXBuildFile; fileRef = 02356D830BD3BB4100E9A019 /* Zlib.framework */; };
		02DDA8E10BD3C3CC0049AB60 /* IOKit.framework in Frameworks */ = {isa = PBXBuildFile; fileRef = 02DDA8E00BD3C3CC0049AB60 /* IOKit.framework */; };
		02DE76060DC3B84900D48F58 /* GLee.c in Sources */ = {isa = PBXBuildFile; fileRef = 02DE76040DC3B84800D48F58 /* GLee.c */; settings = {COMPILER_FLAGS = "-Wno-missing-declarations"; }; };
		02DE76070DC3B84900D48F58 /* GLee.h in Copy frameworks */ = {isa = PBXBuildFile; fileRef = 02DE76050DC3B84800D48F58 /* GLee.h */; };
		02F5CC570D1490620000A2D0 /* database.c in Sources */ = {isa = PBXBuildFile; fileRef = 02F5CC560D1490620000A2D0 /* database.c */; };
		02F5CC8B0D1496580000A2D0 /* popt.c in Sources */ = {isa = PBXBuildFile; fileRef = 02F5CC820D1496580000A2D0 /* popt.c */; };
		02F5CC8C0D1496580000A2D0 /* popt.h in Headers */ = {isa = PBXBuildFile; fileRef = 02F5CC830D1496580000A2D0 /* popt.h */; settings = {ATTRIBUTES = (Public, ); }; };
		02F5CC8E0D1496580000A2D0 /* popthelp.c in Sources */ = {isa = PBXBuildFile; fileRef = 02F5CC850D1496580000A2D0 /* popthelp.c */; };
		02F5CC8F0D1496580000A2D0 /* poptint.h in Headers */ = {isa = PBXBuildFile; fileRef = 02F5CC860D1496580000A2D0 /* poptint.h */; };
		02F5CC900D1496580000A2D0 /* poptparse.c in Sources */ = {isa = PBXBuildFile; fileRef = 02F5CC870D1496580000A2D0 /* poptparse.c */; };
		02F5CC910D1496580000A2D0 /* system.h in Headers */ = {isa = PBXBuildFile; fileRef = 02F5CC880D1496580000A2D0 /* system.h */; };
		2234C2A00E2BE18200E7704C /* positiondef.h in Copy frameworks */ = {isa = PBXBuildFile; fileRef = 2234C29F0E2BE18200E7704C /* positiondef.h */; };
		2244463C0E3EB7CB004D0F1F /* message_lexer.l in Sources */ = {isa = PBXBuildFile; fileRef = 224446390E3EB7CB004D0F1F /* message_lexer.l */; };
		2244463D0E3EB7CB004D0F1F /* message_parser.y in Sources */ = {isa = PBXBuildFile; fileRef = 2244463A0E3EB7CB004D0F1F /* message_parser.y */; };
		2244463E0E3EB7CB004D0F1F /* messagely.h in Copy frameworks */ = {isa = PBXBuildFile; fileRef = 2244463B0E3EB7CB004D0F1F /* messagely.h */; };
		22E244D70E65361800EC2B3E /* baseobject.c in Sources */ = {isa = PBXBuildFile; fileRef = 22E244D40E65361800EC2B3E /* baseobject.c */; };
		22E244D80E65361800EC2B3E /* baseobject.h in Copy frameworks */ = {isa = PBXBuildFile; fileRef = 22E244D50E65361800EC2B3E /* baseobject.h */; };
		432BE39410D9C3E400A486AB /* SDL.framework in Frameworks */ = {isa = PBXBuildFile; fileRef = 432BE34C10D9C21900A486AB /* SDL.framework */; };
		432BE39710D9C45800A486AB /* SDLMain.h in Headers */ = {isa = PBXBuildFile; fileRef = 432BE34A10D9C21900A486AB /* SDLMain.h */; };
		432BE39810D9C45900A486AB /* SDLMain.m in Sources */ = {isa = PBXBuildFile; fileRef = 432BE34B10D9C21900A486AB /* SDLMain.m */; };
		432BE39910D9C48E00A486AB /* SDL.framework in Frameworks */ = {isa = PBXBuildFile; fileRef = 432BE34C10D9C21900A486AB /* SDL.framework */; };
		432BE3D810D9C90B00A486AB /* InfoPlist.strings in Resources */ = {isa = PBXBuildFile; fileRef = 432BE3C110D9C79400A486AB /* InfoPlist.strings */; };
		432BE3F810D9CD4000A486AB /* InfoPlist.strings in Resources */ = {isa = PBXBuildFile; fileRef = 432BE3EE10D9CB4D00A486AB /* InfoPlist.strings */; };
		432BE40210D9CF6F00A486AB /* InfoPlist.strings in Resources */ = {isa = PBXBuildFile; fileRef = 432BE3FE10D9CF1300A486AB /* InfoPlist.strings */; };
		432BE41A10D9D32000A486AB /* SDL.framework in Copy frameworks */ = {isa = PBXBuildFile; fileRef = 432BE34C10D9C21900A486AB /* SDL.framework */; };
		4336D8AA111DDF0F0012E8E4 /* random.cpp in Sources */ = {isa = PBXBuildFile; fileRef = 4336D8A8111DDF0F0012E8E4 /* random.cpp */; };
		43488CFD10D61654001660EB /* pixman-access-accessors.c in Sources */ = {isa = PBXBuildFile; fileRef = 43488CD410D61653001660EB /* pixman-access-accessors.c */; };
		43488CFE10D61654001660EB /* pixman-access.c in Sources */ = {isa = PBXBuildFile; fileRef = 43488CD510D61653001660EB /* pixman-access.c */; };
		43488CFF10D61654001660EB /* pixman-accessor.h in Headers */ = {isa = PBXBuildFile; fileRef = 43488CD610D61653001660EB /* pixman-accessor.h */; };
		43488D0410D61654001660EB /* pixman-bits-image.c in Sources */ = {isa = PBXBuildFile; fileRef = 43488CDB10D61653001660EB /* pixman-bits-image.c */; };
		43488D0510D61654001660EB /* pixman-combine32.c in Sources */ = {isa = PBXBuildFile; fileRef = 43488CDC10D61653001660EB /* pixman-combine32.c */; };
		43488D0610D61654001660EB /* pixman-combine32.h in Headers */ = {isa = PBXBuildFile; fileRef = 43488CDD10D61653001660EB /* pixman-combine32.h */; };
		43488D0710D61654001660EB /* pixman-combine64.c in Sources */ = {isa = PBXBuildFile; fileRef = 43488CDE10D61653001660EB /* pixman-combine64.c */; };
		43488D0810D61654001660EB /* pixman-combine64.h in Headers */ = {isa = PBXBuildFile; fileRef = 43488CDF10D61653001660EB /* pixman-combine64.h */; };
		43488D0910D61654001660EB /* pixman-compiler.h in Headers */ = {isa = PBXBuildFile; fileRef = 43488CE010D61653001660EB /* pixman-compiler.h */; };
		43488D0A10D61654001660EB /* pixman-conical-gradient.c in Sources */ = {isa = PBXBuildFile; fileRef = 43488CE110D61653001660EB /* pixman-conical-gradient.c */; };
		43488D0B10D61654001660EB /* pixman-cpu.c in Sources */ = {isa = PBXBuildFile; fileRef = 43488CE210D61653001660EB /* pixman-cpu.c */; };
		43488D0C10D61654001660EB /* pixman-edge-accessors.c in Sources */ = {isa = PBXBuildFile; fileRef = 43488CE310D61653001660EB /* pixman-edge-accessors.c */; };
		43488D0D10D61654001660EB /* pixman-edge-imp.h in Headers */ = {isa = PBXBuildFile; fileRef = 43488CE410D61653001660EB /* pixman-edge-imp.h */; };
		43488D0E10D61654001660EB /* pixman-edge.c in Sources */ = {isa = PBXBuildFile; fileRef = 43488CE510D61653001660EB /* pixman-edge.c */; };
		43488D0F10D61654001660EB /* pixman-fast-path.c in Sources */ = {isa = PBXBuildFile; fileRef = 43488CE610D61653001660EB /* pixman-fast-path.c */; };
		43488D1010D61654001660EB /* pixman-general.c in Sources */ = {isa = PBXBuildFile; fileRef = 43488CE710D61653001660EB /* pixman-general.c */; };
		43488D1110D61654001660EB /* pixman-gradient-walker.c in Sources */ = {isa = PBXBuildFile; fileRef = 43488CE810D61653001660EB /* pixman-gradient-walker.c */; };
		43488D1210D61654001660EB /* pixman-image.c in Sources */ = {isa = PBXBuildFile; fileRef = 43488CE910D61653001660EB /* pixman-image.c */; };
		43488D1310D61654001660EB /* pixman-implementation.c in Sources */ = {isa = PBXBuildFile; fileRef = 43488CEA10D61653001660EB /* pixman-implementation.c */; };
		43488D1410D61654001660EB /* pixman-linear-gradient.c in Sources */ = {isa = PBXBuildFile; fileRef = 43488CEB10D61653001660EB /* pixman-linear-gradient.c */; };
		43488D1510D61654001660EB /* pixman-matrix.c in Sources */ = {isa = PBXBuildFile; fileRef = 43488CEC10D61653001660EB /* pixman-matrix.c */; };
		43488D1610D61654001660EB /* pixman-mmx.c in Sources */ = {isa = PBXBuildFile; fileRef = 43488CED10D61653001660EB /* pixman-mmx.c */; };
		43488D1710D61654001660EB /* pixman-private.h in Headers */ = {isa = PBXBuildFile; fileRef = 43488CEE10D61653001660EB /* pixman-private.h */; };
		43488D1810D61654001660EB /* pixman-radial-gradient.c in Sources */ = {isa = PBXBuildFile; fileRef = 43488CEF10D61653001660EB /* pixman-radial-gradient.c */; };
		43488D1A10D61654001660EB /* pixman-region16.c in Sources */ = {isa = PBXBuildFile; fileRef = 43488CF110D61654001660EB /* pixman-region16.c */; };
		43488D1B10D61654001660EB /* pixman-region32.c in Sources */ = {isa = PBXBuildFile; fileRef = 43488CF210D61654001660EB /* pixman-region32.c */; };
		43488D1C10D61654001660EB /* pixman-solid-fill.c in Sources */ = {isa = PBXBuildFile; fileRef = 43488CF310D61654001660EB /* pixman-solid-fill.c */; };
		43488D1E10D61654001660EB /* pixman-timer.c in Sources */ = {isa = PBXBuildFile; fileRef = 43488CF510D61654001660EB /* pixman-timer.c */; };
		43488D1F10D61654001660EB /* pixman-trap.c in Sources */ = {isa = PBXBuildFile; fileRef = 43488CF610D61654001660EB /* pixman-trap.c */; };
		43488D2010D61654001660EB /* pixman-utils.c in Sources */ = {isa = PBXBuildFile; fileRef = 43488CF710D61654001660EB /* pixman-utils.c */; };
		43488D2110D61654001660EB /* pixman-version.h in Headers */ = {isa = PBXBuildFile; fileRef = 43488CF810D61654001660EB /* pixman-version.h */; settings = {ATTRIBUTES = (Public, ); }; };
		43488D2410D61654001660EB /* pixman.c in Sources */ = {isa = PBXBuildFile; fileRef = 43488CFB10D61654001660EB /* pixman.c */; };
		43488D2510D61654001660EB /* pixman.h in Headers */ = {isa = PBXBuildFile; fileRef = 43488CFC10D61654001660EB /* pixman.h */; settings = {ATTRIBUTES = (Public, ); }; };
		4355E08010D5FADE00A19EE4 /* physfs_platforms.h in Headers */ = {isa = PBXBuildFile; fileRef = 4355E07F10D5FAC200A19EE4 /* physfs_platforms.h */; };
		4355E13010D6028C00A19EE4 /* codec.h in Headers */ = {isa = PBXBuildFile; fileRef = 4355E12C10D6028C00A19EE4 /* codec.h */; settings = {ATTRIBUTES = (Public, ); }; };
		4355E13110D6028C00A19EE4 /* theora.h in Headers */ = {isa = PBXBuildFile; fileRef = 4355E12D10D6028C00A19EE4 /* theora.h */; settings = {ATTRIBUTES = (Public, ); }; };
		4355E13210D6028C00A19EE4 /* theoradec.h in Headers */ = {isa = PBXBuildFile; fileRef = 4355E12E10D6028C00A19EE4 /* theoradec.h */; settings = {ATTRIBUTES = (Public, ); }; };
		4355E13310D6028C00A19EE4 /* theoraenc.h in Headers */ = {isa = PBXBuildFile; fileRef = 4355E12F10D6028C00A19EE4 /* theoraenc.h */; settings = {ATTRIBUTES = (Public, ); }; };
		438BDDF31129DC9A00998660 /* InfoPlist.strings in Resources */ = {isa = PBXBuildFile; fileRef = 438BDDD71129DC9A00998660 /* InfoPlist.strings */; };
		438F99561141A296003CB5F2 /* crc.cpp in Sources */ = {isa = PBXBuildFile; fileRef = 438F99541141A296003CB5F2 /* crc.cpp */; };
		43A64FE5113A0F890080968C /* netqueue.cpp in Sources */ = {isa = PBXBuildFile; fileRef = 43A64FE3113A0F890080968C /* netqueue.cpp */; };
		43A8417811028EDD00733CCB /* pointtree.cpp in Sources */ = {isa = PBXBuildFile; fileRef = 43A8417611028EDD00733CCB /* pointtree.cpp */; };
		43BE73ED11121A47007DF934 /* config.h in Headers */ = {isa = PBXBuildFile; fileRef = 971177E70F87A926000C8A96 /* config.h */; };
		43BE75EA11124BB5007DF934 /* wavecast.cpp in Sources */ = {isa = PBXBuildFile; fileRef = 43BE75E811124BB4007DF934 /* wavecast.cpp */; };
		43C18FB1114FF38B0028741B /* igd_desc_parse.c in Sources */ = {isa = PBXBuildFile; fileRef = 43C18F7E114FF38B0028741B /* igd_desc_parse.c */; };
		43C18FB9114FF38B0028741B /* minisoap.c in Sources */ = {isa = PBXBuildFile; fileRef = 43C18F88114FF38B0028741B /* minisoap.c */; };
		43C18FBA114FF38B0028741B /* minissdpc.c in Sources */ = {isa = PBXBuildFile; fileRef = 43C18F8A114FF38B0028741B /* minissdpc.c */; };
		43C18FBB114FF38B0028741B /* miniupnpc.c in Sources */ = {isa = PBXBuildFile; fileRef = 43C18F8C114FF38B0028741B /* miniupnpc.c */; };
		43C18FBF114FF38B0028741B /* miniwget.c in Sources */ = {isa = PBXBuildFile; fileRef = 43C18F92114FF38B0028741B /* miniwget.c */; };
		43C18FC0114FF38B0028741B /* minixml.c in Sources */ = {isa = PBXBuildFile; fileRef = 43C18F94114FF38B0028741B /* minixml.c */; };
		43C18FCC114FF38B0028741B /* upnpcommands.c in Sources */ = {isa = PBXBuildFile; fileRef = 43C18FA1114FF38B0028741B /* upnpcommands.c */; };
		43C18FCD114FF38B0028741B /* upnperrors.c in Sources */ = {isa = PBXBuildFile; fileRef = 43C18FA3114FF38B0028741B /* upnperrors.c */; };
		43C18FCE114FF38B0028741B /* upnpreplyparse.c in Sources */ = {isa = PBXBuildFile; fileRef = 43C18FA5114FF38B0028741B /* upnpreplyparse.c */; };
		43C18FCF114FF38B0028741B /* netjoin_stub.c in Sources */ = {isa = PBXBuildFile; fileRef = 43C18FA7114FF38B0028741B /* netjoin_stub.c */; };
		43C18FD0114FF38B0028741B /* netlog.c in Sources */ = {isa = PBXBuildFile; fileRef = 43C18FA8114FF38B0028741B /* netlog.c */; };
		43C18FD1114FF38B0028741B /* netplay.c in Sources */ = {isa = PBXBuildFile; fileRef = 43C18FAA114FF38B0028741B /* netplay.c */; };
		43C18FD2114FF38B0028741B /* netsocket.cpp in Sources */ = {isa = PBXBuildFile; fileRef = 43C18FAC114FF38B0028741B /* netsocket.cpp */; };
		43C18FD3114FF38B0028741B /* nettypes.c in Sources */ = {isa = PBXBuildFile; fileRef = 43C18FAE114FF38B0028741B /* nettypes.c */; };
		43E1890411440D8C000870EB /* eval-plural.h in Headers */ = {isa = PBXBuildFile; fileRef = 022B2F850BD55B4F002E64E3 /* eval-plural.h */; };
		43E1890511440D8D000870EB /* gettextP.h in Headers */ = {isa = PBXBuildFile; fileRef = 022B2F860BD55B4F002E64E3 /* gettextP.h */; };
		43E1890611440D8F000870EB /* gmo.h in Headers */ = {isa = PBXBuildFile; fileRef = 022B2F870BD55B50002E64E3 /* gmo.h */; };
		43E1890711440D90000870EB /* hash-string.h in Headers */ = {isa = PBXBuildFile; fileRef = 022B2F880BD55B50002E64E3 /* hash-string.h */; };
		43E1890811440D91000870EB /* loadinfo.h in Headers */ = {isa = PBXBuildFile; fileRef = 022B2F890BD55B50002E64E3 /* loadinfo.h */; };
		43E1890911440D92000870EB /* localcharset.h in Headers */ = {isa = PBXBuildFile; fileRef = 022B2F8A0BD55B50002E64E3 /* localcharset.h */; };
		43E1890A11440D93000870EB /* lock.h in Headers */ = {isa = PBXBuildFile; fileRef = 022B2F8B0BD55B50002E64E3 /* lock.h */; };
		43E1890B11440D93000870EB /* os2compat.h in Headers */ = {isa = PBXBuildFile; fileRef = 022B2F8C0BD55B50002E64E3 /* os2compat.h */; };
		43E1890C11440D94000870EB /* plural-exp.h in Headers */ = {isa = PBXBuildFile; fileRef = 022B2F8D0BD55B50002E64E3 /* plural-exp.h */; };
		43E1890D11440D95000870EB /* printf-args.h in Headers */ = {isa = PBXBuildFile; fileRef = 022B2F8F0BD55B50002E64E3 /* printf-args.h */; };
		43E1890E11440D96000870EB /* printf-parse.h in Headers */ = {isa = PBXBuildFile; fileRef = 022B2F910BD55B50002E64E3 /* printf-parse.h */; };
		43E1890F11440D97000870EB /* relocatable.h in Headers */ = {isa = PBXBuildFile; fileRef = 022B2F920BD55B50002E64E3 /* relocatable.h */; };
		43E1891011440D98000870EB /* tsearch.h in Headers */ = {isa = PBXBuildFile; fileRef = 43E188F411440CC9000870EB /* tsearch.h */; };
		43E1891111440D99000870EB /* vasnprintf.h in Headers */ = {isa = PBXBuildFile; fileRef = 022B2F940BD55B50002E64E3 /* vasnprintf.h */; };
		43E1891211440D9A000870EB /* vasnwprintf.h in Headers */ = {isa = PBXBuildFile; fileRef = 022B2F950BD55B50002E64E3 /* vasnwprintf.h */; };
		43E1891311440D9B000870EB /* wprintf-parse.h in Headers */ = {isa = PBXBuildFile; fileRef = 022B2F960BD55B50002E64E3 /* wprintf-parse.h */; };
		43E1891411440D9C000870EB /* xsize.h in Headers */ = {isa = PBXBuildFile; fileRef = 022B2F970BD55B50002E64E3 /* xsize.h */; };
		43E1898911441107000870EB /* bindtextdom.c in Sources */ = {isa = PBXBuildFile; fileRef = 022B2F4B0BD55AE2002E64E3 /* bindtextdom.c */; };
		43E1898A11441108000870EB /* dcgettext.c in Sources */ = {isa = PBXBuildFile; fileRef = 022B2F4C0BD55AE2002E64E3 /* dcgettext.c */; };
		43E1898B11441109000870EB /* dcigettext.c in Sources */ = {isa = PBXBuildFile; fileRef = 022B2F4D0BD55AE2002E64E3 /* dcigettext.c */; };
		43E1898C1144110A000870EB /* dcngettext.c in Sources */ = {isa = PBXBuildFile; fileRef = 022B2F4E0BD55AE2002E64E3 /* dcngettext.c */; };
		43E1898D1144110B000870EB /* dgettext.c in Sources */ = {isa = PBXBuildFile; fileRef = 022B2F4F0BD55AE2002E64E3 /* dgettext.c */; };
		43E1898E1144110C000870EB /* dngettext.c in Sources */ = {isa = PBXBuildFile; fileRef = 022B2F500BD55AE2002E64E3 /* dngettext.c */; };
		43E1898F1144110D000870EB /* explodename.c in Sources */ = {isa = PBXBuildFile; fileRef = 022B2F510BD55AE2002E64E3 /* explodename.c */; };
		43E189901144110E000870EB /* finddomain.c in Sources */ = {isa = PBXBuildFile; fileRef = 022B2F520BD55AE2002E64E3 /* finddomain.c */; };
		43E1899111441110000870EB /* gettext.c in Sources */ = {isa = PBXBuildFile; fileRef = 022B2F530BD55AE2002E64E3 /* gettext.c */; };
		43E1899211441111000870EB /* hash-string.c in Sources */ = {isa = PBXBuildFile; fileRef = 022B2F540BD55AE3002E64E3 /* hash-string.c */; };
		43E1899311441113000870EB /* intl-compat.c in Sources */ = {isa = PBXBuildFile; fileRef = 022B2F550BD55AE3002E64E3 /* intl-compat.c */; };
		43E1899511441115000870EB /* l10nflist.c in Sources */ = {isa = PBXBuildFile; fileRef = 022B2F570BD55AE3002E64E3 /* l10nflist.c */; };
		43E1899611441117000870EB /* langprefs.c in Sources */ = {isa = PBXBuildFile; fileRef = 022B2F580BD55AE3002E64E3 /* langprefs.c */; };
		43E1899711441118000870EB /* loadmsgcat.c in Sources */ = {isa = PBXBuildFile; fileRef = 022B2F590BD55AE3002E64E3 /* loadmsgcat.c */; };
		43E1899811441119000870EB /* localcharset.c in Sources */ = {isa = PBXBuildFile; fileRef = 022B2F5A0BD55AE3002E64E3 /* localcharset.c */; };
		43E189991144111E000870EB /* localealias.c in Sources */ = {isa = PBXBuildFile; fileRef = 022B2F5B0BD55AE3002E64E3 /* localealias.c */; };
		43E1899A1144111F000870EB /* localename.c in Sources */ = {isa = PBXBuildFile; fileRef = 022B2F5C0BD55AE3002E64E3 /* localename.c */; };
		43E1899B11441120000870EB /* lock.c in Sources */ = {isa = PBXBuildFile; fileRef = 022B2F5D0BD55AE3002E64E3 /* lock.c */; };
		43E1899C11441123000870EB /* log.c in Sources */ = {isa = PBXBuildFile; fileRef = 022B2F5E0BD55AE3002E64E3 /* log.c */; };
		43E1899D11441124000870EB /* ngettext.c in Sources */ = {isa = PBXBuildFile; fileRef = 022B2F5F0BD55AE3002E64E3 /* ngettext.c */; };
		43E1899F11441126000870EB /* osdep.c in Sources */ = {isa = PBXBuildFile; fileRef = 022B2F610BD55AE3002E64E3 /* osdep.c */; };
		43E189A01144112B000870EB /* plural-exp.c in Sources */ = {isa = PBXBuildFile; fileRef = 022B2F620BD55AE3002E64E3 /* plural-exp.c */; };
		43E189A11144112C000870EB /* plural.c in Sources */ = {isa = PBXBuildFile; fileRef = 022B30DF0BD56618002E64E3 /* plural.c */; };
		43E189A21144112D000870EB /* printf-args.c in Sources */ = {isa = PBXBuildFile; fileRef = 022B2F8E0BD55B50002E64E3 /* printf-args.c */; };
		43E189A31144112E000870EB /* printf-parse.c in Sources */ = {isa = PBXBuildFile; fileRef = 022B2F900BD55B50002E64E3 /* printf-parse.c */; };
		43E189A411441131000870EB /* printf.c in Sources */ = {isa = PBXBuildFile; fileRef = 022B2F640BD55AE3002E64E3 /* printf.c */; };
		43E189A511441132000870EB /* relocatable.c in Sources */ = {isa = PBXBuildFile; fileRef = 022B2F650BD55AE3002E64E3 /* relocatable.c */; };
		43E189A611441133000870EB /* textdomain.c in Sources */ = {isa = PBXBuildFile; fileRef = 022B2F660BD55AE3002E64E3 /* textdomain.c */; };
		43E189A711441134000870EB /* tsearch.c in Sources */ = {isa = PBXBuildFile; fileRef = 43E188F311440CC9000870EB /* tsearch.c */; };
		43E189A811441135000870EB /* vasnprintf.c in Sources */ = {isa = PBXBuildFile; fileRef = 022B2F930BD55B50002E64E3 /* vasnprintf.c */; };
		43E189A911441136000870EB /* version.c in Sources */ = {isa = PBXBuildFile; fileRef = 022B2F670BD55AE3002E64E3 /* version.c */; };
		43EA393D11442A8900AEF27C /* Gettext.framework in Frameworks */ = {isa = PBXBuildFile; fileRef = 022B2F220BD55814002E64E3 /* Gettext.framework */; };
		43F3001410D3410C00707B6E /* macosx.c in Sources */ = {isa = PBXBuildFile; fileRef = 43F3FFFE10D33F4D00707B6E /* macosx.c */; };
		43F3002C10D3417500707B6E /* Carbon.framework in Frameworks */ = {isa = PBXBuildFile; fileRef = 0246A93A0BD3DD3E004D1C70 /* Carbon.framework */; };
		43F3003310D341F000707B6E /* hog.c in Sources */ = {isa = PBXBuildFile; fileRef = 02DDA8C20BD3C3450049AB60 /* hog.c */; };
		43F3003410D341F100707B6E /* mvl.c in Sources */ = {isa = PBXBuildFile; fileRef = 02DDA8C30BD3C3450049AB60 /* mvl.c */; };
		43F3003510D341F200707B6E /* qpak.c in Sources */ = {isa = PBXBuildFile; fileRef = 02DDA8C40BD3C3450049AB60 /* qpak.c */; };
		43F3004110D3422400707B6E /* physfs_unicode.c in Sources */ = {isa = PBXBuildFile; fileRef = 43F3FFFF10D33F6600707B6E /* physfs_unicode.c */; };
		43F3008D10D344B000707B6E /* analyze.c in Sources */ = {isa = PBXBuildFile; fileRef = 43F3005510D344AF00707B6E /* analyze.c */; };
		43F3008E10D344B000707B6E /* apiwrapper.c in Sources */ = {isa = PBXBuildFile; fileRef = 43F3005610D344AF00707B6E /* apiwrapper.c */; };
		43F3008F10D344B000707B6E /* apiwrapper.h in Headers */ = {isa = PBXBuildFile; fileRef = 43F3005710D344AF00707B6E /* apiwrapper.h */; };
		43F3009010D344B000707B6E /* bitpack.c in Sources */ = {isa = PBXBuildFile; fileRef = 43F3005810D344AF00707B6E /* bitpack.c */; };
		43F3009110D344B000707B6E /* bitpack.h in Headers */ = {isa = PBXBuildFile; fileRef = 43F3005910D344AF00707B6E /* bitpack.h */; };
		43F3009210D344B000707B6E /* cpu.c in Sources */ = {isa = PBXBuildFile; fileRef = 43F3005A10D344AF00707B6E /* cpu.c */; };
		43F3009310D344B000707B6E /* cpu.h in Headers */ = {isa = PBXBuildFile; fileRef = 43F3005B10D344AF00707B6E /* cpu.h */; };
		43F3009410D344B000707B6E /* dct.h in Headers */ = {isa = PBXBuildFile; fileRef = 43F3005C10D344AF00707B6E /* dct.h */; };
		43F3009510D344B000707B6E /* decapiwrapper.c in Sources */ = {isa = PBXBuildFile; fileRef = 43F3005D10D344AF00707B6E /* decapiwrapper.c */; };
		43F3009610D344B000707B6E /* decinfo.c in Sources */ = {isa = PBXBuildFile; fileRef = 43F3005E10D344AF00707B6E /* decinfo.c */; };
		43F3009710D344B000707B6E /* decint.h in Headers */ = {isa = PBXBuildFile; fileRef = 43F3005F10D344AF00707B6E /* decint.h */; };
		43F3009810D344B000707B6E /* decode.c in Sources */ = {isa = PBXBuildFile; fileRef = 43F3006010D344AF00707B6E /* decode.c */; };
		43F3009910D344B000707B6E /* dequant.c in Sources */ = {isa = PBXBuildFile; fileRef = 43F3006110D344AF00707B6E /* dequant.c */; };
		43F3009A10D344B000707B6E /* dequant.h in Headers */ = {isa = PBXBuildFile; fileRef = 43F3006210D344AF00707B6E /* dequant.h */; };
		43F3009B10D344B000707B6E /* encapiwrapper.c in Sources */ = {isa = PBXBuildFile; fileRef = 43F3006310D344AF00707B6E /* encapiwrapper.c */; };
		43F3009C10D344B000707B6E /* encfrag.c in Sources */ = {isa = PBXBuildFile; fileRef = 43F3006410D344AF00707B6E /* encfrag.c */; };
		43F3009D10D344B000707B6E /* encinfo.c in Sources */ = {isa = PBXBuildFile; fileRef = 43F3006510D344AF00707B6E /* encinfo.c */; };
		43F3009E10D344B000707B6E /* encint.h in Headers */ = {isa = PBXBuildFile; fileRef = 43F3006610D344AF00707B6E /* encint.h */; };
		43F300A110D344B000707B6E /* enquant.c in Sources */ = {isa = PBXBuildFile; fileRef = 43F3006910D344AF00707B6E /* enquant.c */; };
		43F300A210D344B000707B6E /* enquant.h in Headers */ = {isa = PBXBuildFile; fileRef = 43F3006A10D344AF00707B6E /* enquant.h */; };
		43F300A310D344B000707B6E /* fdct.c in Sources */ = {isa = PBXBuildFile; fileRef = 43F3006B10D344AF00707B6E /* fdct.c */; };
		43F300A410D344B000707B6E /* fragment.c in Sources */ = {isa = PBXBuildFile; fileRef = 43F3006C10D344AF00707B6E /* fragment.c */; };
		43F300A510D344B000707B6E /* huffdec.c in Sources */ = {isa = PBXBuildFile; fileRef = 43F3006D10D344AF00707B6E /* huffdec.c */; };
		43F300A610D344B000707B6E /* huffdec.h in Headers */ = {isa = PBXBuildFile; fileRef = 43F3006E10D344AF00707B6E /* huffdec.h */; };
		43F300A710D344B000707B6E /* huffenc.c in Sources */ = {isa = PBXBuildFile; fileRef = 43F3006F10D344AF00707B6E /* huffenc.c */; };
		43F300A810D344B000707B6E /* huffenc.h in Headers */ = {isa = PBXBuildFile; fileRef = 43F3007010D344AF00707B6E /* huffenc.h */; };
		43F300A910D344B000707B6E /* huffman.h in Headers */ = {isa = PBXBuildFile; fileRef = 43F3007110D344AF00707B6E /* huffman.h */; };
		43F300AA10D344B000707B6E /* idct.c in Sources */ = {isa = PBXBuildFile; fileRef = 43F3007210D344AF00707B6E /* idct.c */; };
		43F300AB10D344B000707B6E /* info.c in Sources */ = {isa = PBXBuildFile; fileRef = 43F3007310D344AF00707B6E /* info.c */; };
		43F300AC10D344B000707B6E /* internal.c in Sources */ = {isa = PBXBuildFile; fileRef = 43F3007410D344AF00707B6E /* internal.c */; };
		43F300AD10D344B000707B6E /* internal.h in Headers */ = {isa = PBXBuildFile; fileRef = 43F3007510D344AF00707B6E /* internal.h */; };
		43F300AE10D344B000707B6E /* mathops.c in Sources */ = {isa = PBXBuildFile; fileRef = 43F3007610D344AF00707B6E /* mathops.c */; };
		43F300AF10D344B000707B6E /* mathops.h in Headers */ = {isa = PBXBuildFile; fileRef = 43F3007710D344AF00707B6E /* mathops.h */; };
		43F300B010D344B000707B6E /* mcenc.c in Sources */ = {isa = PBXBuildFile; fileRef = 43F3007810D344AF00707B6E /* mcenc.c */; };
		43F300B110D344B000707B6E /* modedec.h in Headers */ = {isa = PBXBuildFile; fileRef = 43F3007910D344AF00707B6E /* modedec.h */; };
		43F300B210D344B000707B6E /* ocintrin.h in Headers */ = {isa = PBXBuildFile; fileRef = 43F3007A10D344AF00707B6E /* ocintrin.h */; };
		43F300B310D344B000707B6E /* quant.c in Sources */ = {isa = PBXBuildFile; fileRef = 43F3007B10D344B000707B6E /* quant.c */; };
		43F300B410D344B000707B6E /* quant.h in Headers */ = {isa = PBXBuildFile; fileRef = 43F3007C10D344B000707B6E /* quant.h */; };
		43F300B510D344B000707B6E /* rate.c in Sources */ = {isa = PBXBuildFile; fileRef = 43F3007D10D344B000707B6E /* rate.c */; };
		43F300B610D344B000707B6E /* state.c in Sources */ = {isa = PBXBuildFile; fileRef = 43F3007E10D344B000707B6E /* state.c */; };
		43F300B710D344B000707B6E /* tokenize.c in Sources */ = {isa = PBXBuildFile; fileRef = 43F3007F10D344B000707B6E /* tokenize.c */; };
		43F300B810D344B000707B6E /* mmxencfrag.c in Sources */ = {isa = PBXBuildFile; fileRef = 43F3008110D344B000707B6E /* mmxencfrag.c */; };
		43F300B910D344B000707B6E /* mmxfdct.c in Sources */ = {isa = PBXBuildFile; fileRef = 43F3008210D344B000707B6E /* mmxfdct.c */; };
		43F300BA10D344B000707B6E /* mmxfrag.c in Sources */ = {isa = PBXBuildFile; fileRef = 43F3008310D344B000707B6E /* mmxfrag.c */; };
		43F300BB10D344B000707B6E /* mmxfrag.h in Headers */ = {isa = PBXBuildFile; fileRef = 43F3008410D344B000707B6E /* mmxfrag.h */; };
		43F300BC10D344B000707B6E /* mmxidct.c in Sources */ = {isa = PBXBuildFile; fileRef = 43F3008510D344B000707B6E /* mmxidct.c */; };
		43F300BD10D344B000707B6E /* mmxloop.h in Headers */ = {isa = PBXBuildFile; fileRef = 43F3008610D344B000707B6E /* mmxloop.h */; };
		43F300BE10D344B000707B6E /* mmxstate.c in Sources */ = {isa = PBXBuildFile; fileRef = 43F3008710D344B000707B6E /* mmxstate.c */; };
		43F300BF10D344B000707B6E /* sse2fdct.c in Sources */ = {isa = PBXBuildFile; fileRef = 43F3008810D344B000707B6E /* sse2fdct.c */; };
		43F300C010D344B000707B6E /* x86enc.c in Sources */ = {isa = PBXBuildFile; fileRef = 43F3008910D344B000707B6E /* x86enc.c */; };
		43F300C110D344B000707B6E /* x86enc.h in Headers */ = {isa = PBXBuildFile; fileRef = 43F3008A10D344B000707B6E /* x86enc.h */; };
		43F300C210D344B000707B6E /* x86int.h in Headers */ = {isa = PBXBuildFile; fileRef = 43F3008B10D344B000707B6E /* x86int.h */; };
		43F300C310D344B000707B6E /* x86state.c in Sources */ = {isa = PBXBuildFile; fileRef = 43F3008C10D344B000707B6E /* x86state.c */; };
		43F300CF10D3470600707B6E /* poptint.c in Sources */ = {isa = PBXBuildFile; fileRef = 43F300CE10D346FF00707B6E /* poptint.c */; };
		43F300D710D3496D00707B6E /* encode.c in Sources */ = {isa = PBXBuildFile; fileRef = 43F3006710D344AF00707B6E /* encode.c */; };
		43F3013010D3588300707B6E /* CoreFoundation.framework in Frameworks */ = {isa = PBXBuildFile; fileRef = 0246AA160BD3DFEE004D1C70 /* CoreFoundation.framework */; };
		647D9C531039288D006D37CF /* dictionary.c in Sources */ = {isa = PBXBuildFile; fileRef = 647D9C4F1039288D006D37CF /* dictionary.c */; };
		647D9C541039288D006D37CF /* iniparser.c in Sources */ = {isa = PBXBuildFile; fileRef = 647D9C511039288D006D37CF /* iniparser.c */; };
		647D9C571039289A006D37CF /* challenge.c in Sources */ = {isa = PBXBuildFile; fileRef = 647D9C551039289A006D37CF /* challenge.c */; };
		9711775E0F87A677000C8A96 /* CoreFoundation.framework in Frameworks */ = {isa = PBXBuildFile; fileRef = 0246AA160BD3DFEE004D1C70 /* CoreFoundation.framework */; };
		9742E5730DF9975E000A5D41 /* lexer_input.c in Sources */ = {isa = PBXBuildFile; fileRef = 9742E5710DF9975E000A5D41 /* lexer_input.c */; };
		9742E5740DF9975E000A5D41 /* lexer_input.h in Copy frameworks */ = {isa = PBXBuildFile; fileRef = 9742E5720DF9975E000A5D41 /* lexer_input.h */; };
		9742E5770DF9979C000A5D41 /* parsetest.c in Sources */ = {isa = PBXBuildFile; fileRef = 9742E5750DF9979C000A5D41 /* parsetest.c */; };
		9742E5780DF9979C000A5D41 /* parsetest.h in Copy frameworks */ = {isa = PBXBuildFile; fileRef = 9742E5760DF9979C000A5D41 /* parsetest.h */; };
		974964240F5ABBBB00A38899 /* hashtable.c in Sources */ = {isa = PBXBuildFile; fileRef = 974964220F5ABBBB00A38899 /* hashtable.c */; };
		9749642C0F5ABBE100A38899 /* stdio_ext.c in Sources */ = {isa = PBXBuildFile; fileRef = 974964280F5ABBE100A38899 /* stdio_ext.c */; };
		974964330F5ABC3F00A38899 /* eventsave.c in Sources */ = {isa = PBXBuildFile; fileRef = 9749642F0F5ABC3F00A38899 /* eventsave.c */; };
		974964340F5ABC3F00A38899 /* interpreter.c in Sources */ = {isa = PBXBuildFile; fileRef = 974964310F5ABC3F00A38899 /* interpreter.c */; };
		974EDB380EDC818D00A25352 /* terrain.c in Sources */ = {isa = PBXBuildFile; fileRef = 974EDB360EDC818D00A25352 /* terrain.c */; };
		975BCF3F0FED360000C36BEC /* dumpinfo.cpp in Sources */ = {isa = PBXBuildFile; fileRef = 975BCF3D0FED360000C36BEC /* dumpinfo.cpp */; };
		976AE8280EA0B59A00F2473F /* timer.c in Sources */ = {isa = PBXBuildFile; fileRef = 976AE8260EA0B59A00F2473F /* timer.c */; };
		97AEAB780E8C1C5100A10721 /* Ogg.framework in Frameworks */ = {isa = PBXBuildFile; fileRef = 02356E090BD3BCFE00E9A019 /* Ogg.framework */; };
		97AEAB790E8C1C5100A10721 /* Vorbis.framework in Frameworks */ = {isa = PBXBuildFile; fileRef = 02DDA7EE0BD3C03F0049AB60 /* Vorbis.framework */; };
		97AEAC560E8C261B00A10721 /* Theora.framework in Frameworks */ = {isa = PBXBuildFile; fileRef = 97AEAB330E8C1B5200A10721 /* Theora.framework */; };
		97F013D80EDEAE98004947E5 /* Cocoa.framework in Frameworks */ = {isa = PBXBuildFile; fileRef = 97F013D10EDEAE5C004947E5 /* Cocoa.framework */; };
/* End PBXBuildFile section */

/* Begin PBXBuildRule section */
		0246AA4D0BD3E067004D1C70 /* PBXBuildRule */ = {
			isa = PBXBuildRule;
			compilerSpec = com.apple.compilers.proxy.script;
			fileType = sourcecode.yacc;
			isEditable = 1;
			outputFiles = (
				"${DERIVED_FILES_DIR}/${INPUT_FILE_BASE}.tab.h",
				"${DERIVED_FILES_DIR}/${INPUT_FILE_BASE}.tab.c",
			);
			script = "configs/bison.sh -y -d -o\"${DERIVED_FILES_DIR}/${INPUT_FILE_BASE}\".tab.h \"${INPUT_FILE_PATH}\" || exit 1\nconfigs/bison.sh -y -d -o\"${DERIVED_FILES_DIR}/${INPUT_FILE_BASE}\".tab.c \"${INPUT_FILE_PATH}\" || exit 1";
		};
		0246AA730BD3E47F004D1C70 /* PBXBuildRule */ = {
			isa = PBXBuildRule;
			compilerSpec = com.apple.compilers.proxy.script;
			fileType = sourcecode.lex;
			isEditable = 1;
			outputFiles = (
				"${DERIVED_FILES_DIR}/${INPUT_FILE_BASE}.lex.c",
			);
			script = "cd \"${DERIVED_FILES_DIR}\" || exit 1\nflex -o\"${INPUT_FILE_BASE}\".lex.c \"${INPUT_FILE_PATH}\" || exit 1";
		};
/* End PBXBuildRule section */

/* Begin PBXContainerItemProxy section */
		022B313E0BD56915002E64E3 /* PBXContainerItemProxy */ = {
			isa = PBXContainerItemProxy;
			containerPortal = 02356D660BD3BB2600E9A019 /* Project object */;
			proxyType = 1;
			remoteGlobalIDString = 022B2F210BD55814002E64E3;
			remoteInfo = Gettext;
		};
		02356E010BD3BCBF00E9A019 /* PBXContainerItemProxy */ = {
			isa = PBXContainerItemProxy;
			containerPortal = 02356D660BD3BB2600E9A019 /* Project object */;
			proxyType = 1;
			remoteGlobalIDString = 02356D820BD3BB4100E9A019;
			remoteInfo = Zlib;
		};
		0246A2FE0BD3CCF0004D1C70 /* PBXContainerItemProxy */ = {
			isa = PBXContainerItemProxy;
			containerPortal = 02356D660BD3BB2600E9A019 /* Project object */;
			proxyType = 1;
			remoteGlobalIDString = 02356D820BD3BB4100E9A019;
			remoteInfo = Zlib;
		};
		0246A3000BD3CCF2004D1C70 /* PBXContainerItemProxy */ = {
			isa = PBXContainerItemProxy;
			containerPortal = 02356D660BD3BB2600E9A019 /* Project object */;
			proxyType = 1;
			remoteGlobalIDString = 02356DC10BD3BBFC00E9A019;
			remoteInfo = Png;
		};
		0246A3020BD3CCF3004D1C70 /* PBXContainerItemProxy */ = {
			isa = PBXContainerItemProxy;
			containerPortal = 02356D660BD3BB2600E9A019 /* Project object */;
			proxyType = 1;
			remoteGlobalIDString = 02356E080BD3BCFE00E9A019;
			remoteInfo = Ogg;
		};
		0246A3040BD3CCF6004D1C70 /* PBXContainerItemProxy */ = {
			isa = PBXContainerItemProxy;
			containerPortal = 02356D660BD3BB2600E9A019 /* Project object */;
			proxyType = 1;
			remoteGlobalIDString = 02DDA7ED0BD3C03F0049AB60;
			remoteInfo = Vorbis;
		};
		0246A3060BD3CCF9004D1C70 /* PBXContainerItemProxy */ = {
			isa = PBXContainerItemProxy;
			containerPortal = 02356D660BD3BB2600E9A019 /* Project object */;
			proxyType = 1;
			remoteGlobalIDString = 02DDA8B00BD3C2F20049AB60;
			remoteInfo = PhysFS;
		};
		02581C620BD5A97400957CBC /* PBXContainerItemProxy */ = {
			isa = PBXContainerItemProxy;
			containerPortal = 02356D660BD3BB2600E9A019 /* Project object */;
			proxyType = 1;
			remoteGlobalIDString = 02581C5C0BD5A94A00957CBC;
			remoteInfo = SDLmain;
		};
		02CDDCFE0D159C0000722688 /* PBXContainerItemProxy */ = {
			isa = PBXContainerItemProxy;
			containerPortal = 02356D660BD3BB2600E9A019 /* Project object */;
			proxyType = 1;
			remoteGlobalIDString = 02CDDCF30D159BC300722688;
			remoteInfo = Autorevision;
		};
		02DDA8680BD3C21E0049AB60 /* PBXContainerItemProxy */ = {
			isa = PBXContainerItemProxy;
			containerPortal = 02356D660BD3BB2600E9A019 /* Project object */;
			proxyType = 1;
			remoteGlobalIDString = 02356E080BD3BCFE00E9A019;
			remoteInfo = Ogg;
		};
		02DDA8D20BD3C3780049AB60 /* PBXContainerItemProxy */ = {
			isa = PBXContainerItemProxy;
			containerPortal = 02356D660BD3BB2600E9A019 /* Project object */;
			proxyType = 1;
			remoteGlobalIDString = 02356D820BD3BB4100E9A019;
			remoteInfo = Zlib;
		};
		221052AB0E3D369C0057CD9C /* PBXContainerItemProxy */ = {
			isa = PBXContainerItemProxy;
			containerPortal = 02356D660BD3BB2600E9A019 /* Project object */;
			proxyType = 1;
			remoteGlobalIDString = 221052010E3D21E80057CD9C;
			remoteInfo = Bison;
		};
		43AE78FC10F0F4F500FED5D3 /* PBXContainerItemProxy */ = {
			isa = PBXContainerItemProxy;
			containerPortal = 02356D660BD3BB2600E9A019 /* Project object */;
			proxyType = 1;
			remoteGlobalIDString = 02356D740BD3BB3400E9A019;
			remoteInfo = Warzone;
		};
		43FA571010FF8ED90074E914 /* PBXContainerItemProxy */ = {
			isa = PBXContainerItemProxy;
			containerPortal = 02356D660BD3BB2600E9A019 /* Project object */;
			proxyType = 1;
			remoteGlobalIDString = 43FA570C10FF8E9B0074E914;
			remoteInfo = "Setup Prebuilt Components";
		};
		43FA571210FF8EE90074E914 /* PBXContainerItemProxy */ = {
			isa = PBXContainerItemProxy;
			containerPortal = 02356D660BD3BB2600E9A019 /* Project object */;
			proxyType = 1;
			remoteGlobalIDString = 43FA570C10FF8E9B0074E914;
			remoteInfo = "Setup Prebuilt Components";
		};
		97AEAAEC0E8C1B5200A10721 /* PBXContainerItemProxy */ = {
			isa = PBXContainerItemProxy;
			containerPortal = 02356D660BD3BB2600E9A019 /* Project object */;
			proxyType = 1;
			remoteGlobalIDString = 02356E080BD3BCFE00E9A019;
			remoteInfo = Ogg;
		};
		97AEAB760E8C1C4800A10721 /* PBXContainerItemProxy */ = {
			isa = PBXContainerItemProxy;
			containerPortal = 02356D660BD3BB2600E9A019 /* Project object */;
			proxyType = 1;
			remoteGlobalIDString = 02DDA7ED0BD3C03F0049AB60;
			remoteInfo = Vorbis;
		};
		97AEAC540E8C261600A10721 /* PBXContainerItemProxy */ = {
			isa = PBXContainerItemProxy;
			containerPortal = 02356D660BD3BB2600E9A019 /* Project object */;
			proxyType = 1;
			remoteGlobalIDString = 97AEAAEA0E8C1B5200A10721;
			remoteInfo = Theora;
		};
		97B1D6670D1541C000737638 /* PBXContainerItemProxy */ = {
			isa = PBXContainerItemProxy;
			containerPortal = 02356D660BD3BB2600E9A019 /* Project object */;
			proxyType = 1;
			remoteGlobalIDString = 0223BBD00CFE3D5C0056EF85;
			remoteInfo = QuesoGLC;
		};
/* End PBXContainerItemProxy section */

/* Begin PBXCopyFilesBuildPhase section */
		02581C7D0BD5ACEE00957CBC /* Copy frameworks */ = {
			isa = PBXCopyFilesBuildPhase;
			buildActionMask = 2147483647;
			dstPath = "";
			dstSubfolderSpec = 10;
			files = (
				432BE41A10D9D32000A486AB /* SDL.framework in Copy frameworks */,
				023ECC500E9318D600D9E7C3 /* Theora.framework in Copy frameworks */,
				02548E0A0D159F4400B4B3B9 /* QuesoGLC.framework in Copy frameworks */,
				02581C810BD5AD1100957CBC /* Gettext.framework in Copy frameworks */,
				02581C820BD5AD1100957CBC /* Ogg.framework in Copy frameworks */,
				02581C830BD5AD1100957CBC /* PhysFS.framework in Copy frameworks */,
				02581C840BD5AD1100957CBC /* Png.framework in Copy frameworks */,
				02581C870BD5AD1100957CBC /* Vorbis.framework in Copy frameworks */,
				02581C880BD5AD1100957CBC /* Zlib.framework in Copy frameworks */,
				0223BBAF0CFE3C380056EF85 /* main.h in Copy frameworks */,
				0223BBB10CFE3C380056EF85 /* version.h in Copy frameworks */,
				0223BBC10CFE3CD60056EF85 /* tagfile.h in Copy frameworks */,
				02CDDD090D159D5900722688 /* autorevision.h in Copy frameworks */,
				02CDDD1D0D159E2F00722688 /* openal_error.h in Copy frameworks */,
				02AAD1430D9ED28C00248B0F /* file.h in Copy frameworks */,
				02AAD1450D9ED28C00248B0F /* i18n.h in Copy frameworks */,
				02AAD1460D9ED28C00248B0F /* physfs_ext.h in Copy frameworks */,
				02BBB20A0DA874F6002D438B /* exceptionhandler.h in Copy frameworks */,
				02DE76070DC3B84900D48F58 /* GLee.h in Copy frameworks */,
				9742E5740DF9975E000A5D41 /* lexer_input.h in Copy frameworks */,
				9742E5780DF9979C000A5D41 /* parsetest.h in Copy frameworks */,
				2234C2A00E2BE18200E7704C /* positiondef.h in Copy frameworks */,
				2244463E0E3EB7CB004D0F1F /* messagely.h in Copy frameworks */,
				22E244D80E65361800EC2B3E /* baseobject.h in Copy frameworks */,
				024480250C5E4BEE00E1A641 /* utf.h in Copy frameworks */,
			);
			name = "Copy frameworks";
			runOnlyForDeploymentPostprocessing = 0;
		};
/* End PBXCopyFilesBuildPhase section */

/* Begin PBXFileReference section */
		020A7E660D246D2B009C29F5 /* sequence.c */ = {isa = PBXFileReference; fileEncoding = 30; lastKnownFileType = sourcecode.c.c; name = sequence.c; path = ../lib/sequence/sequence.c; sourceTree = SOURCE_ROOT; };
		0223BBAC0CFE3C380056EF85 /* main.h */ = {isa = PBXFileReference; fileEncoding = 30; lastKnownFileType = sourcecode.c.h; name = main.h; path = ../src/main.h; sourceTree = SOURCE_ROOT; };
		0223BBAD0CFE3C380056EF85 /* version.c */ = {isa = PBXFileReference; fileEncoding = 30; lastKnownFileType = sourcecode.c.c; name = version.c; path = ../src/version.c; sourceTree = SOURCE_ROOT; };
		0223BBAE0CFE3C380056EF85 /* version.h */ = {isa = PBXFileReference; fileEncoding = 30; lastKnownFileType = sourcecode.c.h; name = version.h; path = ../src/version.h; sourceTree = SOURCE_ROOT; };
		0223BBB90CFE3CD60056EF85 /* tagfile.c */ = {isa = PBXFileReference; fileEncoding = 30; lastKnownFileType = sourcecode.c.c; name = tagfile.c; path = ../lib/framework/tagfile.c; sourceTree = SOURCE_ROOT; };
		0223BBBA0CFE3CD60056EF85 /* tagfile.h */ = {isa = PBXFileReference; fileEncoding = 30; lastKnownFileType = sourcecode.c.h; name = tagfile.h; path = ../lib/framework/tagfile.h; sourceTree = SOURCE_ROOT; };
		0223BBD10CFE3D5C0056EF85 /* QuesoGLC.framework */ = {isa = PBXFileReference; explicitFileType = wrapper.framework; includeInIndex = 0; path = QuesoGLC.framework; sourceTree = BUILT_PRODUCTS_DIR; };
		0223BBE60CFE3FFA0056EF85 /* context.c */ = {isa = PBXFileReference; fileEncoding = 30; lastKnownFileType = sourcecode.c.c; name = context.c; path = external/quesoglc/src/context.c; sourceTree = SOURCE_ROOT; };
		0223BBE80CFE3FFA0056EF85 /* except.c */ = {isa = PBXFileReference; fileEncoding = 30; lastKnownFileType = sourcecode.c.c; name = except.c; path = external/quesoglc/src/except.c; sourceTree = SOURCE_ROOT; };
		0223BBE90CFE3FFA0056EF85 /* except.h */ = {isa = PBXFileReference; fileEncoding = 30; lastKnownFileType = sourcecode.c.h; name = except.h; path = external/quesoglc/src/except.h; sourceTree = SOURCE_ROOT; };
		0223BBEA0CFE3FFA0056EF85 /* font.c */ = {isa = PBXFileReference; fileEncoding = 30; lastKnownFileType = sourcecode.c.c; name = font.c; path = external/quesoglc/src/font.c; sourceTree = SOURCE_ROOT; };
		0223BBEB0CFE3FFA0056EF85 /* glew.c */ = {isa = PBXFileReference; fileEncoding = 30; lastKnownFileType = sourcecode.c.c; name = glew.c; path = external/quesoglc/src/glew.c; sourceTree = SOURCE_ROOT; };
		0223BBEC0CFE3FFA0056EF85 /* global.c */ = {isa = PBXFileReference; fileEncoding = 30; lastKnownFileType = sourcecode.c.c; name = global.c; path = external/quesoglc/src/global.c; sourceTree = SOURCE_ROOT; };
		0223BBED0CFE3FFA0056EF85 /* master.c */ = {isa = PBXFileReference; fileEncoding = 30; lastKnownFileType = sourcecode.c.c; name = master.c; path = external/quesoglc/src/master.c; sourceTree = SOURCE_ROOT; };
		0223BBEE0CFE3FFA0056EF85 /* measure.c */ = {isa = PBXFileReference; fileEncoding = 30; lastKnownFileType = sourcecode.c.c; name = measure.c; path = external/quesoglc/src/measure.c; sourceTree = SOURCE_ROOT; };
		0223BBEF0CFE3FFA0056EF85 /* misc.c */ = {isa = PBXFileReference; fileEncoding = 30; lastKnownFileType = sourcecode.c.c; name = misc.c; path = external/quesoglc/src/misc.c; sourceTree = SOURCE_ROOT; };
		0223BBF00CFE3FFA0056EF85 /* oarray.c */ = {isa = PBXFileReference; fileEncoding = 30; lastKnownFileType = sourcecode.c.c; name = oarray.c; path = external/quesoglc/src/oarray.c; sourceTree = SOURCE_ROOT; };
		0223BBF10CFE3FFA0056EF85 /* oarray.h */ = {isa = PBXFileReference; fileEncoding = 30; lastKnownFileType = sourcecode.c.h; name = oarray.h; path = external/quesoglc/src/oarray.h; sourceTree = SOURCE_ROOT; };
		0223BBF20CFE3FFA0056EF85 /* ocharmap.c */ = {isa = PBXFileReference; fileEncoding = 30; lastKnownFileType = sourcecode.c.c; name = ocharmap.c; path = external/quesoglc/src/ocharmap.c; sourceTree = SOURCE_ROOT; };
		0223BBF30CFE3FFA0056EF85 /* ocharmap.h */ = {isa = PBXFileReference; fileEncoding = 30; lastKnownFileType = sourcecode.c.h; name = ocharmap.h; path = external/quesoglc/src/ocharmap.h; sourceTree = SOURCE_ROOT; };
		0223BBF40CFE3FFA0056EF85 /* ocontext.c */ = {isa = PBXFileReference; fileEncoding = 30; lastKnownFileType = sourcecode.c.c; name = ocontext.c; path = external/quesoglc/src/ocontext.c; sourceTree = SOURCE_ROOT; };
		0223BBF50CFE3FFA0056EF85 /* ocontext.h */ = {isa = PBXFileReference; fileEncoding = 30; lastKnownFileType = sourcecode.c.h; name = ocontext.h; path = external/quesoglc/src/ocontext.h; sourceTree = SOURCE_ROOT; };
		0223BBF60CFE3FFA0056EF85 /* ofacedesc.c */ = {isa = PBXFileReference; fileEncoding = 30; lastKnownFileType = sourcecode.c.c; name = ofacedesc.c; path = external/quesoglc/src/ofacedesc.c; sourceTree = SOURCE_ROOT; };
		0223BBF70CFE3FFA0056EF85 /* ofacedesc.h */ = {isa = PBXFileReference; fileEncoding = 30; lastKnownFileType = sourcecode.c.h; name = ofacedesc.h; path = external/quesoglc/src/ofacedesc.h; sourceTree = SOURCE_ROOT; };
		0223BBF80CFE3FFA0056EF85 /* ofont.c */ = {isa = PBXFileReference; fileEncoding = 30; lastKnownFileType = sourcecode.c.c; name = ofont.c; path = external/quesoglc/src/ofont.c; sourceTree = SOURCE_ROOT; };
		0223BBF90CFE3FFA0056EF85 /* ofont.h */ = {isa = PBXFileReference; fileEncoding = 30; lastKnownFileType = sourcecode.c.h; name = ofont.h; path = external/quesoglc/src/ofont.h; sourceTree = SOURCE_ROOT; };
		0223BBFA0CFE3FFA0056EF85 /* oglyph.c */ = {isa = PBXFileReference; fileEncoding = 30; lastKnownFileType = sourcecode.c.c; name = oglyph.c; path = external/quesoglc/src/oglyph.c; sourceTree = SOURCE_ROOT; };
		0223BBFB0CFE3FFA0056EF85 /* oglyph.h */ = {isa = PBXFileReference; fileEncoding = 30; lastKnownFileType = sourcecode.c.h; name = oglyph.h; path = external/quesoglc/src/oglyph.h; sourceTree = SOURCE_ROOT; };
		0223BBFC0CFE3FFA0056EF85 /* omaster.c */ = {isa = PBXFileReference; fileEncoding = 30; lastKnownFileType = sourcecode.c.c; name = omaster.c; path = external/quesoglc/src/omaster.c; sourceTree = SOURCE_ROOT; };
		0223BBFD0CFE3FFA0056EF85 /* omaster.h */ = {isa = PBXFileReference; fileEncoding = 30; lastKnownFileType = sourcecode.c.h; name = omaster.h; path = external/quesoglc/src/omaster.h; sourceTree = SOURCE_ROOT; };
		0223BBFE0CFE3FFA0056EF85 /* render.c */ = {isa = PBXFileReference; fileEncoding = 30; lastKnownFileType = sourcecode.c.c; name = render.c; path = external/quesoglc/src/render.c; sourceTree = SOURCE_ROOT; };
		0223BBFF0CFE3FFA0056EF85 /* scalable.c */ = {isa = PBXFileReference; fileEncoding = 30; lastKnownFileType = sourcecode.c.c; name = scalable.c; path = external/quesoglc/src/scalable.c; sourceTree = SOURCE_ROOT; };
		0223BC000CFE3FFA0056EF85 /* texture.c */ = {isa = PBXFileReference; fileEncoding = 30; lastKnownFileType = sourcecode.c.c; name = texture.c; path = external/quesoglc/src/texture.c; sourceTree = SOURCE_ROOT; };
		0223BC010CFE3FFA0056EF85 /* texture.h */ = {isa = PBXFileReference; fileEncoding = 30; lastKnownFileType = sourcecode.c.h; name = texture.h; path = external/quesoglc/src/texture.h; sourceTree = SOURCE_ROOT; };
		0223BC020CFE3FFA0056EF85 /* transform.c */ = {isa = PBXFileReference; fileEncoding = 30; lastKnownFileType = sourcecode.c.c; name = transform.c; path = external/quesoglc/src/transform.c; sourceTree = SOURCE_ROOT; };
		0223BC030CFE3FFA0056EF85 /* unicode.c */ = {isa = PBXFileReference; fileEncoding = 30; lastKnownFileType = sourcecode.c.c; name = unicode.c; path = external/quesoglc/src/unicode.c; sourceTree = SOURCE_ROOT; };
		0223BC220CFE40210056EF85 /* fribidi_char_type.c */ = {isa = PBXFileReference; fileEncoding = 30; lastKnownFileType = sourcecode.c.c; name = fribidi_char_type.c; path = external/quesoglc/src/fribidi/fribidi_char_type.c; sourceTree = SOURCE_ROOT; };
		0223BC230CFE40210056EF85 /* fribidi_mirroring.c */ = {isa = PBXFileReference; fileEncoding = 30; lastKnownFileType = sourcecode.c.c; name = fribidi_mirroring.c; path = external/quesoglc/src/fribidi/fribidi_mirroring.c; sourceTree = SOURCE_ROOT; };
		0223BC240CFE40210056EF85 /* fribidi_tab_char_type_9.i */ = {isa = PBXFileReference; fileEncoding = 30; lastKnownFileType = sourcecode.c.c.preprocessed; name = fribidi_tab_char_type_9.i; path = external/quesoglc/src/fribidi/fribidi_tab_char_type_9.i; sourceTree = SOURCE_ROOT; };
		0223BC250CFE40210056EF85 /* fribidi_tab_mirroring.i */ = {isa = PBXFileReference; fileEncoding = 30; lastKnownFileType = sourcecode.c.c.preprocessed; name = fribidi_tab_mirroring.i; path = external/quesoglc/src/fribidi/fribidi_tab_mirroring.i; sourceTree = SOURCE_ROOT; };
		0223BC260CFE40210056EF85 /* fribidi_types.c */ = {isa = PBXFileReference; fileEncoding = 30; lastKnownFileType = sourcecode.c.c; name = fribidi_types.c; path = external/quesoglc/src/fribidi/fribidi_types.c; sourceTree = SOURCE_ROOT; };
		0223BC270CFE40210056EF85 /* fribidi_types.h */ = {isa = PBXFileReference; fileEncoding = 30; lastKnownFileType = sourcecode.c.h; name = fribidi_types.h; path = external/quesoglc/src/fribidi/fribidi_types.h; sourceTree = SOURCE_ROOT; };
		0223BC280CFE40210056EF85 /* fribidi_types.i */ = {isa = PBXFileReference; fileEncoding = 30; lastKnownFileType = sourcecode.c.c.preprocessed; name = fribidi_types.i; path = external/quesoglc/src/fribidi/fribidi_types.i; sourceTree = SOURCE_ROOT; };
		0223BC290CFE40210056EF85 /* fribidi_unicode.h */ = {isa = PBXFileReference; fileEncoding = 30; lastKnownFileType = sourcecode.c.h; name = fribidi_unicode.h; path = external/quesoglc/src/fribidi/fribidi_unicode.h; sourceTree = SOURCE_ROOT; };
		0223BC2A0CFE40210056EF85 /* fribidi.c */ = {isa = PBXFileReference; fileEncoding = 30; lastKnownFileType = sourcecode.c.c; name = fribidi.c; path = external/quesoglc/src/fribidi/fribidi.c; sourceTree = SOURCE_ROOT; };
		0223BC2B0CFE40210056EF85 /* fribidi.h */ = {isa = PBXFileReference; fileEncoding = 30; lastKnownFileType = sourcecode.c.h; name = fribidi.h; path = external/quesoglc/src/fribidi/fribidi.h; sourceTree = SOURCE_ROOT; };
		0223BC360CFE40570056EF85 /* internal.h */ = {isa = PBXFileReference; fileEncoding = 30; lastKnownFileType = sourcecode.c.h; name = internal.h; path = external/quesoglc/include/internal.h; sourceTree = SOURCE_ROOT; };
		0223BC380CFE40680056EF85 /* glc.h */ = {isa = PBXFileReference; fileEncoding = 30; lastKnownFileType = sourcecode.c.h; name = glc.h; path = external/quesoglc/include/GL/glc.h; sourceTree = SOURCE_ROOT; };
		0223BC390CFE40680056EF85 /* glew.h */ = {isa = PBXFileReference; fileEncoding = 30; lastKnownFileType = sourcecode.c.h; name = glew.h; path = external/quesoglc/include/GL/glew.h; sourceTree = SOURCE_ROOT; };
		0223BC3A0CFE40680056EF85 /* glxew.h */ = {isa = PBXFileReference; fileEncoding = 30; lastKnownFileType = sourcecode.c.h; name = glxew.h; path = external/quesoglc/include/GL/glxew.h; sourceTree = SOURCE_ROOT; };
		0223BC3B0CFE40680056EF85 /* wglew.h */ = {isa = PBXFileReference; fileEncoding = 30; lastKnownFileType = sourcecode.c.h; name = wglew.h; path = external/quesoglc/include/GL/wglew.h; sourceTree = SOURCE_ROOT; };
		022B2EBF0BD55401002E64E3 /* config-macosx.h */ = {isa = PBXFileReference; fileEncoding = 30; lastKnownFileType = sourcecode.c.h; name = "config-macosx.h"; path = "../lib/framework/config-macosx.h"; sourceTree = SOURCE_ROOT; };
		022B2F220BD55814002E64E3 /* Gettext.framework */ = {isa = PBXFileReference; explicitFileType = wrapper.framework; includeInIndex = 0; path = Gettext.framework; sourceTree = BUILT_PRODUCTS_DIR; };
		022B2F4B0BD55AE2002E64E3 /* bindtextdom.c */ = {isa = PBXFileReference; fileEncoding = 30; lastKnownFileType = sourcecode.c.c; name = bindtextdom.c; path = "external/gettext/gettext-runtime/intl/bindtextdom.c"; sourceTree = SOURCE_ROOT; };
		022B2F4C0BD55AE2002E64E3 /* dcgettext.c */ = {isa = PBXFileReference; fileEncoding = 30; lastKnownFileType = sourcecode.c.c; name = dcgettext.c; path = "external/gettext/gettext-runtime/intl/dcgettext.c"; sourceTree = SOURCE_ROOT; };
		022B2F4D0BD55AE2002E64E3 /* dcigettext.c */ = {isa = PBXFileReference; fileEncoding = 30; lastKnownFileType = sourcecode.c.c; name = dcigettext.c; path = "external/gettext/gettext-runtime/intl/dcigettext.c"; sourceTree = SOURCE_ROOT; };
		022B2F4E0BD55AE2002E64E3 /* dcngettext.c */ = {isa = PBXFileReference; fileEncoding = 30; lastKnownFileType = sourcecode.c.c; name = dcngettext.c; path = "external/gettext/gettext-runtime/intl/dcngettext.c"; sourceTree = SOURCE_ROOT; };
		022B2F4F0BD55AE2002E64E3 /* dgettext.c */ = {isa = PBXFileReference; fileEncoding = 30; lastKnownFileType = sourcecode.c.c; name = dgettext.c; path = "external/gettext/gettext-runtime/intl/dgettext.c"; sourceTree = SOURCE_ROOT; };
		022B2F500BD55AE2002E64E3 /* dngettext.c */ = {isa = PBXFileReference; fileEncoding = 30; lastKnownFileType = sourcecode.c.c; name = dngettext.c; path = "external/gettext/gettext-runtime/intl/dngettext.c"; sourceTree = SOURCE_ROOT; };
		022B2F510BD55AE2002E64E3 /* explodename.c */ = {isa = PBXFileReference; fileEncoding = 30; lastKnownFileType = sourcecode.c.c; name = explodename.c; path = "external/gettext/gettext-runtime/intl/explodename.c"; sourceTree = SOURCE_ROOT; };
		022B2F520BD55AE2002E64E3 /* finddomain.c */ = {isa = PBXFileReference; fileEncoding = 30; lastKnownFileType = sourcecode.c.c; name = finddomain.c; path = "external/gettext/gettext-runtime/intl/finddomain.c"; sourceTree = SOURCE_ROOT; };
		022B2F530BD55AE2002E64E3 /* gettext.c */ = {isa = PBXFileReference; fileEncoding = 30; lastKnownFileType = sourcecode.c.c; name = gettext.c; path = "external/gettext/gettext-runtime/intl/gettext.c"; sourceTree = SOURCE_ROOT; };
		022B2F540BD55AE3002E64E3 /* hash-string.c */ = {isa = PBXFileReference; fileEncoding = 30; lastKnownFileType = sourcecode.c.c; name = "hash-string.c"; path = "external/gettext/gettext-runtime/intl/hash-string.c"; sourceTree = SOURCE_ROOT; };
		022B2F550BD55AE3002E64E3 /* intl-compat.c */ = {isa = PBXFileReference; fileEncoding = 30; lastKnownFileType = sourcecode.c.c; name = "intl-compat.c"; path = "external/gettext/gettext-runtime/intl/intl-compat.c"; sourceTree = SOURCE_ROOT; };
		022B2F570BD55AE3002E64E3 /* l10nflist.c */ = {isa = PBXFileReference; fileEncoding = 30; lastKnownFileType = sourcecode.c.c; name = l10nflist.c; path = "external/gettext/gettext-runtime/intl/l10nflist.c"; sourceTree = SOURCE_ROOT; };
		022B2F580BD55AE3002E64E3 /* langprefs.c */ = {isa = PBXFileReference; fileEncoding = 30; lastKnownFileType = sourcecode.c.c; name = langprefs.c; path = "external/gettext/gettext-runtime/intl/langprefs.c"; sourceTree = SOURCE_ROOT; };
		022B2F590BD55AE3002E64E3 /* loadmsgcat.c */ = {isa = PBXFileReference; fileEncoding = 30; lastKnownFileType = sourcecode.c.c; name = loadmsgcat.c; path = "external/gettext/gettext-runtime/intl/loadmsgcat.c"; sourceTree = SOURCE_ROOT; };
		022B2F5A0BD55AE3002E64E3 /* localcharset.c */ = {isa = PBXFileReference; fileEncoding = 30; lastKnownFileType = sourcecode.c.c; name = localcharset.c; path = "external/gettext/gettext-runtime/intl/localcharset.c"; sourceTree = SOURCE_ROOT; };
		022B2F5B0BD55AE3002E64E3 /* localealias.c */ = {isa = PBXFileReference; fileEncoding = 30; lastKnownFileType = sourcecode.c.c; name = localealias.c; path = "external/gettext/gettext-runtime/intl/localealias.c"; sourceTree = SOURCE_ROOT; };
		022B2F5C0BD55AE3002E64E3 /* localename.c */ = {isa = PBXFileReference; fileEncoding = 30; lastKnownFileType = sourcecode.c.c; name = localename.c; path = "external/gettext/gettext-runtime/intl/localename.c"; sourceTree = SOURCE_ROOT; };
		022B2F5D0BD55AE3002E64E3 /* lock.c */ = {isa = PBXFileReference; fileEncoding = 30; lastKnownFileType = sourcecode.c.c; name = lock.c; path = "external/gettext/gettext-runtime/intl/lock.c"; sourceTree = SOURCE_ROOT; };
		022B2F5E0BD55AE3002E64E3 /* log.c */ = {isa = PBXFileReference; fileEncoding = 30; lastKnownFileType = sourcecode.c.c; name = log.c; path = "external/gettext/gettext-runtime/intl/log.c"; sourceTree = SOURCE_ROOT; };
		022B2F5F0BD55AE3002E64E3 /* ngettext.c */ = {isa = PBXFileReference; fileEncoding = 30; lastKnownFileType = sourcecode.c.c; name = ngettext.c; path = "external/gettext/gettext-runtime/intl/ngettext.c"; sourceTree = SOURCE_ROOT; };
		022B2F610BD55AE3002E64E3 /* osdep.c */ = {isa = PBXFileReference; fileEncoding = 30; lastKnownFileType = sourcecode.c.c; name = osdep.c; path = "external/gettext/gettext-runtime/intl/osdep.c"; sourceTree = SOURCE_ROOT; };
		022B2F620BD55AE3002E64E3 /* plural-exp.c */ = {isa = PBXFileReference; fileEncoding = 30; lastKnownFileType = sourcecode.c.c; name = "plural-exp.c"; path = "external/gettext/gettext-runtime/intl/plural-exp.c"; sourceTree = SOURCE_ROOT; };
		022B2F640BD55AE3002E64E3 /* printf.c */ = {isa = PBXFileReference; fileEncoding = 30; lastKnownFileType = sourcecode.c.c; name = printf.c; path = "external/gettext/gettext-runtime/intl/printf.c"; sourceTree = SOURCE_ROOT; };
		022B2F650BD55AE3002E64E3 /* relocatable.c */ = {isa = PBXFileReference; fileEncoding = 30; lastKnownFileType = sourcecode.c.c; name = relocatable.c; path = "external/gettext/gettext-runtime/intl/relocatable.c"; sourceTree = SOURCE_ROOT; };
		022B2F660BD55AE3002E64E3 /* textdomain.c */ = {isa = PBXFileReference; fileEncoding = 30; lastKnownFileType = sourcecode.c.c; name = textdomain.c; path = "external/gettext/gettext-runtime/intl/textdomain.c"; sourceTree = SOURCE_ROOT; };
		022B2F670BD55AE3002E64E3 /* version.c */ = {isa = PBXFileReference; fileEncoding = 30; lastKnownFileType = sourcecode.c.c; name = version.c; path = "external/gettext/gettext-runtime/intl/version.c"; sourceTree = SOURCE_ROOT; };
		022B2F850BD55B4F002E64E3 /* eval-plural.h */ = {isa = PBXFileReference; fileEncoding = 30; lastKnownFileType = sourcecode.c.h; name = "eval-plural.h"; path = "external/gettext/gettext-runtime/intl/eval-plural.h"; sourceTree = SOURCE_ROOT; };
		022B2F860BD55B4F002E64E3 /* gettextP.h */ = {isa = PBXFileReference; fileEncoding = 30; lastKnownFileType = sourcecode.c.h; name = gettextP.h; path = "external/gettext/gettext-runtime/intl/gettextP.h"; sourceTree = SOURCE_ROOT; };
		022B2F870BD55B50002E64E3 /* gmo.h */ = {isa = PBXFileReference; fileEncoding = 30; lastKnownFileType = sourcecode.c.h; name = gmo.h; path = "external/gettext/gettext-runtime/intl/gmo.h"; sourceTree = SOURCE_ROOT; };
		022B2F880BD55B50002E64E3 /* hash-string.h */ = {isa = PBXFileReference; fileEncoding = 30; lastKnownFileType = sourcecode.c.h; name = "hash-string.h"; path = "external/gettext/gettext-runtime/intl/hash-string.h"; sourceTree = SOURCE_ROOT; };
		022B2F890BD55B50002E64E3 /* loadinfo.h */ = {isa = PBXFileReference; fileEncoding = 30; lastKnownFileType = sourcecode.c.h; name = loadinfo.h; path = "external/gettext/gettext-runtime/intl/loadinfo.h"; sourceTree = SOURCE_ROOT; };
		022B2F8A0BD55B50002E64E3 /* localcharset.h */ = {isa = PBXFileReference; fileEncoding = 30; lastKnownFileType = sourcecode.c.h; name = localcharset.h; path = "external/gettext/gettext-runtime/intl/localcharset.h"; sourceTree = SOURCE_ROOT; };
		022B2F8B0BD55B50002E64E3 /* lock.h */ = {isa = PBXFileReference; fileEncoding = 30; lastKnownFileType = sourcecode.c.h; name = lock.h; path = "external/gettext/gettext-runtime/intl/lock.h"; sourceTree = SOURCE_ROOT; };
		022B2F8C0BD55B50002E64E3 /* os2compat.h */ = {isa = PBXFileReference; fileEncoding = 30; lastKnownFileType = sourcecode.c.h; name = os2compat.h; path = "external/gettext/gettext-runtime/intl/os2compat.h"; sourceTree = SOURCE_ROOT; };
		022B2F8D0BD55B50002E64E3 /* plural-exp.h */ = {isa = PBXFileReference; fileEncoding = 30; lastKnownFileType = sourcecode.c.h; name = "plural-exp.h"; path = "external/gettext/gettext-runtime/intl/plural-exp.h"; sourceTree = SOURCE_ROOT; };
		022B2F8E0BD55B50002E64E3 /* printf-args.c */ = {isa = PBXFileReference; fileEncoding = 30; lastKnownFileType = sourcecode.c.c; name = "printf-args.c"; path = "external/gettext/gettext-runtime/intl/printf-args.c"; sourceTree = SOURCE_ROOT; };
		022B2F8F0BD55B50002E64E3 /* printf-args.h */ = {isa = PBXFileReference; fileEncoding = 30; lastKnownFileType = sourcecode.c.h; name = "printf-args.h"; path = "external/gettext/gettext-runtime/intl/printf-args.h"; sourceTree = SOURCE_ROOT; };
		022B2F900BD55B50002E64E3 /* printf-parse.c */ = {isa = PBXFileReference; fileEncoding = 30; lastKnownFileType = sourcecode.c.c; name = "printf-parse.c"; path = "external/gettext/gettext-runtime/intl/printf-parse.c"; sourceTree = SOURCE_ROOT; };
		022B2F910BD55B50002E64E3 /* printf-parse.h */ = {isa = PBXFileReference; fileEncoding = 30; lastKnownFileType = sourcecode.c.h; name = "printf-parse.h"; path = "external/gettext/gettext-runtime/intl/printf-parse.h"; sourceTree = SOURCE_ROOT; };
		022B2F920BD55B50002E64E3 /* relocatable.h */ = {isa = PBXFileReference; fileEncoding = 30; lastKnownFileType = sourcecode.c.h; name = relocatable.h; path = "external/gettext/gettext-runtime/intl/relocatable.h"; sourceTree = SOURCE_ROOT; };
		022B2F930BD55B50002E64E3 /* vasnprintf.c */ = {isa = PBXFileReference; fileEncoding = 30; lastKnownFileType = sourcecode.c.c; name = vasnprintf.c; path = "external/gettext/gettext-runtime/intl/vasnprintf.c"; sourceTree = SOURCE_ROOT; };
		022B2F940BD55B50002E64E3 /* vasnprintf.h */ = {isa = PBXFileReference; fileEncoding = 30; lastKnownFileType = sourcecode.c.h; name = vasnprintf.h; path = "external/gettext/gettext-runtime/intl/vasnprintf.h"; sourceTree = SOURCE_ROOT; };
		022B2F950BD55B50002E64E3 /* vasnwprintf.h */ = {isa = PBXFileReference; fileEncoding = 30; lastKnownFileType = sourcecode.c.h; name = vasnwprintf.h; path = "external/gettext/gettext-runtime/intl/vasnwprintf.h"; sourceTree = SOURCE_ROOT; };
		022B2F960BD55B50002E64E3 /* wprintf-parse.h */ = {isa = PBXFileReference; fileEncoding = 30; lastKnownFileType = sourcecode.c.h; name = "wprintf-parse.h"; path = "external/gettext/gettext-runtime/intl/wprintf-parse.h"; sourceTree = SOURCE_ROOT; };
		022B2F970BD55B50002E64E3 /* xsize.h */ = {isa = PBXFileReference; fileEncoding = 30; lastKnownFileType = sourcecode.c.h; name = xsize.h; path = "external/gettext/gettext-runtime/intl/xsize.h"; sourceTree = SOURCE_ROOT; };
		022B2FE00BD55E45002E64E3 /* libgnuintl.h */ = {isa = PBXFileReference; fileEncoding = 30; lastKnownFileType = sourcecode.c.h; name = libgnuintl.h; path = "external/gettext/gettext-runtime/intl/libgnuintl.h"; sourceTree = SOURCE_ROOT; };
		022B2FE10BD55E45002E64E3 /* libintl.h */ = {isa = PBXFileReference; fileEncoding = 30; lastKnownFileType = sourcecode.c.h; name = libintl.h; path = "external/gettext/gettext-runtime/intl/libintl.h"; sourceTree = SOURCE_ROOT; };
		022B30AA0BD564FC002E64E3 /* config.h */ = {isa = PBXFileReference; fileEncoding = 30; lastKnownFileType = sourcecode.c.h; name = config.h; path = "external/gettext/gettext-runtime/config.h"; sourceTree = SOURCE_ROOT; };
		022B30DF0BD56618002E64E3 /* plural.c */ = {isa = PBXFileReference; fileEncoding = 30; lastKnownFileType = sourcecode.c.c; name = plural.c; path = "external/gettext/gettext-runtime/intl/plural.c"; sourceTree = "<group>"; };
		02356D750BD3BB3400E9A019 /* Warzone.app */ = {isa = PBXFileReference; explicitFileType = wrapper.application; includeInIndex = 0; path = Warzone.app; sourceTree = BUILT_PRODUCTS_DIR; };
		02356D780BD3BB3500E9A019 /* Warzone-Info.plist */ = {isa = PBXFileReference; lastKnownFileType = text.plist.xml; name = "Warzone-Info.plist"; path = "Resources/Warzone-Info.plist"; sourceTree = "<group>"; };
		02356D830BD3BB4100E9A019 /* Zlib.framework */ = {isa = PBXFileReference; explicitFileType = wrapper.framework; includeInIndex = 0; path = Zlib.framework; sourceTree = BUILT_PRODUCTS_DIR; };
		02356D8A0BD3BB6F00E9A019 /* adler32.c */ = {isa = PBXFileReference; fileEncoding = 30; lastKnownFileType = sourcecode.c.c; name = adler32.c; path = external/zlib/adler32.c; sourceTree = "<group>"; };
		02356D8B0BD3BB6F00E9A019 /* compress.c */ = {isa = PBXFileReference; fileEncoding = 30; lastKnownFileType = sourcecode.c.c; name = compress.c; path = external/zlib/compress.c; sourceTree = "<group>"; };
		02356D8C0BD3BB6F00E9A019 /* crc32.c */ = {isa = PBXFileReference; fileEncoding = 30; lastKnownFileType = sourcecode.c.c; name = crc32.c; path = external/zlib/crc32.c; sourceTree = "<group>"; };
		02356D8D0BD3BB6F00E9A019 /* crc32.h */ = {isa = PBXFileReference; fileEncoding = 30; lastKnownFileType = sourcecode.c.h; name = crc32.h; path = external/zlib/crc32.h; sourceTree = "<group>"; };
		02356D8E0BD3BB6F00E9A019 /* deflate.c */ = {isa = PBXFileReference; fileEncoding = 30; lastKnownFileType = sourcecode.c.c; name = deflate.c; path = external/zlib/deflate.c; sourceTree = "<group>"; };
		02356D8F0BD3BB6F00E9A019 /* deflate.h */ = {isa = PBXFileReference; fileEncoding = 30; lastKnownFileType = sourcecode.c.h; name = deflate.h; path = external/zlib/deflate.h; sourceTree = "<group>"; };
		02356D900BD3BB6F00E9A019 /* gzio.c */ = {isa = PBXFileReference; fileEncoding = 30; lastKnownFileType = sourcecode.c.c; name = gzio.c; path = external/zlib/gzio.c; sourceTree = "<group>"; };
		02356D910BD3BB6F00E9A019 /* infback.c */ = {isa = PBXFileReference; fileEncoding = 30; lastKnownFileType = sourcecode.c.c; name = infback.c; path = external/zlib/infback.c; sourceTree = "<group>"; };
		02356D920BD3BB6F00E9A019 /* inffast.c */ = {isa = PBXFileReference; fileEncoding = 30; lastKnownFileType = sourcecode.c.c; name = inffast.c; path = external/zlib/inffast.c; sourceTree = "<group>"; };
		02356D930BD3BB6F00E9A019 /* inffast.h */ = {isa = PBXFileReference; fileEncoding = 30; lastKnownFileType = sourcecode.c.h; name = inffast.h; path = external/zlib/inffast.h; sourceTree = "<group>"; };
		02356D940BD3BB6F00E9A019 /* inffixed.h */ = {isa = PBXFileReference; fileEncoding = 30; lastKnownFileType = sourcecode.c.h; name = inffixed.h; path = external/zlib/inffixed.h; sourceTree = "<group>"; };
		02356D950BD3BB6F00E9A019 /* inflate.c */ = {isa = PBXFileReference; fileEncoding = 30; lastKnownFileType = sourcecode.c.c; name = inflate.c; path = external/zlib/inflate.c; sourceTree = "<group>"; };
		02356D960BD3BB6F00E9A019 /* inflate.h */ = {isa = PBXFileReference; fileEncoding = 30; lastKnownFileType = sourcecode.c.h; name = inflate.h; path = external/zlib/inflate.h; sourceTree = "<group>"; };
		02356D970BD3BB6F00E9A019 /* inftrees.c */ = {isa = PBXFileReference; fileEncoding = 30; lastKnownFileType = sourcecode.c.c; name = inftrees.c; path = external/zlib/inftrees.c; sourceTree = "<group>"; };
		02356D980BD3BB6F00E9A019 /* inftrees.h */ = {isa = PBXFileReference; fileEncoding = 30; lastKnownFileType = sourcecode.c.h; name = inftrees.h; path = external/zlib/inftrees.h; sourceTree = "<group>"; };
		02356D990BD3BB6F00E9A019 /* trees.c */ = {isa = PBXFileReference; fileEncoding = 30; lastKnownFileType = sourcecode.c.c; name = trees.c; path = external/zlib/trees.c; sourceTree = "<group>"; };
		02356D9A0BD3BB6F00E9A019 /* trees.h */ = {isa = PBXFileReference; fileEncoding = 30; lastKnownFileType = sourcecode.c.h; name = trees.h; path = external/zlib/trees.h; sourceTree = "<group>"; };
		02356D9B0BD3BB6F00E9A019 /* uncompr.c */ = {isa = PBXFileReference; fileEncoding = 30; lastKnownFileType = sourcecode.c.c; name = uncompr.c; path = external/zlib/uncompr.c; sourceTree = "<group>"; };
		02356D9C0BD3BB6F00E9A019 /* zconf.h */ = {isa = PBXFileReference; fileEncoding = 30; lastKnownFileType = sourcecode.c.h; name = zconf.h; path = external/zlib/zconf.h; sourceTree = "<group>"; };
		02356D9D0BD3BB6F00E9A019 /* zlib.h */ = {isa = PBXFileReference; fileEncoding = 30; lastKnownFileType = sourcecode.c.h; name = zlib.h; path = external/zlib/zlib.h; sourceTree = "<group>"; };
		02356D9E0BD3BB6F00E9A019 /* zutil.c */ = {isa = PBXFileReference; fileEncoding = 30; lastKnownFileType = sourcecode.c.c; name = zutil.c; path = external/zlib/zutil.c; sourceTree = "<group>"; };
		02356D9F0BD3BB6F00E9A019 /* zutil.h */ = {isa = PBXFileReference; fileEncoding = 30; lastKnownFileType = sourcecode.c.h; name = zutil.h; path = external/zlib/zutil.h; sourceTree = "<group>"; };
		02356DC20BD3BBFC00E9A019 /* Png.framework */ = {isa = PBXFileReference; explicitFileType = wrapper.framework; includeInIndex = 0; path = Png.framework; sourceTree = BUILT_PRODUCTS_DIR; };
		02356DC90BD3BC9900E9A019 /* png.c */ = {isa = PBXFileReference; fileEncoding = 30; lastKnownFileType = sourcecode.c.c; name = png.c; path = external/libpng/png.c; sourceTree = "<group>"; };
		02356DCA0BD3BC9900E9A019 /* png.h */ = {isa = PBXFileReference; fileEncoding = 30; lastKnownFileType = sourcecode.c.h; name = png.h; path = external/libpng/png.h; sourceTree = "<group>"; };
		02356DCB0BD3BC9900E9A019 /* pngconf.h */ = {isa = PBXFileReference; fileEncoding = 30; lastKnownFileType = sourcecode.c.h; name = pngconf.h; path = external/libpng/pngconf.h; sourceTree = "<group>"; };
		02356DCC0BD3BC9900E9A019 /* pngerror.c */ = {isa = PBXFileReference; fileEncoding = 30; lastKnownFileType = sourcecode.c.c; name = pngerror.c; path = external/libpng/pngerror.c; sourceTree = "<group>"; };
		02356DCE0BD3BC9900E9A019 /* pngget.c */ = {isa = PBXFileReference; fileEncoding = 30; lastKnownFileType = sourcecode.c.c; name = pngget.c; path = external/libpng/pngget.c; sourceTree = "<group>"; };
		02356DCF0BD3BC9900E9A019 /* pngmem.c */ = {isa = PBXFileReference; fileEncoding = 30; lastKnownFileType = sourcecode.c.c; name = pngmem.c; path = external/libpng/pngmem.c; sourceTree = "<group>"; };
		02356DD00BD3BC9900E9A019 /* pngpread.c */ = {isa = PBXFileReference; fileEncoding = 30; lastKnownFileType = sourcecode.c.c; name = pngpread.c; path = external/libpng/pngpread.c; sourceTree = "<group>"; };
		02356DD10BD3BC9900E9A019 /* pngread.c */ = {isa = PBXFileReference; fileEncoding = 30; lastKnownFileType = sourcecode.c.c; name = pngread.c; path = external/libpng/pngread.c; sourceTree = "<group>"; };
		02356DD20BD3BC9900E9A019 /* pngrio.c */ = {isa = PBXFileReference; fileEncoding = 30; lastKnownFileType = sourcecode.c.c; name = pngrio.c; path = external/libpng/pngrio.c; sourceTree = "<group>"; };
		02356DD30BD3BC9900E9A019 /* pngrtran.c */ = {isa = PBXFileReference; fileEncoding = 30; lastKnownFileType = sourcecode.c.c; name = pngrtran.c; path = external/libpng/pngrtran.c; sourceTree = "<group>"; };
		02356DD40BD3BC9900E9A019 /* pngrutil.c */ = {isa = PBXFileReference; fileEncoding = 30; lastKnownFileType = sourcecode.c.c; name = pngrutil.c; path = external/libpng/pngrutil.c; sourceTree = "<group>"; };
		02356DD50BD3BC9900E9A019 /* pngset.c */ = {isa = PBXFileReference; fileEncoding = 30; lastKnownFileType = sourcecode.c.c; name = pngset.c; path = external/libpng/pngset.c; sourceTree = "<group>"; };
		02356DD60BD3BC9900E9A019 /* pngtrans.c */ = {isa = PBXFileReference; fileEncoding = 30; lastKnownFileType = sourcecode.c.c; name = pngtrans.c; path = external/libpng/pngtrans.c; sourceTree = "<group>"; };
		02356DD70BD3BC9900E9A019 /* pngwio.c */ = {isa = PBXFileReference; fileEncoding = 30; lastKnownFileType = sourcecode.c.c; name = pngwio.c; path = external/libpng/pngwio.c; sourceTree = "<group>"; };
		02356DD80BD3BC9900E9A019 /* pngwrite.c */ = {isa = PBXFileReference; fileEncoding = 30; lastKnownFileType = sourcecode.c.c; name = pngwrite.c; path = external/libpng/pngwrite.c; sourceTree = "<group>"; };
		02356DD90BD3BC9900E9A019 /* pngwtran.c */ = {isa = PBXFileReference; fileEncoding = 30; lastKnownFileType = sourcecode.c.c; name = pngwtran.c; path = external/libpng/pngwtran.c; sourceTree = "<group>"; };
		02356DDA0BD3BC9900E9A019 /* pngwutil.c */ = {isa = PBXFileReference; fileEncoding = 30; lastKnownFileType = sourcecode.c.c; name = pngwutil.c; path = external/libpng/pngwutil.c; sourceTree = "<group>"; };
		02356E090BD3BCFE00E9A019 /* Ogg.framework */ = {isa = PBXFileReference; explicitFileType = wrapper.framework; includeInIndex = 0; path = Ogg.framework; sourceTree = BUILT_PRODUCTS_DIR; };
		02356E100BD3BD7E00E9A019 /* bitwise.c */ = {isa = PBXFileReference; fileEncoding = 30; lastKnownFileType = sourcecode.c.c; name = bitwise.c; path = external/libogg/src/bitwise.c; sourceTree = "<group>"; };
		02356E110BD3BD7E00E9A019 /* framing.c */ = {isa = PBXFileReference; fileEncoding = 30; lastKnownFileType = sourcecode.c.c; name = framing.c; path = external/libogg/src/framing.c; sourceTree = "<group>"; };
		02356E170BD3BD9700E9A019 /* ogg.h */ = {isa = PBXFileReference; fileEncoding = 30; lastKnownFileType = sourcecode.c.h; name = ogg.h; path = external/libogg/include/ogg/ogg.h; sourceTree = "<group>"; };
		02356E180BD3BD9700E9A019 /* os_types.h */ = {isa = PBXFileReference; fileEncoding = 30; lastKnownFileType = sourcecode.c.h; name = os_types.h; path = external/libogg/include/ogg/os_types.h; sourceTree = "<group>"; };
		024480220C5E4BEE00E1A641 /* utf.c */ = {isa = PBXFileReference; fileEncoding = 30; lastKnownFileType = sourcecode.c.c; name = utf.c; path = ../lib/framework/utf.c; sourceTree = SOURCE_ROOT; };
		024480230C5E4BEE00E1A641 /* utf.h */ = {isa = PBXFileReference; fileEncoding = 30; lastKnownFileType = sourcecode.c.h; name = utf.h; path = ../lib/framework/utf.h; sourceTree = SOURCE_ROOT; };
		0246A05C0BD3C975004D1C70 /* Warzone.icns */ = {isa = PBXFileReference; lastKnownFileType = image.icns; name = Warzone.icns; path = Resources/Warzone.icns; sourceTree = "<group>"; };
		0246A09A0BD3CBD5004D1C70 /* configfile.c */ = {isa = PBXFileReference; fileEncoding = 30; lastKnownFileType = sourcecode.c.c; name = configfile.c; path = ../lib/framework/configfile.c; sourceTree = SOURCE_ROOT; };
		0246A09B0BD3CBD5004D1C70 /* configfile.h */ = {isa = PBXFileReference; fileEncoding = 30; lastKnownFileType = sourcecode.c.h; name = configfile.h; path = ../lib/framework/configfile.h; sourceTree = SOURCE_ROOT; };
		0246A09C0BD3CBD5004D1C70 /* cursors.h */ = {isa = PBXFileReference; fileEncoding = 30; lastKnownFileType = sourcecode.c.h; name = cursors.h; path = ../lib/framework/cursors.h; sourceTree = SOURCE_ROOT; };
		0246A09F0BD3CBD5004D1C70 /* debug.c */ = {isa = PBXFileReference; fileEncoding = 30; lastKnownFileType = sourcecode.c.c; name = debug.c; path = ../lib/framework/debug.c; sourceTree = SOURCE_ROOT; };
		0246A0A00BD3CBD5004D1C70 /* debug.h */ = {isa = PBXFileReference; fileEncoding = 30; lastKnownFileType = sourcecode.c.h; name = debug.h; path = ../lib/framework/debug.h; sourceTree = SOURCE_ROOT; };
		0246A0A30BD3CBD5004D1C70 /* frame.c */ = {isa = PBXFileReference; fileEncoding = 30; lastKnownFileType = sourcecode.c.c; name = frame.c; path = ../lib/framework/frame.c; sourceTree = SOURCE_ROOT; };
		0246A0A40BD3CBD5004D1C70 /* frame.h */ = {isa = PBXFileReference; fileEncoding = 30; lastKnownFileType = sourcecode.c.h; name = frame.h; path = ../lib/framework/frame.h; sourceTree = SOURCE_ROOT; };
		0246A0A50BD3CBD5004D1C70 /* frameint.h */ = {isa = PBXFileReference; fileEncoding = 30; lastKnownFileType = sourcecode.c.h; name = frameint.h; path = ../lib/framework/frameint.h; sourceTree = SOURCE_ROOT; };
		0246A0A60BD3CBD5004D1C70 /* frameresource.c */ = {isa = PBXFileReference; fileEncoding = 30; lastKnownFileType = sourcecode.c.c; name = frameresource.c; path = ../lib/framework/frameresource.c; sourceTree = SOURCE_ROOT; };
		0246A0A70BD3CBD5004D1C70 /* frameresource.h */ = {isa = PBXFileReference; fileEncoding = 30; lastKnownFileType = sourcecode.c.h; name = frameresource.h; path = ../lib/framework/frameresource.h; sourceTree = SOURCE_ROOT; };
		0246A0A80BD3CBD5004D1C70 /* gettext.h */ = {isa = PBXFileReference; fileEncoding = 30; lastKnownFileType = sourcecode.c.h; name = gettext.h; path = ../lib/framework/gettext.h; sourceTree = SOURCE_ROOT; };
		0246A0AB0BD3CBD5004D1C70 /* input.c */ = {isa = PBXFileReference; fileEncoding = 30; lastKnownFileType = sourcecode.c.c; name = input.c; path = ../lib/framework/input.c; sourceTree = SOURCE_ROOT; };
		0246A0AC0BD3CBD5004D1C70 /* input.h */ = {isa = PBXFileReference; fileEncoding = 30; lastKnownFileType = sourcecode.c.h; name = input.h; path = ../lib/framework/input.h; sourceTree = SOURCE_ROOT; };
		0246A0AD0BD3CBD5004D1C70 /* listmacs.h */ = {isa = PBXFileReference; fileEncoding = 30; lastKnownFileType = sourcecode.c.h; name = listmacs.h; path = ../lib/framework/listmacs.h; sourceTree = SOURCE_ROOT; };
		0246A0AE0BD3CBD5004D1C70 /* macros.h */ = {isa = PBXFileReference; fileEncoding = 30; lastKnownFileType = sourcecode.c.h; name = macros.h; path = ../lib/framework/macros.h; sourceTree = SOURCE_ROOT; };
		0246A0B00BD3CBD5004D1C70 /* resly.h */ = {isa = PBXFileReference; fileEncoding = 30; lastKnownFileType = sourcecode.c.h; name = resly.h; path = ../lib/framework/resly.h; sourceTree = SOURCE_ROOT; };
		0246A0B10BD3CBD5004D1C70 /* resource_lexer.l */ = {isa = PBXFileReference; fileEncoding = 30; lastKnownFileType = sourcecode.lex; name = resource_lexer.l; path = ../lib/framework/resource_lexer.l; sourceTree = SOURCE_ROOT; };
		0246A0B20BD3CBD5004D1C70 /* resource_parser.y */ = {isa = PBXFileReference; fileEncoding = 30; lastKnownFileType = sourcecode.yacc; name = resource_parser.y; path = ../lib/framework/resource_parser.y; sourceTree = SOURCE_ROOT; };
		0246A0B30BD3CBD5004D1C70 /* SDL_framerate.c */ = {isa = PBXFileReference; fileEncoding = 30; lastKnownFileType = sourcecode.c.c; name = SDL_framerate.c; path = ../lib/framework/SDL_framerate.c; sourceTree = SOURCE_ROOT; };
		0246A0B40BD3CBD5004D1C70 /* SDL_framerate.h */ = {isa = PBXFileReference; fileEncoding = 30; lastKnownFileType = sourcecode.c.h; name = SDL_framerate.h; path = ../lib/framework/SDL_framerate.h; sourceTree = SOURCE_ROOT; };
		0246A0B50BD3CBD5004D1C70 /* strres_lexer.l */ = {isa = PBXFileReference; fileEncoding = 30; lastKnownFileType = sourcecode.lex; name = strres_lexer.l; path = ../lib/framework/strres_lexer.l; sourceTree = SOURCE_ROOT; };
		0246A0B60BD3CBD5004D1C70 /* strres_parser.y */ = {isa = PBXFileReference; fileEncoding = 30; lastKnownFileType = sourcecode.yacc; name = strres_parser.y; path = ../lib/framework/strres_parser.y; sourceTree = SOURCE_ROOT; };
		0246A0B70BD3CBD5004D1C70 /* strres.c */ = {isa = PBXFileReference; fileEncoding = 30; lastKnownFileType = sourcecode.c.c; name = strres.c; path = ../lib/framework/strres.c; sourceTree = SOURCE_ROOT; };
		0246A0B80BD3CBD5004D1C70 /* strres.h */ = {isa = PBXFileReference; fileEncoding = 30; lastKnownFileType = sourcecode.c.h; name = strres.h; path = ../lib/framework/strres.h; sourceTree = SOURCE_ROOT; };
		0246A0B90BD3CBD5004D1C70 /* strresly.h */ = {isa = PBXFileReference; fileEncoding = 30; lastKnownFileType = sourcecode.c.h; name = strresly.h; path = ../lib/framework/strresly.h; sourceTree = SOURCE_ROOT; };
		0246A0BA0BD3CBD5004D1C70 /* treap.c */ = {isa = PBXFileReference; fileEncoding = 30; lastKnownFileType = sourcecode.c.c; name = treap.c; path = ../lib/framework/treap.c; sourceTree = SOURCE_ROOT; };
		0246A0BB0BD3CBD5004D1C70 /* treap.h */ = {isa = PBXFileReference; fileEncoding = 30; lastKnownFileType = sourcecode.c.h; name = treap.h; path = ../lib/framework/treap.h; sourceTree = SOURCE_ROOT; };
		0246A0BD0BD3CBD5004D1C70 /* trig.c */ = {isa = PBXFileReference; fileEncoding = 30; lastKnownFileType = sourcecode.c.c; name = trig.c; path = ../lib/framework/trig.c; sourceTree = SOURCE_ROOT; };
		0246A0BE0BD3CBD5004D1C70 /* trig.h */ = {isa = PBXFileReference; fileEncoding = 30; lastKnownFileType = sourcecode.c.h; name = trig.h; path = ../lib/framework/trig.h; sourceTree = SOURCE_ROOT; };
		0246A0BF0BD3CBD5004D1C70 /* types.h */ = {isa = PBXFileReference; fileEncoding = 30; lastKnownFileType = sourcecode.c.h; name = types.h; path = ../lib/framework/types.h; sourceTree = SOURCE_ROOT; };
		0246A0C00BD3CBD5004D1C70 /* wzglobal.h */ = {isa = PBXFileReference; fileEncoding = 30; lastKnownFileType = sourcecode.c.h; name = wzglobal.h; path = ../lib/framework/wzglobal.h; sourceTree = SOURCE_ROOT; };
		0246A0D70BD3CC0B004D1C70 /* anim.c */ = {isa = PBXFileReference; fileEncoding = 30; lastKnownFileType = sourcecode.c.c; name = anim.c; path = ../lib/gamelib/anim.c; sourceTree = SOURCE_ROOT; };
		0246A0D80BD3CC0B004D1C70 /* anim.h */ = {isa = PBXFileReference; fileEncoding = 30; lastKnownFileType = sourcecode.c.h; name = anim.h; path = ../lib/gamelib/anim.h; sourceTree = SOURCE_ROOT; };
		0246A0D90BD3CC0B004D1C70 /* animobj.c */ = {isa = PBXFileReference; fileEncoding = 30; lastKnownFileType = sourcecode.c.c; name = animobj.c; path = ../lib/gamelib/animobj.c; sourceTree = SOURCE_ROOT; };
		0246A0DA0BD3CC0B004D1C70 /* animobj.h */ = {isa = PBXFileReference; fileEncoding = 30; lastKnownFileType = sourcecode.c.h; name = animobj.h; path = ../lib/gamelib/animobj.h; sourceTree = SOURCE_ROOT; };
		0246A0DB0BD3CC0B004D1C70 /* audp_lexer.l */ = {isa = PBXFileReference; fileEncoding = 30; lastKnownFileType = sourcecode.lex; name = audp_lexer.l; path = ../lib/gamelib/audp_lexer.l; sourceTree = SOURCE_ROOT; };
		0246A0DC0BD3CC0B004D1C70 /* audp_parser.y */ = {isa = PBXFileReference; fileEncoding = 30; lastKnownFileType = sourcecode.yacc; name = audp_parser.y; path = ../lib/gamelib/audp_parser.y; sourceTree = SOURCE_ROOT; };
		0246A0DD0BD3CC0B004D1C70 /* gtime.c */ = {isa = PBXFileReference; fileEncoding = 30; lastKnownFileType = sourcecode.c.c; name = gtime.c; path = ../lib/gamelib/gtime.c; sourceTree = SOURCE_ROOT; };
		0246A0DE0BD3CC0B004D1C70 /* gtime.h */ = {isa = PBXFileReference; fileEncoding = 30; lastKnownFileType = sourcecode.c.h; name = gtime.h; path = ../lib/gamelib/gtime.h; sourceTree = SOURCE_ROOT; };
		0246A0E20BD3CC0B004D1C70 /* parser.h */ = {isa = PBXFileReference; fileEncoding = 30; lastKnownFileType = sourcecode.c.h; name = parser.h; path = ../lib/gamelib/parser.h; sourceTree = SOURCE_ROOT; };
		0246A0EA0BD3CC29004D1C70 /* bitimage.c */ = {isa = PBXFileReference; fileEncoding = 30; lastKnownFileType = sourcecode.c.c; name = bitimage.c; path = ../lib/ivis_common/bitimage.c; sourceTree = SOURCE_ROOT; };
		0246A0EB0BD3CC29004D1C70 /* bitimage.h */ = {isa = PBXFileReference; fileEncoding = 30; lastKnownFileType = sourcecode.c.h; name = bitimage.h; path = ../lib/ivis_common/bitimage.h; sourceTree = SOURCE_ROOT; };
		0246A0EE0BD3CC29004D1C70 /* imd.c */ = {isa = PBXFileReference; fileEncoding = 30; lastKnownFileType = sourcecode.c.c; name = imd.c; path = ../lib/ivis_common/imd.c; sourceTree = SOURCE_ROOT; };
		0246A0EF0BD3CC29004D1C70 /* imd.h */ = {isa = PBXFileReference; fileEncoding = 30; lastKnownFileType = sourcecode.c.h; name = imd.h; path = ../lib/ivis_common/imd.h; sourceTree = SOURCE_ROOT; };
		0246A0F00BD3CC29004D1C70 /* imdload.c */ = {isa = PBXFileReference; fileEncoding = 30; lastKnownFileType = sourcecode.c.c; name = imdload.c; path = ../lib/ivis_common/imdload.c; sourceTree = SOURCE_ROOT; };
		0246A0F10BD3CC29004D1C70 /* ivi.h */ = {isa = PBXFileReference; fileEncoding = 30; lastKnownFileType = sourcecode.c.h; name = ivi.h; path = ../lib/ivis_common/ivi.h; sourceTree = SOURCE_ROOT; };
		0246A0F20BD3CC29004D1C70 /* ivisdef.h */ = {isa = PBXFileReference; fileEncoding = 30; lastKnownFileType = sourcecode.c.h; name = ivisdef.h; path = ../lib/ivis_common/ivisdef.h; sourceTree = SOURCE_ROOT; };
		0246A0F30BD3CC29004D1C70 /* ivispatch.h */ = {isa = PBXFileReference; fileEncoding = 30; lastKnownFileType = sourcecode.c.h; name = ivispatch.h; path = ../lib/ivis_common/ivispatch.h; sourceTree = SOURCE_ROOT; };
		0246A0F50BD3CC29004D1C70 /* pieblitfunc.h */ = {isa = PBXFileReference; fileEncoding = 30; lastKnownFileType = sourcecode.c.h; name = pieblitfunc.h; path = ../lib/ivis_common/pieblitfunc.h; sourceTree = SOURCE_ROOT; };
		0246A0F60BD3CC29004D1C70 /* pieclip.c */ = {isa = PBXFileReference; fileEncoding = 30; lastKnownFileType = sourcecode.c.c; name = pieclip.c; path = ../lib/ivis_common/pieclip.c; sourceTree = SOURCE_ROOT; };
		0246A0F70BD3CC29004D1C70 /* pieclip.h */ = {isa = PBXFileReference; fileEncoding = 30; lastKnownFileType = sourcecode.c.h; name = pieclip.h; path = ../lib/ivis_common/pieclip.h; sourceTree = SOURCE_ROOT; };
		0246A0F80BD3CC29004D1C70 /* piedef.h */ = {isa = PBXFileReference; fileEncoding = 30; lastKnownFileType = sourcecode.c.h; name = piedef.h; path = ../lib/ivis_common/piedef.h; sourceTree = SOURCE_ROOT; };
		0246A0F90BD3CC29004D1C70 /* piefunc.h */ = {isa = PBXFileReference; fileEncoding = 30; lastKnownFileType = sourcecode.c.h; name = piefunc.h; path = ../lib/ivis_common/piefunc.h; sourceTree = SOURCE_ROOT; };
		0246A0FA0BD3CC29004D1C70 /* piemode.h */ = {isa = PBXFileReference; fileEncoding = 30; lastKnownFileType = sourcecode.c.h; name = piemode.h; path = ../lib/ivis_common/piemode.h; sourceTree = SOURCE_ROOT; };
		0246A0FB0BD3CC29004D1C70 /* piepalette.h */ = {isa = PBXFileReference; fileEncoding = 30; lastKnownFileType = sourcecode.c.h; name = piepalette.h; path = ../lib/ivis_common/piepalette.h; sourceTree = SOURCE_ROOT; };
		0246A0FC0BD3CC29004D1C70 /* piestate.c */ = {isa = PBXFileReference; fileEncoding = 30; lastKnownFileType = sourcecode.c.c; name = piestate.c; path = ../lib/ivis_common/piestate.c; sourceTree = SOURCE_ROOT; };
		0246A0FD0BD3CC29004D1C70 /* piestate.h */ = {isa = PBXFileReference; fileEncoding = 30; lastKnownFileType = sourcecode.c.h; name = piestate.h; path = ../lib/ivis_common/piestate.h; sourceTree = SOURCE_ROOT; };
		0246A0FE0BD3CC29004D1C70 /* pietypes.h */ = {isa = PBXFileReference; fileEncoding = 30; lastKnownFileType = sourcecode.c.h; name = pietypes.h; path = ../lib/ivis_common/pietypes.h; sourceTree = SOURCE_ROOT; };
		0246A1000BD3CC29004D1C70 /* rendmode.h */ = {isa = PBXFileReference; fileEncoding = 30; lastKnownFileType = sourcecode.c.h; name = rendmode.h; path = ../lib/ivis_common/rendmode.h; sourceTree = SOURCE_ROOT; };
		0246A1010BD3CC29004D1C70 /* tex.h */ = {isa = PBXFileReference; fileEncoding = 30; lastKnownFileType = sourcecode.c.h; name = tex.h; path = ../lib/ivis_common/tex.h; sourceTree = SOURCE_ROOT; };
		0246A1020BD3CC29004D1C70 /* textdraw.h */ = {isa = PBXFileReference; fileEncoding = 30; lastKnownFileType = sourcecode.c.h; name = textdraw.h; path = ../lib/ivis_common/textdraw.h; sourceTree = SOURCE_ROOT; };
		0246A10B0BD3CC43004D1C70 /* ivi.c */ = {isa = PBXFileReference; fileEncoding = 30; lastKnownFileType = sourcecode.c.c; name = ivi.c; path = ../lib/ivis_opengl/ivi.c; sourceTree = SOURCE_ROOT; };
		0246A10C0BD3CC43004D1C70 /* pieblitfunc.c */ = {isa = PBXFileReference; fileEncoding = 30; lastKnownFileType = sourcecode.c.c; name = pieblitfunc.c; path = ../lib/ivis_opengl/pieblitfunc.c; sourceTree = SOURCE_ROOT; };
		0246A10D0BD3CC43004D1C70 /* piedraw.c */ = {isa = PBXFileReference; fileEncoding = 30; lastKnownFileType = sourcecode.c.c; name = piedraw.c; path = ../lib/ivis_opengl/piedraw.c; sourceTree = SOURCE_ROOT; };
		0246A10E0BD3CC43004D1C70 /* piefunc.c */ = {isa = PBXFileReference; fileEncoding = 30; lastKnownFileType = sourcecode.c.c; name = piefunc.c; path = ../lib/ivis_opengl/piefunc.c; sourceTree = SOURCE_ROOT; };
		0246A10F0BD3CC43004D1C70 /* piematrix.c */ = {isa = PBXFileReference; fileEncoding = 30; lastKnownFileType = sourcecode.c.c; name = piematrix.c; path = ../lib/ivis_opengl/piematrix.c; sourceTree = SOURCE_ROOT; };
		0246A1100BD3CC43004D1C70 /* piematrix.h */ = {isa = PBXFileReference; fileEncoding = 30; lastKnownFileType = sourcecode.c.h; name = piematrix.h; path = ../lib/ivis_opengl/piematrix.h; sourceTree = SOURCE_ROOT; };
		0246A1110BD3CC43004D1C70 /* piemode.c */ = {isa = PBXFileReference; fileEncoding = 30; lastKnownFileType = sourcecode.c.c; name = piemode.c; path = ../lib/ivis_opengl/piemode.c; sourceTree = SOURCE_ROOT; };
		0246A1120BD3CC43004D1C70 /* piepalette.c */ = {isa = PBXFileReference; fileEncoding = 30; lastKnownFileType = sourcecode.c.c; name = piepalette.c; path = ../lib/ivis_opengl/piepalette.c; sourceTree = SOURCE_ROOT; };
		0246A1130BD3CC43004D1C70 /* piestate.c */ = {isa = PBXFileReference; fileEncoding = 30; lastKnownFileType = sourcecode.c.c; name = piestate.c; path = ../lib/ivis_opengl/piestate.c; sourceTree = SOURCE_ROOT; };
		0246A1170BD3CC43004D1C70 /* rendmode.c */ = {isa = PBXFileReference; fileEncoding = 30; lastKnownFileType = sourcecode.c.c; name = rendmode.c; path = ../lib/ivis_opengl/rendmode.c; sourceTree = SOURCE_ROOT; };
		0246A1180BD3CC43004D1C70 /* screen.c */ = {isa = PBXFileReference; fileEncoding = 30; lastKnownFileType = sourcecode.c.c; name = screen.c; path = ../lib/ivis_opengl/screen.c; sourceTree = SOURCE_ROOT; };
		0246A1190BD3CC43004D1C70 /* screen.h */ = {isa = PBXFileReference; fileEncoding = 30; lastKnownFileType = sourcecode.c.h; name = screen.h; path = ../lib/ivis_opengl/screen.h; sourceTree = SOURCE_ROOT; };
		0246A11A0BD3CC43004D1C70 /* tex.c */ = {isa = PBXFileReference; fileEncoding = 30; lastKnownFileType = sourcecode.c.c; name = tex.c; path = ../lib/ivis_opengl/tex.c; sourceTree = SOURCE_ROOT; };
		0246A11B0BD3CC43004D1C70 /* textdraw.c */ = {isa = PBXFileReference; fileEncoding = 30; lastKnownFileType = sourcecode.c.c; name = textdraw.c; path = ../lib/ivis_opengl/textdraw.c; sourceTree = SOURCE_ROOT; };
		0246A13B0BD3CC71004D1C70 /* chat_lexer.l */ = {isa = PBXFileReference; fileEncoding = 30; lastKnownFileType = sourcecode.lex; name = chat_lexer.l; path = ../lib/script/chat_lexer.l; sourceTree = SOURCE_ROOT; };
		0246A13C0BD3CC71004D1C70 /* chat_parser.y */ = {isa = PBXFileReference; fileEncoding = 30; lastKnownFileType = sourcecode.yacc; name = chat_parser.y; path = ../lib/script/chat_parser.y; sourceTree = SOURCE_ROOT; };
		0246A13D0BD3CC71004D1C70 /* chat_processing.h */ = {isa = PBXFileReference; fileEncoding = 30; lastKnownFileType = sourcecode.c.h; name = chat_processing.h; path = ../lib/script/chat_processing.h; sourceTree = SOURCE_ROOT; };
		0246A13E0BD3CC71004D1C70 /* codeprint.c */ = {isa = PBXFileReference; fileEncoding = 30; lastKnownFileType = sourcecode.c.c; name = codeprint.c; path = ../lib/script/codeprint.c; sourceTree = SOURCE_ROOT; };
		0246A13F0BD3CC71004D1C70 /* codeprint.h */ = {isa = PBXFileReference; fileEncoding = 30; lastKnownFileType = sourcecode.c.h; name = codeprint.h; path = ../lib/script/codeprint.h; sourceTree = SOURCE_ROOT; };
		0246A1400BD3CC71004D1C70 /* event.c */ = {isa = PBXFileReference; fileEncoding = 30; lastKnownFileType = sourcecode.c.c; name = event.c; path = ../lib/script/event.c; sourceTree = SOURCE_ROOT; };
		0246A1410BD3CC71004D1C70 /* event.h */ = {isa = PBXFileReference; fileEncoding = 30; lastKnownFileType = sourcecode.c.h; name = event.h; path = ../lib/script/event.h; sourceTree = SOURCE_ROOT; };
		0246A1460BD3CC71004D1C70 /* parse.h */ = {isa = PBXFileReference; fileEncoding = 30; lastKnownFileType = sourcecode.c.h; name = parse.h; path = ../lib/script/parse.h; sourceTree = SOURCE_ROOT; };
		0246A1470BD3CC71004D1C70 /* script_lexer.l */ = {isa = PBXFileReference; fileEncoding = 30; lastKnownFileType = sourcecode.lex; name = script_lexer.l; path = ../lib/script/script_lexer.l; sourceTree = SOURCE_ROOT; };
		0246A1480BD3CC71004D1C70 /* script_parser.y */ = {isa = PBXFileReference; fileEncoding = 30; lastKnownFileType = sourcecode.yacc; name = script_parser.y; path = ../lib/script/script_parser.y; sourceTree = SOURCE_ROOT; };
		0246A1490BD3CC71004D1C70 /* script.c */ = {isa = PBXFileReference; fileEncoding = 30; lastKnownFileType = sourcecode.c.c; name = script.c; path = ../lib/script/script.c; sourceTree = SOURCE_ROOT; };
		0246A14A0BD3CC71004D1C70 /* script.h */ = {isa = PBXFileReference; fileEncoding = 30; lastKnownFileType = sourcecode.c.h; name = script.h; path = ../lib/script/script.h; sourceTree = SOURCE_ROOT; };
		0246A14B0BD3CC71004D1C70 /* stack.c */ = {isa = PBXFileReference; fileEncoding = 30; lastKnownFileType = sourcecode.c.c; name = stack.c; path = ../lib/script/stack.c; sourceTree = SOURCE_ROOT; };
		0246A14C0BD3CC71004D1C70 /* stack.h */ = {isa = PBXFileReference; fileEncoding = 30; lastKnownFileType = sourcecode.c.h; name = stack.h; path = ../lib/script/stack.h; sourceTree = SOURCE_ROOT; };
		0246A15E0BD3CC8A004D1C70 /* sequence.h */ = {isa = PBXFileReference; fileEncoding = 30; lastKnownFileType = sourcecode.c.h; name = sequence.h; path = ../lib/sequence/sequence.h; sourceTree = SOURCE_ROOT; };
		0246A1650BD3CCA6004D1C70 /* aud.h */ = {isa = PBXFileReference; fileEncoding = 30; lastKnownFileType = sourcecode.c.h; name = aud.h; path = ../lib/sound/aud.h; sourceTree = SOURCE_ROOT; };
		0246A1660BD3CCA6004D1C70 /* audio_id.c */ = {isa = PBXFileReference; fileEncoding = 30; lastKnownFileType = sourcecode.c.c; name = audio_id.c; path = ../lib/sound/audio_id.c; sourceTree = SOURCE_ROOT; };
		0246A1670BD3CCA6004D1C70 /* audio_id.h */ = {isa = PBXFileReference; fileEncoding = 30; lastKnownFileType = sourcecode.c.h; name = audio_id.h; path = ../lib/sound/audio_id.h; sourceTree = SOURCE_ROOT; };
		0246A1680BD3CCA6004D1C70 /* audio.c */ = {isa = PBXFileReference; fileEncoding = 30; lastKnownFileType = sourcecode.c.c; name = audio.c; path = ../lib/sound/audio.c; sourceTree = SOURCE_ROOT; };
		0246A1690BD3CCA6004D1C70 /* audio.h */ = {isa = PBXFileReference; fileEncoding = 30; lastKnownFileType = sourcecode.c.h; name = audio.h; path = ../lib/sound/audio.h; sourceTree = SOURCE_ROOT; };
		0246A16A0BD3CCA6004D1C70 /* cdaudio.c */ = {isa = PBXFileReference; fileEncoding = 30; lastKnownFileType = sourcecode.c.c; name = cdaudio.c; path = ../lib/sound/cdaudio.c; sourceTree = SOURCE_ROOT; };
		0246A16B0BD3CCA6004D1C70 /* cdaudio.h */ = {isa = PBXFileReference; fileEncoding = 30; lastKnownFileType = sourcecode.c.h; name = cdaudio.h; path = ../lib/sound/cdaudio.h; sourceTree = SOURCE_ROOT; };
		0246A16C0BD3CCA6004D1C70 /* mixer.h */ = {isa = PBXFileReference; fileEncoding = 30; lastKnownFileType = sourcecode.c.h; name = mixer.h; path = ../lib/sound/mixer.h; sourceTree = SOURCE_ROOT; };
		0246A16D0BD3CCA6004D1C70 /* openal_track.c */ = {isa = PBXFileReference; fileEncoding = 30; lastKnownFileType = sourcecode.c.c; name = openal_track.c; path = ../lib/sound/openal_track.c; sourceTree = SOURCE_ROOT; };
		0246A16E0BD3CCA6004D1C70 /* playlist.c */ = {isa = PBXFileReference; fileEncoding = 30; lastKnownFileType = sourcecode.c.c; name = playlist.c; path = ../lib/sound/playlist.c; sourceTree = SOURCE_ROOT; };
		0246A16F0BD3CCA6004D1C70 /* playlist.h */ = {isa = PBXFileReference; fileEncoding = 30; lastKnownFileType = sourcecode.c.h; name = playlist.h; path = ../lib/sound/playlist.h; sourceTree = SOURCE_ROOT; };
		0246A1700BD3CCA6004D1C70 /* track.c */ = {isa = PBXFileReference; fileEncoding = 30; lastKnownFileType = sourcecode.c.c; name = track.c; path = ../lib/sound/track.c; sourceTree = SOURCE_ROOT; };
		0246A1710BD3CCA6004D1C70 /* track.h */ = {isa = PBXFileReference; fileEncoding = 30; lastKnownFileType = sourcecode.c.h; name = track.h; path = ../lib/sound/track.h; sourceTree = SOURCE_ROOT; };
		0246A1720BD3CCA6004D1C70 /* tracklib.h */ = {isa = PBXFileReference; fileEncoding = 30; lastKnownFileType = sourcecode.c.h; name = tracklib.h; path = ../lib/sound/tracklib.h; sourceTree = SOURCE_ROOT; };
		0246A17A0BD3CCBD004D1C70 /* bar.c */ = {isa = PBXFileReference; fileEncoding = 30; lastKnownFileType = sourcecode.c.c; name = bar.c; path = ../lib/widget/bar.c; sourceTree = SOURCE_ROOT; };
		0246A17B0BD3CCBD004D1C70 /* bar.h */ = {isa = PBXFileReference; fileEncoding = 30; lastKnownFileType = sourcecode.c.h; name = bar.h; path = ../lib/widget/bar.h; sourceTree = SOURCE_ROOT; };
		0246A17C0BD3CCBD004D1C70 /* button.c */ = {isa = PBXFileReference; fileEncoding = 30; lastKnownFileType = sourcecode.c.c; name = button.c; path = ../lib/widget/button.c; sourceTree = SOURCE_ROOT; };
		0246A17D0BD3CCBD004D1C70 /* button.h */ = {isa = PBXFileReference; fileEncoding = 30; lastKnownFileType = sourcecode.c.h; name = button.h; path = ../lib/widget/button.h; sourceTree = SOURCE_ROOT; };
		0246A17E0BD3CCBD004D1C70 /* editbox.c */ = {isa = PBXFileReference; fileEncoding = 30; lastKnownFileType = sourcecode.c.c; name = editbox.c; path = ../lib/widget/editbox.c; sourceTree = SOURCE_ROOT; };
		0246A17F0BD3CCBD004D1C70 /* editbox.h */ = {isa = PBXFileReference; fileEncoding = 30; lastKnownFileType = sourcecode.c.h; name = editbox.h; path = ../lib/widget/editbox.h; sourceTree = SOURCE_ROOT; };
		0246A1800BD3CCBD004D1C70 /* form.c */ = {isa = PBXFileReference; fileEncoding = 30; lastKnownFileType = sourcecode.c.c; name = form.c; path = ../lib/widget/form.c; sourceTree = SOURCE_ROOT; };
		0246A1810BD3CCBD004D1C70 /* form.h */ = {isa = PBXFileReference; fileEncoding = 30; lastKnownFileType = sourcecode.c.h; name = form.h; path = ../lib/widget/form.h; sourceTree = SOURCE_ROOT; };
		0246A1820BD3CCBD004D1C70 /* label.c */ = {isa = PBXFileReference; fileEncoding = 30; lastKnownFileType = sourcecode.c.c; name = label.c; path = ../lib/widget/label.c; sourceTree = SOURCE_ROOT; };
		0246A1830BD3CCBD004D1C70 /* label.h */ = {isa = PBXFileReference; fileEncoding = 30; lastKnownFileType = sourcecode.c.h; name = label.h; path = ../lib/widget/label.h; sourceTree = SOURCE_ROOT; };
		0246A1840BD3CCBD004D1C70 /* scrap.c */ = {isa = PBXFileReference; fileEncoding = 30; lastKnownFileType = sourcecode.c.c; name = scrap.c; path = ../lib/widget/scrap.c; sourceTree = SOURCE_ROOT; };
		0246A1850BD3CCBD004D1C70 /* scrap.h */ = {isa = PBXFileReference; fileEncoding = 30; lastKnownFileType = sourcecode.c.h; name = scrap.h; path = ../lib/widget/scrap.h; sourceTree = SOURCE_ROOT; };
		0246A1860BD3CCBD004D1C70 /* slider.c */ = {isa = PBXFileReference; fileEncoding = 30; lastKnownFileType = sourcecode.c.c; name = slider.c; path = ../lib/widget/slider.c; sourceTree = SOURCE_ROOT; };
		0246A1870BD3CCBD004D1C70 /* slider.h */ = {isa = PBXFileReference; fileEncoding = 30; lastKnownFileType = sourcecode.c.h; name = slider.h; path = ../lib/widget/slider.h; sourceTree = SOURCE_ROOT; };
		0246A1880BD3CCBD004D1C70 /* tip.c */ = {isa = PBXFileReference; fileEncoding = 30; lastKnownFileType = sourcecode.c.c; name = tip.c; path = ../lib/widget/tip.c; sourceTree = SOURCE_ROOT; };
		0246A1890BD3CCBD004D1C70 /* tip.h */ = {isa = PBXFileReference; fileEncoding = 30; lastKnownFileType = sourcecode.c.h; name = tip.h; path = ../lib/widget/tip.h; sourceTree = SOURCE_ROOT; };
		0246A18A0BD3CCBD004D1C70 /* widgbase.h */ = {isa = PBXFileReference; fileEncoding = 30; lastKnownFileType = sourcecode.c.h; name = widgbase.h; path = ../lib/widget/widgbase.h; sourceTree = SOURCE_ROOT; };
		0246A18B0BD3CCBD004D1C70 /* widget.c */ = {isa = PBXFileReference; fileEncoding = 30; lastKnownFileType = sourcecode.c.c; name = widget.c; path = ../lib/widget/widget.c; sourceTree = SOURCE_ROOT; };
		0246A18C0BD3CCBD004D1C70 /* widget.h */ = {isa = PBXFileReference; fileEncoding = 30; lastKnownFileType = sourcecode.c.h; name = widget.h; path = ../lib/widget/widget.h; sourceTree = SOURCE_ROOT; };
		0246A18D0BD3CCBD004D1C70 /* widgint.h */ = {isa = PBXFileReference; fileEncoding = 30; lastKnownFileType = sourcecode.c.h; name = widgint.h; path = ../lib/widget/widgint.h; sourceTree = SOURCE_ROOT; };
		0246A1980BD3CCDB004D1C70 /* action.c */ = {isa = PBXFileReference; fileEncoding = 30; lastKnownFileType = sourcecode.c.c; name = action.c; path = ../src/action.c; sourceTree = SOURCE_ROOT; };
		0246A1990BD3CCDB004D1C70 /* action.h */ = {isa = PBXFileReference; fileEncoding = 30; lastKnownFileType = sourcecode.c.h; name = action.h; path = ../src/action.h; sourceTree = SOURCE_ROOT; };
		0246A19A0BD3CCDB004D1C70 /* advvis.c */ = {isa = PBXFileReference; fileEncoding = 30; lastKnownFileType = sourcecode.c.c; name = advvis.c; path = ../src/advvis.c; sourceTree = SOURCE_ROOT; };
		0246A19B0BD3CCDB004D1C70 /* advvis.h */ = {isa = PBXFileReference; fileEncoding = 30; lastKnownFileType = sourcecode.c.h; name = advvis.h; path = ../src/advvis.h; sourceTree = SOURCE_ROOT; };
		0246A19C0BD3CCDB004D1C70 /* ai.c */ = {isa = PBXFileReference; fileEncoding = 30; lastKnownFileType = sourcecode.c.c; name = ai.c; path = ../src/ai.c; sourceTree = SOURCE_ROOT; };
		0246A19D0BD3CCDB004D1C70 /* ai.h */ = {isa = PBXFileReference; fileEncoding = 30; lastKnownFileType = sourcecode.c.h; name = ai.h; path = ../src/ai.h; sourceTree = SOURCE_ROOT; };
		0246A19E0BD3CCDB004D1C70 /* aiexperience.c */ = {isa = PBXFileReference; fileEncoding = 30; lastKnownFileType = sourcecode.c.c; name = aiexperience.c; path = ../src/aiexperience.c; sourceTree = SOURCE_ROOT; };
		0246A19F0BD3CCDB004D1C70 /* aiexperience.h */ = {isa = PBXFileReference; fileEncoding = 30; lastKnownFileType = sourcecode.c.h; name = aiexperience.h; path = ../src/aiexperience.h; sourceTree = SOURCE_ROOT; };
		0246A1A00BD3CCDB004D1C70 /* anim_id.h */ = {isa = PBXFileReference; fileEncoding = 30; lastKnownFileType = sourcecode.c.h; name = anim_id.h; path = ../src/anim_id.h; sourceTree = SOURCE_ROOT; };
		0246A1A30BD3CCDB004D1C70 /* astar.c */ = {isa = PBXFileReference; fileEncoding = 30; lastKnownFileType = sourcecode.c.c; name = astar.c; path = ../src/astar.c; sourceTree = SOURCE_ROOT; };
		0246A1A40BD3CCDB004D1C70 /* astar.h */ = {isa = PBXFileReference; fileEncoding = 30; lastKnownFileType = sourcecode.c.h; name = astar.h; path = ../src/astar.h; sourceTree = SOURCE_ROOT; };
		0246A1A50BD3CCDB004D1C70 /* atmos.c */ = {isa = PBXFileReference; fileEncoding = 30; lastKnownFileType = sourcecode.c.c; name = atmos.c; path = ../src/atmos.c; sourceTree = SOURCE_ROOT; };
		0246A1A60BD3CCDB004D1C70 /* atmos.h */ = {isa = PBXFileReference; fileEncoding = 30; lastKnownFileType = sourcecode.c.h; name = atmos.h; path = ../src/atmos.h; sourceTree = SOURCE_ROOT; };
		0246A1A70BD3CCDB004D1C70 /* aud.c */ = {isa = PBXFileReference; fileEncoding = 30; lastKnownFileType = sourcecode.c.c; name = aud.c; path = ../src/aud.c; sourceTree = SOURCE_ROOT; };
		0246A1A80BD3CCDB004D1C70 /* basedef.h */ = {isa = PBXFileReference; fileEncoding = 30; lastKnownFileType = sourcecode.c.h; name = basedef.h; path = ../src/basedef.h; sourceTree = SOURCE_ROOT; };
		0246A1A90BD3CCDB004D1C70 /* bridge.c */ = {isa = PBXFileReference; fileEncoding = 30; lastKnownFileType = sourcecode.c.c; name = bridge.c; path = ../src/bridge.c; sourceTree = SOURCE_ROOT; };
		0246A1AA0BD3CCDB004D1C70 /* bridge.h */ = {isa = PBXFileReference; fileEncoding = 30; lastKnownFileType = sourcecode.c.h; name = bridge.h; path = ../src/bridge.h; sourceTree = SOURCE_ROOT; };
		0246A1AB0BD3CCDB004D1C70 /* bucket3d.c */ = {isa = PBXFileReference; fileEncoding = 30; lastKnownFileType = sourcecode.c.c; name = bucket3d.c; path = ../src/bucket3d.c; sourceTree = SOURCE_ROOT; };
		0246A1AC0BD3CCDB004D1C70 /* bucket3d.h */ = {isa = PBXFileReference; fileEncoding = 30; lastKnownFileType = sourcecode.c.h; name = bucket3d.h; path = ../src/bucket3d.h; sourceTree = SOURCE_ROOT; };
		0246A1AE0BD3CCDB004D1C70 /* projectiledef.h */ = {isa = PBXFileReference; fileEncoding = 30; lastKnownFileType = sourcecode.c.h; name = projectiledef.h; path = ../src/projectiledef.h; sourceTree = SOURCE_ROOT; };
		0246A1B10BD3CCDB004D1C70 /* cheat.c */ = {isa = PBXFileReference; fileEncoding = 30; lastKnownFileType = sourcecode.c.c; name = cheat.c; path = ../src/cheat.c; sourceTree = SOURCE_ROOT; };
		0246A1B20BD3CCDB004D1C70 /* cheat.h */ = {isa = PBXFileReference; fileEncoding = 30; lastKnownFileType = sourcecode.c.h; name = cheat.h; path = ../src/cheat.h; sourceTree = SOURCE_ROOT; };
		0246A1B30BD3CCDB004D1C70 /* clparse.c */ = {isa = PBXFileReference; fileEncoding = 30; lastKnownFileType = sourcecode.c.c; name = clparse.c; path = ../src/clparse.c; sourceTree = SOURCE_ROOT; };
		0246A1B40BD3CCDB004D1C70 /* clparse.h */ = {isa = PBXFileReference; fileEncoding = 30; lastKnownFileType = sourcecode.c.h; name = clparse.h; path = ../src/clparse.h; sourceTree = SOURCE_ROOT; };
		0246A1B50BD3CCDB004D1C70 /* cluster.c */ = {isa = PBXFileReference; fileEncoding = 30; lastKnownFileType = sourcecode.c.c; name = cluster.c; path = ../src/cluster.c; sourceTree = SOURCE_ROOT; };
		0246A1B60BD3CCDB004D1C70 /* cluster.h */ = {isa = PBXFileReference; fileEncoding = 30; lastKnownFileType = sourcecode.c.h; name = cluster.h; path = ../src/cluster.h; sourceTree = SOURCE_ROOT; };
		0246A1B70BD3CCDB004D1C70 /* cmddroid.c */ = {isa = PBXFileReference; fileEncoding = 30; lastKnownFileType = sourcecode.c.c; name = cmddroid.c; path = ../src/cmddroid.c; sourceTree = SOURCE_ROOT; };
		0246A1B80BD3CCDB004D1C70 /* cmddroid.h */ = {isa = PBXFileReference; fileEncoding = 30; lastKnownFileType = sourcecode.c.h; name = cmddroid.h; path = ../src/cmddroid.h; sourceTree = SOURCE_ROOT; };
		0246A1B90BD3CCDB004D1C70 /* cmddroiddef.h */ = {isa = PBXFileReference; fileEncoding = 30; lastKnownFileType = sourcecode.c.h; name = cmddroiddef.h; path = ../src/cmddroiddef.h; sourceTree = SOURCE_ROOT; };
		0246A1BA0BD3CCDB004D1C70 /* combat.c */ = {isa = PBXFileReference; fileEncoding = 30; lastKnownFileType = sourcecode.c.c; name = combat.c; path = ../src/combat.c; sourceTree = SOURCE_ROOT; };
		0246A1BB0BD3CCDB004D1C70 /* combat.h */ = {isa = PBXFileReference; fileEncoding = 30; lastKnownFileType = sourcecode.c.h; name = combat.h; path = ../src/combat.h; sourceTree = SOURCE_ROOT; };
		0246A1BC0BD3CCDB004D1C70 /* component.c */ = {isa = PBXFileReference; fileEncoding = 30; lastKnownFileType = sourcecode.c.c; name = component.c; path = ../src/component.c; sourceTree = SOURCE_ROOT; };
		0246A1BD0BD3CCDB004D1C70 /* component.h */ = {isa = PBXFileReference; fileEncoding = 30; lastKnownFileType = sourcecode.c.h; name = component.h; path = ../src/component.h; sourceTree = SOURCE_ROOT; };
		0246A1BE0BD3CCDB004D1C70 /* configuration.c */ = {isa = PBXFileReference; fileEncoding = 30; lastKnownFileType = sourcecode.c.c; name = configuration.c; path = ../src/configuration.c; sourceTree = SOURCE_ROOT; };
		0246A1BF0BD3CCDB004D1C70 /* configuration.h */ = {isa = PBXFileReference; fileEncoding = 30; lastKnownFileType = sourcecode.c.h; name = configuration.h; path = ../src/configuration.h; sourceTree = SOURCE_ROOT; };
		0246A1C00BD3CCDB004D1C70 /* console.c */ = {isa = PBXFileReference; fileEncoding = 30; lastKnownFileType = sourcecode.c.c; name = console.c; path = ../src/console.c; sourceTree = SOURCE_ROOT; };
		0246A1C10BD3CCDB004D1C70 /* console.h */ = {isa = PBXFileReference; fileEncoding = 30; lastKnownFileType = sourcecode.c.h; name = console.h; path = ../src/console.h; sourceTree = SOURCE_ROOT; };
		0246A1C40BD3CCDB004D1C70 /* data.c */ = {isa = PBXFileReference; fileEncoding = 30; lastKnownFileType = sourcecode.c.c; name = data.c; path = ../src/data.c; sourceTree = SOURCE_ROOT; };
		0246A1C50BD3CCDB004D1C70 /* data.h */ = {isa = PBXFileReference; fileEncoding = 30; lastKnownFileType = sourcecode.c.h; name = data.h; path = ../src/data.h; sourceTree = SOURCE_ROOT; };
		0246A1C70BD3CCDB004D1C70 /* design.c */ = {isa = PBXFileReference; fileEncoding = 30; lastKnownFileType = sourcecode.c.c; name = design.c; path = ../src/design.c; sourceTree = SOURCE_ROOT; };
		0246A1C80BD3CCDB004D1C70 /* design.h */ = {isa = PBXFileReference; fileEncoding = 30; lastKnownFileType = sourcecode.c.h; name = design.h; path = ../src/design.h; sourceTree = SOURCE_ROOT; };
		0246A1C90BD3CCDB004D1C70 /* difficulty.c */ = {isa = PBXFileReference; fileEncoding = 30; lastKnownFileType = sourcecode.c.c; name = difficulty.c; path = ../src/difficulty.c; sourceTree = SOURCE_ROOT; };
		0246A1CA0BD3CCDB004D1C70 /* difficulty.h */ = {isa = PBXFileReference; fileEncoding = 30; lastKnownFileType = sourcecode.c.h; name = difficulty.h; path = ../src/difficulty.h; sourceTree = SOURCE_ROOT; };
		0246A1CD0BD3CCDB004D1C70 /* display.c */ = {isa = PBXFileReference; fileEncoding = 30; lastKnownFileType = sourcecode.c.c; name = display.c; path = ../src/display.c; sourceTree = SOURCE_ROOT; };
		0246A1CE0BD3CCDB004D1C70 /* display.h */ = {isa = PBXFileReference; fileEncoding = 30; lastKnownFileType = sourcecode.c.h; name = display.h; path = ../src/display.h; sourceTree = SOURCE_ROOT; };
		0246A1CF0BD3CCDB004D1C70 /* display3d.c */ = {isa = PBXFileReference; fileEncoding = 30; lastKnownFileType = sourcecode.c.c; name = display3d.c; path = ../src/display3d.c; sourceTree = SOURCE_ROOT; };
		0246A1D00BD3CCDB004D1C70 /* display3d.h */ = {isa = PBXFileReference; fileEncoding = 30; lastKnownFileType = sourcecode.c.h; name = display3d.h; path = ../src/display3d.h; sourceTree = SOURCE_ROOT; };
		0246A1D10BD3CCDB004D1C70 /* display3ddef.h */ = {isa = PBXFileReference; fileEncoding = 30; lastKnownFileType = sourcecode.c.h; name = display3ddef.h; path = ../src/display3ddef.h; sourceTree = SOURCE_ROOT; };
		0246A1D20BD3CCDB004D1C70 /* displaydef.h */ = {isa = PBXFileReference; fileEncoding = 30; lastKnownFileType = sourcecode.c.h; name = displaydef.h; path = ../src/displaydef.h; sourceTree = SOURCE_ROOT; };
		0246A1D30BD3CCDB004D1C70 /* drive.c */ = {isa = PBXFileReference; fileEncoding = 30; lastKnownFileType = sourcecode.c.c; name = drive.c; path = ../src/drive.c; sourceTree = SOURCE_ROOT; };
		0246A1D40BD3CCDB004D1C70 /* drive.h */ = {isa = PBXFileReference; fileEncoding = 30; lastKnownFileType = sourcecode.c.h; name = drive.h; path = ../src/drive.h; sourceTree = SOURCE_ROOT; };
		0246A1D50BD3CCDB004D1C70 /* droid.c */ = {isa = PBXFileReference; fileEncoding = 30; lastKnownFileType = sourcecode.c.c; name = droid.c; path = ../src/droid.c; sourceTree = SOURCE_ROOT; };
		0246A1D60BD3CCDB004D1C70 /* droid.h */ = {isa = PBXFileReference; fileEncoding = 30; lastKnownFileType = sourcecode.c.h; name = droid.h; path = ../src/droid.h; sourceTree = SOURCE_ROOT; };
		0246A1D70BD3CCDB004D1C70 /* droiddef.h */ = {isa = PBXFileReference; fileEncoding = 30; lastKnownFileType = sourcecode.c.h; name = droiddef.h; path = ../src/droiddef.h; sourceTree = SOURCE_ROOT; };
		0246A1D80BD3CCDB004D1C70 /* e3demo.c */ = {isa = PBXFileReference; fileEncoding = 30; lastKnownFileType = sourcecode.c.c; name = e3demo.c; path = ../src/e3demo.c; sourceTree = SOURCE_ROOT; };
		0246A1D90BD3CCDB004D1C70 /* e3demo.h */ = {isa = PBXFileReference; fileEncoding = 30; lastKnownFileType = sourcecode.c.h; name = e3demo.h; path = ../src/e3demo.h; sourceTree = SOURCE_ROOT; };
		0246A1DC0BD3CCDB004D1C70 /* edit3d.c */ = {isa = PBXFileReference; fileEncoding = 30; lastKnownFileType = sourcecode.c.c; name = edit3d.c; path = ../src/edit3d.c; sourceTree = SOURCE_ROOT; };
		0246A1DD0BD3CCDB004D1C70 /* edit3d.h */ = {isa = PBXFileReference; fileEncoding = 30; lastKnownFileType = sourcecode.c.h; name = edit3d.h; path = ../src/edit3d.h; sourceTree = SOURCE_ROOT; };
		0246A1DE0BD3CCDB004D1C70 /* effects.c */ = {isa = PBXFileReference; fileEncoding = 30; lastKnownFileType = sourcecode.c.c; name = effects.c; path = ../src/effects.c; sourceTree = SOURCE_ROOT; };
		0246A1DF0BD3CCDB004D1C70 /* effects.h */ = {isa = PBXFileReference; fileEncoding = 30; lastKnownFileType = sourcecode.c.h; name = effects.h; path = ../src/effects.h; sourceTree = SOURCE_ROOT; };
		0246A1E00BD3CCDB004D1C70 /* environ.c */ = {isa = PBXFileReference; fileEncoding = 30; lastKnownFileType = sourcecode.c.c; name = environ.c; path = ../src/environ.c; sourceTree = SOURCE_ROOT; };
		0246A1E10BD3CCDB004D1C70 /* environ.h */ = {isa = PBXFileReference; fileEncoding = 30; lastKnownFileType = sourcecode.c.h; name = environ.h; path = ../src/environ.h; sourceTree = SOURCE_ROOT; };
		0246A1E20BD3CCDB004D1C70 /* feature.c */ = {isa = PBXFileReference; fileEncoding = 30; lastKnownFileType = sourcecode.c.c; name = feature.c; path = ../src/feature.c; sourceTree = SOURCE_ROOT; };
		0246A1E30BD3CCDB004D1C70 /* feature.h */ = {isa = PBXFileReference; fileEncoding = 30; lastKnownFileType = sourcecode.c.h; name = feature.h; path = ../src/feature.h; sourceTree = SOURCE_ROOT; };
		0246A1E40BD3CCDB004D1C70 /* featuredef.h */ = {isa = PBXFileReference; fileEncoding = 30; lastKnownFileType = sourcecode.c.h; name = featuredef.h; path = ../src/featuredef.h; sourceTree = SOURCE_ROOT; };
		0246A1E70BD3CCDB004D1C70 /* formation.c */ = {isa = PBXFileReference; fileEncoding = 30; lastKnownFileType = sourcecode.c.c; name = formation.c; path = ../src/formation.c; sourceTree = SOURCE_ROOT; };
		0246A1E80BD3CCDB004D1C70 /* formation.h */ = {isa = PBXFileReference; fileEncoding = 30; lastKnownFileType = sourcecode.c.h; name = formation.h; path = ../src/formation.h; sourceTree = SOURCE_ROOT; };
		0246A1E90BD3CCDB004D1C70 /* formationdef.h */ = {isa = PBXFileReference; fileEncoding = 30; lastKnownFileType = sourcecode.c.h; name = formationdef.h; path = ../src/formationdef.h; sourceTree = SOURCE_ROOT; };
		0246A1EA0BD3CCDB004D1C70 /* fpath.c */ = {isa = PBXFileReference; fileEncoding = 30; lastKnownFileType = sourcecode.c.c; name = fpath.c; path = ../src/fpath.c; sourceTree = SOURCE_ROOT; };
		0246A1EB0BD3CCDB004D1C70 /* fpath.h */ = {isa = PBXFileReference; fileEncoding = 30; lastKnownFileType = sourcecode.c.h; name = fpath.h; path = ../src/fpath.h; sourceTree = SOURCE_ROOT; };
		0246A1EC0BD3CCDB004D1C70 /* frend.h */ = {isa = PBXFileReference; fileEncoding = 30; lastKnownFileType = sourcecode.c.h; name = frend.h; path = ../src/frend.h; sourceTree = SOURCE_ROOT; };
		0246A1ED0BD3CCDB004D1C70 /* frontend.c */ = {isa = PBXFileReference; fileEncoding = 30; lastKnownFileType = sourcecode.c.c; name = frontend.c; path = ../src/frontend.c; sourceTree = SOURCE_ROOT; };
		0246A1EE0BD3CCDB004D1C70 /* frontend.h */ = {isa = PBXFileReference; fileEncoding = 30; lastKnownFileType = sourcecode.c.h; name = frontend.h; path = ../src/frontend.h; sourceTree = SOURCE_ROOT; };
		0246A1EF0BD3CCDB004D1C70 /* function.c */ = {isa = PBXFileReference; fileEncoding = 30; lastKnownFileType = sourcecode.c.c; name = function.c; path = ../src/function.c; sourceTree = SOURCE_ROOT; };
		0246A1F00BD3CCDB004D1C70 /* function.h */ = {isa = PBXFileReference; fileEncoding = 30; lastKnownFileType = sourcecode.c.h; name = function.h; path = ../src/function.h; sourceTree = SOURCE_ROOT; };
		0246A1F10BD3CCDB004D1C70 /* functiondef.h */ = {isa = PBXFileReference; fileEncoding = 30; lastKnownFileType = sourcecode.c.h; name = functiondef.h; path = ../src/functiondef.h; sourceTree = SOURCE_ROOT; };
		0246A1F20BD3CCDB004D1C70 /* game.c */ = {isa = PBXFileReference; fileEncoding = 30; lastKnownFileType = sourcecode.c.c; name = game.c; path = ../src/game.c; sourceTree = SOURCE_ROOT; };
		0246A1F30BD3CCDB004D1C70 /* game.h */ = {isa = PBXFileReference; fileEncoding = 30; lastKnownFileType = sourcecode.c.h; name = game.h; path = ../src/game.h; sourceTree = SOURCE_ROOT; };
		0246A1F40BD3CCDB004D1C70 /* gateway.c */ = {isa = PBXFileReference; fileEncoding = 30; lastKnownFileType = sourcecode.c.c; name = gateway.c; path = ../src/gateway.c; sourceTree = SOURCE_ROOT; };
		0246A1F50BD3CCDB004D1C70 /* gateway.h */ = {isa = PBXFileReference; fileEncoding = 30; lastKnownFileType = sourcecode.c.h; name = gateway.h; path = ../src/gateway.h; sourceTree = SOURCE_ROOT; };
		0246A1FA0BD3CCDB004D1C70 /* geometry.c */ = {isa = PBXFileReference; fileEncoding = 30; lastKnownFileType = sourcecode.c.c; name = geometry.c; path = ../src/geometry.c; sourceTree = SOURCE_ROOT; };
		0246A1FB0BD3CCDB004D1C70 /* geometry.h */ = {isa = PBXFileReference; fileEncoding = 30; lastKnownFileType = sourcecode.c.h; name = geometry.h; path = ../src/geometry.h; sourceTree = SOURCE_ROOT; };
		0246A1FC0BD3CCDB004D1C70 /* group.c */ = {isa = PBXFileReference; fileEncoding = 30; lastKnownFileType = sourcecode.c.c; name = group.c; path = ../src/group.c; sourceTree = SOURCE_ROOT; };
		0246A1FD0BD3CCDB004D1C70 /* group.h */ = {isa = PBXFileReference; fileEncoding = 30; lastKnownFileType = sourcecode.c.h; name = group.h; path = ../src/group.h; sourceTree = SOURCE_ROOT; };
		0246A1FE0BD3CCDB004D1C70 /* hci.c */ = {isa = PBXFileReference; fileEncoding = 30; lastKnownFileType = sourcecode.c.c; name = hci.c; path = ../src/hci.c; sourceTree = SOURCE_ROOT; };
		0246A1FF0BD3CCDB004D1C70 /* hci.h */ = {isa = PBXFileReference; fileEncoding = 30; lastKnownFileType = sourcecode.c.h; name = hci.h; path = ../src/hci.h; sourceTree = SOURCE_ROOT; };
		0246A2000BD3CCDB004D1C70 /* ingameop.c */ = {isa = PBXFileReference; fileEncoding = 30; lastKnownFileType = sourcecode.c.c; name = ingameop.c; path = ../src/ingameop.c; sourceTree = SOURCE_ROOT; };
		0246A2010BD3CCDB004D1C70 /* ingameop.h */ = {isa = PBXFileReference; fileEncoding = 30; lastKnownFileType = sourcecode.c.h; name = ingameop.h; path = ../src/ingameop.h; sourceTree = SOURCE_ROOT; };
		0246A2020BD3CCDB004D1C70 /* init.c */ = {isa = PBXFileReference; fileEncoding = 30; lastKnownFileType = sourcecode.c.c; name = init.c; path = ../src/init.c; sourceTree = SOURCE_ROOT; };
		0246A2030BD3CCDB004D1C70 /* init.h */ = {isa = PBXFileReference; fileEncoding = 30; lastKnownFileType = sourcecode.c.h; name = init.h; path = ../src/init.h; sourceTree = SOURCE_ROOT; };
		0246A2040BD3CCDB004D1C70 /* intdisplay.c */ = {isa = PBXFileReference; fileEncoding = 30; lastKnownFileType = sourcecode.c.c; name = intdisplay.c; path = ../src/intdisplay.c; sourceTree = SOURCE_ROOT; };
		0246A2050BD3CCDB004D1C70 /* intdisplay.h */ = {isa = PBXFileReference; fileEncoding = 30; lastKnownFileType = sourcecode.c.h; name = intdisplay.h; path = ../src/intdisplay.h; sourceTree = SOURCE_ROOT; };
		0246A2060BD3CCDB004D1C70 /* intelmap.c */ = {isa = PBXFileReference; fileEncoding = 30; lastKnownFileType = sourcecode.c.c; name = intelmap.c; path = ../src/intelmap.c; sourceTree = SOURCE_ROOT; };
		0246A2070BD3CCDB004D1C70 /* intelmap.h */ = {isa = PBXFileReference; fileEncoding = 30; lastKnownFileType = sourcecode.c.h; name = intelmap.h; path = ../src/intelmap.h; sourceTree = SOURCE_ROOT; };
		0246A2080BD3CCDB004D1C70 /* intfac.h */ = {isa = PBXFileReference; fileEncoding = 30; lastKnownFileType = sourcecode.c.h; name = intfac.h; path = ../src/intfac.h; sourceTree = SOURCE_ROOT; };
		0246A2090BD3CCDB004D1C70 /* intimage.c */ = {isa = PBXFileReference; fileEncoding = 30; lastKnownFileType = sourcecode.c.c; name = intimage.c; path = ../src/intimage.c; sourceTree = SOURCE_ROOT; };
		0246A20A0BD3CCDB004D1C70 /* intimage.h */ = {isa = PBXFileReference; fileEncoding = 30; lastKnownFileType = sourcecode.c.h; name = intimage.h; path = ../src/intimage.h; sourceTree = SOURCE_ROOT; };
		0246A20B0BD3CCDB004D1C70 /* intorder.c */ = {isa = PBXFileReference; fileEncoding = 30; lastKnownFileType = sourcecode.c.c; name = intorder.c; path = ../src/intorder.c; sourceTree = SOURCE_ROOT; };
		0246A20C0BD3CCDB004D1C70 /* intorder.h */ = {isa = PBXFileReference; fileEncoding = 30; lastKnownFileType = sourcecode.c.h; name = intorder.h; path = ../src/intorder.h; sourceTree = SOURCE_ROOT; };
		0246A20D0BD3CCDB004D1C70 /* keybind.c */ = {isa = PBXFileReference; fileEncoding = 30; lastKnownFileType = sourcecode.c.c; name = keybind.c; path = ../src/keybind.c; sourceTree = SOURCE_ROOT; };
		0246A20E0BD3CCDB004D1C70 /* keybind.h */ = {isa = PBXFileReference; fileEncoding = 30; lastKnownFileType = sourcecode.c.h; name = keybind.h; path = ../src/keybind.h; sourceTree = SOURCE_ROOT; };
		0246A20F0BD3CCDB004D1C70 /* keyedit.c */ = {isa = PBXFileReference; fileEncoding = 30; lastKnownFileType = sourcecode.c.c; name = keyedit.c; path = ../src/keyedit.c; sourceTree = SOURCE_ROOT; };
		0246A2100BD3CCDB004D1C70 /* keyedit.h */ = {isa = PBXFileReference; fileEncoding = 30; lastKnownFileType = sourcecode.c.h; name = keyedit.h; path = ../src/keyedit.h; sourceTree = SOURCE_ROOT; };
		0246A2110BD3CCDB004D1C70 /* keymap.c */ = {isa = PBXFileReference; fileEncoding = 30; lastKnownFileType = sourcecode.c.c; name = keymap.c; path = ../src/keymap.c; sourceTree = SOURCE_ROOT; };
		0246A2120BD3CCDB004D1C70 /* keymap.h */ = {isa = PBXFileReference; fileEncoding = 30; lastKnownFileType = sourcecode.c.h; name = keymap.h; path = ../src/keymap.h; sourceTree = SOURCE_ROOT; };
		0246A2130BD3CCDB004D1C70 /* level_lexer.l */ = {isa = PBXFileReference; fileEncoding = 30; lastKnownFileType = sourcecode.lex; name = level_lexer.l; path = ../src/level_lexer.l; sourceTree = SOURCE_ROOT; };
		0246A2140BD3CCDB004D1C70 /* levelint.h */ = {isa = PBXFileReference; fileEncoding = 30; lastKnownFileType = sourcecode.c.h; name = levelint.h; path = ../src/levelint.h; sourceTree = SOURCE_ROOT; };
		0246A2150BD3CCDB004D1C70 /* levels.c */ = {isa = PBXFileReference; fileEncoding = 30; lastKnownFileType = sourcecode.c.c; name = levels.c; path = ../src/levels.c; sourceTree = SOURCE_ROOT; };
		0246A2160BD3CCDB004D1C70 /* levels.h */ = {isa = PBXFileReference; fileEncoding = 30; lastKnownFileType = sourcecode.c.h; name = levels.h; path = ../src/levels.h; sourceTree = SOURCE_ROOT; };
		0246A2170BD3CCDB004D1C70 /* lighting.c */ = {isa = PBXFileReference; fileEncoding = 30; lastKnownFileType = sourcecode.c.c; name = lighting.c; path = ../src/lighting.c; sourceTree = SOURCE_ROOT; };
		0246A2180BD3CCDB004D1C70 /* lighting.h */ = {isa = PBXFileReference; fileEncoding = 30; lastKnownFileType = sourcecode.c.h; name = lighting.h; path = ../src/lighting.h; sourceTree = SOURCE_ROOT; };
		0246A2190BD3CCDB004D1C70 /* loadsave.c */ = {isa = PBXFileReference; fileEncoding = 30; lastKnownFileType = sourcecode.c.c; name = loadsave.c; path = ../src/loadsave.c; sourceTree = SOURCE_ROOT; };
		0246A21A0BD3CCDB004D1C70 /* loadsave.h */ = {isa = PBXFileReference; fileEncoding = 30; lastKnownFileType = sourcecode.c.h; name = loadsave.h; path = ../src/loadsave.h; sourceTree = SOURCE_ROOT; };
		0246A21B0BD3CCDB004D1C70 /* loop.c */ = {isa = PBXFileReference; fileEncoding = 30; lastKnownFileType = sourcecode.c.c; name = loop.c; path = ../src/loop.c; sourceTree = SOURCE_ROOT; };
		0246A21C0BD3CCDB004D1C70 /* loop.h */ = {isa = PBXFileReference; fileEncoding = 30; lastKnownFileType = sourcecode.c.h; name = loop.h; path = ../src/loop.h; sourceTree = SOURCE_ROOT; };
		0246A21D0BD3CCDB004D1C70 /* main.c */ = {isa = PBXFileReference; fileEncoding = 30; lastKnownFileType = sourcecode.c.c; name = main.c; path = ../src/main.c; sourceTree = SOURCE_ROOT; };
		0246A21E0BD3CCDB004D1C70 /* map.c */ = {isa = PBXFileReference; fileEncoding = 30; lastKnownFileType = sourcecode.c.c; name = map.c; path = ../src/map.c; sourceTree = SOURCE_ROOT; };
		0246A21F0BD3CCDB004D1C70 /* map.h */ = {isa = PBXFileReference; fileEncoding = 30; lastKnownFileType = sourcecode.c.h; name = map.h; path = ../src/map.h; sourceTree = SOURCE_ROOT; };
		0246A2200BD3CCDB004D1C70 /* mapdisplay.c */ = {isa = PBXFileReference; fileEncoding = 30; lastKnownFileType = sourcecode.c.c; name = mapdisplay.c; path = ../src/mapdisplay.c; sourceTree = SOURCE_ROOT; };
		0246A2210BD3CCDB004D1C70 /* mapdisplay.h */ = {isa = PBXFileReference; fileEncoding = 30; lastKnownFileType = sourcecode.c.h; name = mapdisplay.h; path = ../src/mapdisplay.h; sourceTree = SOURCE_ROOT; };
		0246A2220BD3CCDB004D1C70 /* mapgrid.cpp */ = {isa = PBXFileReference; fileEncoding = 30; lastKnownFileType = sourcecode.cpp.cpp; name = mapgrid.cpp; path = ../src/mapgrid.cpp; sourceTree = SOURCE_ROOT; };
		0246A2230BD3CCDB004D1C70 /* mapgrid.h */ = {isa = PBXFileReference; fileEncoding = 30; lastKnownFileType = sourcecode.c.h; name = mapgrid.h; path = ../src/mapgrid.h; sourceTree = SOURCE_ROOT; };
		0246A2240BD3CCDB004D1C70 /* mechanics.c */ = {isa = PBXFileReference; fileEncoding = 30; lastKnownFileType = sourcecode.c.c; name = mechanics.c; path = ../src/mechanics.c; sourceTree = SOURCE_ROOT; };
		0246A2250BD3CCDB004D1C70 /* mechanics.h */ = {isa = PBXFileReference; fileEncoding = 30; lastKnownFileType = sourcecode.c.h; name = mechanics.h; path = ../src/mechanics.h; sourceTree = SOURCE_ROOT; };
		0246A2260BD3CCDB004D1C70 /* message.c */ = {isa = PBXFileReference; fileEncoding = 30; lastKnownFileType = sourcecode.c.c; name = message.c; path = ../src/message.c; sourceTree = SOURCE_ROOT; };
		0246A2270BD3CCDB004D1C70 /* message.h */ = {isa = PBXFileReference; fileEncoding = 30; lastKnownFileType = sourcecode.c.h; name = message.h; path = ../src/message.h; sourceTree = SOURCE_ROOT; };
		0246A2280BD3CCDB004D1C70 /* messagedef.h */ = {isa = PBXFileReference; fileEncoding = 30; lastKnownFileType = sourcecode.c.h; name = messagedef.h; path = ../src/messagedef.h; sourceTree = SOURCE_ROOT; };
		0246A2290BD3CCDB004D1C70 /* miscimd.c */ = {isa = PBXFileReference; fileEncoding = 30; lastKnownFileType = sourcecode.c.c; name = miscimd.c; path = ../src/miscimd.c; sourceTree = SOURCE_ROOT; };
		0246A22A0BD3CCDB004D1C70 /* miscimd.h */ = {isa = PBXFileReference; fileEncoding = 30; lastKnownFileType = sourcecode.c.h; name = miscimd.h; path = ../src/miscimd.h; sourceTree = SOURCE_ROOT; };
		0246A22B0BD3CCDB004D1C70 /* mission.c */ = {isa = PBXFileReference; fileEncoding = 30; lastKnownFileType = sourcecode.c.c; name = mission.c; path = ../src/mission.c; sourceTree = SOURCE_ROOT; };
		0246A22C0BD3CCDB004D1C70 /* mission.h */ = {isa = PBXFileReference; fileEncoding = 30; lastKnownFileType = sourcecode.c.h; name = mission.h; path = ../src/mission.h; sourceTree = SOURCE_ROOT; };
		0246A22D0BD3CCDB004D1C70 /* missiondef.h */ = {isa = PBXFileReference; fileEncoding = 30; lastKnownFileType = sourcecode.c.h; name = missiondef.h; path = ../src/missiondef.h; sourceTree = SOURCE_ROOT; };
		0246A22E0BD3CCDB004D1C70 /* modding.h */ = {isa = PBXFileReference; fileEncoding = 30; lastKnownFileType = sourcecode.c.h; name = modding.h; path = ../src/modding.h; sourceTree = SOURCE_ROOT; };
		0246A22F0BD3CCDB004D1C70 /* move.c */ = {isa = PBXFileReference; fileEncoding = 30; lastKnownFileType = sourcecode.c.c; name = move.c; path = ../src/move.c; sourceTree = SOURCE_ROOT; };
		0246A2300BD3CCDB004D1C70 /* move.h */ = {isa = PBXFileReference; fileEncoding = 30; lastKnownFileType = sourcecode.c.h; name = move.h; path = ../src/move.h; sourceTree = SOURCE_ROOT; };
		0246A2310BD3CCDB004D1C70 /* movedef.h */ = {isa = PBXFileReference; fileEncoding = 30; lastKnownFileType = sourcecode.c.h; name = movedef.h; path = ../src/movedef.h; sourceTree = SOURCE_ROOT; };
		0246A2320BD3CCDB004D1C70 /* multibot.c */ = {isa = PBXFileReference; fileEncoding = 30; lastKnownFileType = sourcecode.c.c; name = multibot.c; path = ../src/multibot.c; sourceTree = SOURCE_ROOT; };
		0246A2330BD3CCDB004D1C70 /* multigifts.c */ = {isa = PBXFileReference; fileEncoding = 30; lastKnownFileType = sourcecode.c.c; name = multigifts.c; path = ../src/multigifts.c; sourceTree = SOURCE_ROOT; };
		0246A2340BD3CCDB004D1C70 /* multigifts.h */ = {isa = PBXFileReference; fileEncoding = 30; lastKnownFileType = sourcecode.c.h; name = multigifts.h; path = ../src/multigifts.h; sourceTree = SOURCE_ROOT; };
		0246A2350BD3CCDB004D1C70 /* multiint.c */ = {isa = PBXFileReference; fileEncoding = 30; lastKnownFileType = sourcecode.c.c; name = multiint.c; path = ../src/multiint.c; sourceTree = SOURCE_ROOT; };
		0246A2360BD3CCDB004D1C70 /* multiint.h */ = {isa = PBXFileReference; fileEncoding = 30; lastKnownFileType = sourcecode.c.h; name = multiint.h; path = ../src/multiint.h; sourceTree = SOURCE_ROOT; };
		0246A2370BD3CCDB004D1C70 /* multijoin.c */ = {isa = PBXFileReference; fileEncoding = 30; lastKnownFileType = sourcecode.c.c; name = multijoin.c; path = ../src/multijoin.c; sourceTree = SOURCE_ROOT; };
		0246A2380BD3CCDB004D1C70 /* multijoin.h */ = {isa = PBXFileReference; fileEncoding = 30; lastKnownFileType = sourcecode.c.h; name = multijoin.h; path = ../src/multijoin.h; sourceTree = SOURCE_ROOT; };
		0246A2390BD3CCDB004D1C70 /* multilimit.c */ = {isa = PBXFileReference; fileEncoding = 30; lastKnownFileType = sourcecode.c.c; name = multilimit.c; path = ../src/multilimit.c; sourceTree = SOURCE_ROOT; };
		0246A23A0BD3CCDB004D1C70 /* multilimit.h */ = {isa = PBXFileReference; fileEncoding = 30; lastKnownFileType = sourcecode.c.h; name = multilimit.h; path = ../src/multilimit.h; sourceTree = SOURCE_ROOT; };
		0246A23B0BD3CCDB004D1C70 /* multimenu.c */ = {isa = PBXFileReference; fileEncoding = 30; lastKnownFileType = sourcecode.c.c; name = multimenu.c; path = ../src/multimenu.c; sourceTree = SOURCE_ROOT; };
		0246A23C0BD3CCDB004D1C70 /* multimenu.h */ = {isa = PBXFileReference; fileEncoding = 30; lastKnownFileType = sourcecode.c.h; name = multimenu.h; path = ../src/multimenu.h; sourceTree = SOURCE_ROOT; };
		0246A23D0BD3CCDB004D1C70 /* multiopt.c */ = {isa = PBXFileReference; fileEncoding = 30; lastKnownFileType = sourcecode.c.c; name = multiopt.c; path = ../src/multiopt.c; sourceTree = SOURCE_ROOT; };
		0246A23E0BD3CCDB004D1C70 /* multiplay.c */ = {isa = PBXFileReference; fileEncoding = 30; lastKnownFileType = sourcecode.c.c; name = multiplay.c; path = ../src/multiplay.c; sourceTree = SOURCE_ROOT; };
		0246A23F0BD3CCDB004D1C70 /* multiplay.h */ = {isa = PBXFileReference; fileEncoding = 30; lastKnownFileType = sourcecode.c.h; name = multiplay.h; path = ../src/multiplay.h; sourceTree = SOURCE_ROOT; };
		0246A2400BD3CCDB004D1C70 /* multirecv.h */ = {isa = PBXFileReference; fileEncoding = 30; lastKnownFileType = sourcecode.c.h; name = multirecv.h; path = ../src/multirecv.h; sourceTree = SOURCE_ROOT; };
		0246A2410BD3CCDB004D1C70 /* multistat.c */ = {isa = PBXFileReference; fileEncoding = 30; lastKnownFileType = sourcecode.c.c; name = multistat.c; path = ../src/multistat.c; sourceTree = SOURCE_ROOT; };
		0246A2420BD3CCDB004D1C70 /* multistat.h */ = {isa = PBXFileReference; fileEncoding = 30; lastKnownFileType = sourcecode.c.h; name = multistat.h; path = ../src/multistat.h; sourceTree = SOURCE_ROOT; };
		0246A2430BD3CCDB004D1C70 /* multistruct.c */ = {isa = PBXFileReference; fileEncoding = 30; lastKnownFileType = sourcecode.c.c; name = multistruct.c; path = ../src/multistruct.c; sourceTree = SOURCE_ROOT; };
		0246A2440BD3CCDB004D1C70 /* multisync.c */ = {isa = PBXFileReference; fileEncoding = 30; lastKnownFileType = sourcecode.c.c; name = multisync.c; path = ../src/multisync.c; sourceTree = SOURCE_ROOT; };
		0246A2450BD3CCDB004D1C70 /* objectdef.h */ = {isa = PBXFileReference; fileEncoding = 30; lastKnownFileType = sourcecode.c.h; name = objectdef.h; path = ../src/objectdef.h; sourceTree = SOURCE_ROOT; };
		0246A2460BD3CCDB004D1C70 /* objects.c */ = {isa = PBXFileReference; fileEncoding = 30; lastKnownFileType = sourcecode.c.c; name = objects.c; path = ../src/objects.c; sourceTree = SOURCE_ROOT; };
		0246A2470BD3CCDB004D1C70 /* objects.h */ = {isa = PBXFileReference; fileEncoding = 30; lastKnownFileType = sourcecode.c.h; name = objects.h; path = ../src/objects.h; sourceTree = SOURCE_ROOT; };
		0246A2480BD3CCDB004D1C70 /* objmem.c */ = {isa = PBXFileReference; fileEncoding = 30; lastKnownFileType = sourcecode.c.c; name = objmem.c; path = ../src/objmem.c; sourceTree = SOURCE_ROOT; };
		0246A2490BD3CCDB004D1C70 /* objmem.h */ = {isa = PBXFileReference; fileEncoding = 30; lastKnownFileType = sourcecode.c.h; name = objmem.h; path = ../src/objmem.h; sourceTree = SOURCE_ROOT; };
		0246A24A0BD3CCDB004D1C70 /* oprint.c */ = {isa = PBXFileReference; fileEncoding = 30; lastKnownFileType = sourcecode.c.c; name = oprint.c; path = ../src/oprint.c; sourceTree = SOURCE_ROOT; };
		0246A24B0BD3CCDB004D1C70 /* oprint.h */ = {isa = PBXFileReference; fileEncoding = 30; lastKnownFileType = sourcecode.c.h; name = oprint.h; path = ../src/oprint.h; sourceTree = SOURCE_ROOT; };
		0246A24E0BD3CCDB004D1C70 /* order.c */ = {isa = PBXFileReference; fileEncoding = 30; lastKnownFileType = sourcecode.c.c; name = order.c; path = ../src/order.c; sourceTree = SOURCE_ROOT; };
		0246A24F0BD3CCDB004D1C70 /* order.h */ = {isa = PBXFileReference; fileEncoding = 30; lastKnownFileType = sourcecode.c.h; name = order.h; path = ../src/order.h; sourceTree = SOURCE_ROOT; };
		0246A2500BD3CCDB004D1C70 /* orderdef.h */ = {isa = PBXFileReference; fileEncoding = 30; lastKnownFileType = sourcecode.c.h; name = orderdef.h; path = ../src/orderdef.h; sourceTree = SOURCE_ROOT; };
		0246A2530BD3CCDB004D1C70 /* power.c */ = {isa = PBXFileReference; fileEncoding = 30; lastKnownFileType = sourcecode.c.c; name = power.c; path = ../src/power.c; sourceTree = SOURCE_ROOT; };
		0246A2540BD3CCDB004D1C70 /* power.h */ = {isa = PBXFileReference; fileEncoding = 30; lastKnownFileType = sourcecode.c.h; name = power.h; path = ../src/power.h; sourceTree = SOURCE_ROOT; };
		0246A2550BD3CCDB004D1C70 /* projectile.c */ = {isa = PBXFileReference; fileEncoding = 30; lastKnownFileType = sourcecode.c.c; name = projectile.c; path = ../src/projectile.c; sourceTree = SOURCE_ROOT; };
		0246A2560BD3CCDB004D1C70 /* projectile.h */ = {isa = PBXFileReference; fileEncoding = 30; lastKnownFileType = sourcecode.c.h; name = projectile.h; path = ../src/projectile.h; sourceTree = SOURCE_ROOT; };
		0246A2570BD3CCDB004D1C70 /* radar.c */ = {isa = PBXFileReference; fileEncoding = 30; lastKnownFileType = sourcecode.c.c; name = radar.c; path = ../src/radar.c; sourceTree = SOURCE_ROOT; };
		0246A2580BD3CCDB004D1C70 /* radar.h */ = {isa = PBXFileReference; fileEncoding = 30; lastKnownFileType = sourcecode.c.h; name = radar.h; path = ../src/radar.h; sourceTree = SOURCE_ROOT; };
		0246A2590BD3CCDB004D1C70 /* raycast.c */ = {isa = PBXFileReference; fileEncoding = 30; lastKnownFileType = sourcecode.c.c; name = raycast.c; path = ../src/raycast.c; sourceTree = SOURCE_ROOT; };
		0246A25A0BD3CCDB004D1C70 /* raycast.h */ = {isa = PBXFileReference; fileEncoding = 30; lastKnownFileType = sourcecode.c.h; name = raycast.h; path = ../src/raycast.h; sourceTree = SOURCE_ROOT; };
		0246A25B0BD3CCDB004D1C70 /* research.c */ = {isa = PBXFileReference; fileEncoding = 30; lastKnownFileType = sourcecode.c.c; name = research.c; path = ../src/research.c; sourceTree = SOURCE_ROOT; };
		0246A25C0BD3CCDB004D1C70 /* research.h */ = {isa = PBXFileReference; fileEncoding = 30; lastKnownFileType = sourcecode.c.h; name = research.h; path = ../src/research.h; sourceTree = SOURCE_ROOT; };
		0246A25D0BD3CCDB004D1C70 /* researchdef.h */ = {isa = PBXFileReference; fileEncoding = 30; lastKnownFileType = sourcecode.c.h; name = researchdef.h; path = ../src/researchdef.h; sourceTree = SOURCE_ROOT; };
		0246A25F0BD3CCDB004D1C70 /* scores.c */ = {isa = PBXFileReference; fileEncoding = 30; lastKnownFileType = sourcecode.c.c; name = scores.c; path = ../src/scores.c; sourceTree = SOURCE_ROOT; };
		0246A2600BD3CCDB004D1C70 /* scores.h */ = {isa = PBXFileReference; fileEncoding = 30; lastKnownFileType = sourcecode.c.h; name = scores.h; path = ../src/scores.h; sourceTree = SOURCE_ROOT; };
		0246A2610BD3CCDB004D1C70 /* scriptai.c */ = {isa = PBXFileReference; fileEncoding = 30; lastKnownFileType = sourcecode.c.c; name = scriptai.c; path = ../src/scriptai.c; sourceTree = SOURCE_ROOT; };
		0246A2620BD3CCDB004D1C70 /* scriptai.h */ = {isa = PBXFileReference; fileEncoding = 30; lastKnownFileType = sourcecode.c.h; name = scriptai.h; path = ../src/scriptai.h; sourceTree = SOURCE_ROOT; };
		0246A2630BD3CCDB004D1C70 /* scriptcb.c */ = {isa = PBXFileReference; fileEncoding = 30; lastKnownFileType = sourcecode.c.c; name = scriptcb.c; path = ../src/scriptcb.c; sourceTree = SOURCE_ROOT; };
		0246A2640BD3CCDB004D1C70 /* scriptcb.h */ = {isa = PBXFileReference; fileEncoding = 30; lastKnownFileType = sourcecode.c.h; name = scriptcb.h; path = ../src/scriptcb.h; sourceTree = SOURCE_ROOT; };
		0246A2650BD3CCDB004D1C70 /* scriptextern.c */ = {isa = PBXFileReference; fileEncoding = 30; lastKnownFileType = sourcecode.c.c; name = scriptextern.c; path = ../src/scriptextern.c; sourceTree = SOURCE_ROOT; };
		0246A2660BD3CCDB004D1C70 /* scriptextern.h */ = {isa = PBXFileReference; fileEncoding = 30; lastKnownFileType = sourcecode.c.h; name = scriptextern.h; path = ../src/scriptextern.h; sourceTree = SOURCE_ROOT; };
		0246A2670BD3CCDC004D1C70 /* scriptfuncs.c */ = {isa = PBXFileReference; fileEncoding = 30; lastKnownFileType = sourcecode.c.c; name = scriptfuncs.c; path = ../src/scriptfuncs.c; sourceTree = SOURCE_ROOT; };
		0246A2680BD3CCDC004D1C70 /* scriptfuncs.h */ = {isa = PBXFileReference; fileEncoding = 30; lastKnownFileType = sourcecode.c.h; name = scriptfuncs.h; path = ../src/scriptfuncs.h; sourceTree = SOURCE_ROOT; };
		0246A2690BD3CCDC004D1C70 /* scriptobj.c */ = {isa = PBXFileReference; fileEncoding = 30; lastKnownFileType = sourcecode.c.c; name = scriptobj.c; path = ../src/scriptobj.c; sourceTree = SOURCE_ROOT; };
		0246A26A0BD3CCDC004D1C70 /* scriptobj.h */ = {isa = PBXFileReference; fileEncoding = 30; lastKnownFileType = sourcecode.c.h; name = scriptobj.h; path = ../src/scriptobj.h; sourceTree = SOURCE_ROOT; };
		0246A26B0BD3CCDC004D1C70 /* scripttabs.c */ = {isa = PBXFileReference; fileEncoding = 30; lastKnownFileType = sourcecode.c.c; name = scripttabs.c; path = ../src/scripttabs.c; sourceTree = SOURCE_ROOT; };
		0246A26C0BD3CCDC004D1C70 /* scripttabs.h */ = {isa = PBXFileReference; fileEncoding = 30; lastKnownFileType = sourcecode.c.h; name = scripttabs.h; path = ../src/scripttabs.h; sourceTree = SOURCE_ROOT; };
		0246A26D0BD3CCDC004D1C70 /* scriptvals_lexer.l */ = {isa = PBXFileReference; fileEncoding = 30; lastKnownFileType = sourcecode.lex; name = scriptvals_lexer.l; path = ../src/scriptvals_lexer.l; sourceTree = SOURCE_ROOT; };
		0246A26E0BD3CCDC004D1C70 /* scriptvals_parser.y */ = {isa = PBXFileReference; fileEncoding = 30; lastKnownFileType = sourcecode.yacc; name = scriptvals_parser.y; path = ../src/scriptvals_parser.y; sourceTree = SOURCE_ROOT; };
		0246A26F0BD3CCDC004D1C70 /* scriptvals.c */ = {isa = PBXFileReference; fileEncoding = 30; lastKnownFileType = sourcecode.c.c; name = scriptvals.c; path = ../src/scriptvals.c; sourceTree = SOURCE_ROOT; };
		0246A2700BD3CCDC004D1C70 /* scriptvals.h */ = {isa = PBXFileReference; fileEncoding = 30; lastKnownFileType = sourcecode.c.h; name = scriptvals.h; path = ../src/scriptvals.h; sourceTree = SOURCE_ROOT; };
		0246A2710BD3CCDC004D1C70 /* selection.c */ = {isa = PBXFileReference; fileEncoding = 30; lastKnownFileType = sourcecode.c.c; name = selection.c; path = ../src/selection.c; sourceTree = SOURCE_ROOT; };
		0246A2720BD3CCDC004D1C70 /* selection.h */ = {isa = PBXFileReference; fileEncoding = 30; lastKnownFileType = sourcecode.c.h; name = selection.h; path = ../src/selection.h; sourceTree = SOURCE_ROOT; };
		0246A2730BD3CCDC004D1C70 /* seqdisp.c */ = {isa = PBXFileReference; fileEncoding = 30; lastKnownFileType = sourcecode.c.c; name = seqdisp.c; path = ../src/seqdisp.c; sourceTree = SOURCE_ROOT; };
		0246A2740BD3CCDC004D1C70 /* seqdisp.h */ = {isa = PBXFileReference; fileEncoding = 30; lastKnownFileType = sourcecode.c.h; name = seqdisp.h; path = ../src/seqdisp.h; sourceTree = SOURCE_ROOT; };
		0246A2750BD3CCDC004D1C70 /* stats.c */ = {isa = PBXFileReference; fileEncoding = 30; lastKnownFileType = sourcecode.c.c; name = stats.c; path = ../src/stats.c; sourceTree = SOURCE_ROOT; };
		0246A2760BD3CCDC004D1C70 /* stats.h */ = {isa = PBXFileReference; fileEncoding = 30; lastKnownFileType = sourcecode.c.h; name = stats.h; path = ../src/stats.h; sourceTree = SOURCE_ROOT; };
		0246A2770BD3CCDC004D1C70 /* statsdef.h */ = {isa = PBXFileReference; fileEncoding = 30; lastKnownFileType = sourcecode.c.h; name = statsdef.h; path = ../src/statsdef.h; sourceTree = SOURCE_ROOT; };
		0246A2780BD3CCDC004D1C70 /* structure.c */ = {isa = PBXFileReference; fileEncoding = 30; lastKnownFileType = sourcecode.c.c; name = structure.c; path = ../src/structure.c; sourceTree = SOURCE_ROOT; };
		0246A2790BD3CCDC004D1C70 /* structure.h */ = {isa = PBXFileReference; fileEncoding = 30; lastKnownFileType = sourcecode.c.h; name = structure.h; path = ../src/structure.h; sourceTree = SOURCE_ROOT; };
		0246A27A0BD3CCDC004D1C70 /* structuredef.h */ = {isa = PBXFileReference; fileEncoding = 30; lastKnownFileType = sourcecode.c.h; name = structuredef.h; path = ../src/structuredef.h; sourceTree = SOURCE_ROOT; };
		0246A27D0BD3CCDC004D1C70 /* text.c */ = {isa = PBXFileReference; fileEncoding = 30; lastKnownFileType = sourcecode.c.c; name = text.c; path = ../src/text.c; sourceTree = SOURCE_ROOT; };
		0246A27E0BD3CCDC004D1C70 /* text.h */ = {isa = PBXFileReference; fileEncoding = 30; lastKnownFileType = sourcecode.c.h; name = text.h; path = ../src/text.h; sourceTree = SOURCE_ROOT; };
		0246A27F0BD3CCDC004D1C70 /* texture.c */ = {isa = PBXFileReference; fileEncoding = 30; lastKnownFileType = sourcecode.c.c; name = texture.c; path = ../src/texture.c; sourceTree = SOURCE_ROOT; };
		0246A2800BD3CCDC004D1C70 /* texture.h */ = {isa = PBXFileReference; fileEncoding = 30; lastKnownFileType = sourcecode.c.h; name = texture.h; path = ../src/texture.h; sourceTree = SOURCE_ROOT; };
		0246A2810BD3CCDC004D1C70 /* transporter.c */ = {isa = PBXFileReference; fileEncoding = 30; lastKnownFileType = sourcecode.c.c; name = transporter.c; path = ../src/transporter.c; sourceTree = SOURCE_ROOT; };
		0246A2820BD3CCDC004D1C70 /* transporter.h */ = {isa = PBXFileReference; fileEncoding = 30; lastKnownFileType = sourcecode.c.h; name = transporter.h; path = ../src/transporter.h; sourceTree = SOURCE_ROOT; };
		0246A2830BD3CCDC004D1C70 /* visibility.c */ = {isa = PBXFileReference; fileEncoding = 30; lastKnownFileType = sourcecode.c.c; name = visibility.c; path = ../src/visibility.c; sourceTree = SOURCE_ROOT; };
		0246A2840BD3CCDC004D1C70 /* visibility.h */ = {isa = PBXFileReference; fileEncoding = 30; lastKnownFileType = sourcecode.c.h; name = visibility.h; path = ../src/visibility.h; sourceTree = SOURCE_ROOT; };
		0246A2850BD3CCDC004D1C70 /* warcam.c */ = {isa = PBXFileReference; fileEncoding = 30; lastKnownFileType = sourcecode.c.c; name = warcam.c; path = ../src/warcam.c; sourceTree = SOURCE_ROOT; };
		0246A2860BD3CCDC004D1C70 /* warcam.h */ = {isa = PBXFileReference; fileEncoding = 30; lastKnownFileType = sourcecode.c.h; name = warcam.h; path = ../src/warcam.h; sourceTree = SOURCE_ROOT; };
		0246A2870BD3CCDC004D1C70 /* warzoneconfig.c */ = {isa = PBXFileReference; fileEncoding = 30; lastKnownFileType = sourcecode.c.c; name = warzoneconfig.c; path = ../src/warzoneconfig.c; sourceTree = SOURCE_ROOT; };
		0246A2880BD3CCDC004D1C70 /* warzoneconfig.h */ = {isa = PBXFileReference; fileEncoding = 30; lastKnownFileType = sourcecode.c.h; name = warzoneconfig.h; path = ../src/warzoneconfig.h; sourceTree = SOURCE_ROOT; };
		0246A2890BD3CCDC004D1C70 /* weapondef.h */ = {isa = PBXFileReference; fileEncoding = 30; lastKnownFileType = sourcecode.c.h; name = weapondef.h; path = ../src/weapondef.h; sourceTree = SOURCE_ROOT; };
		0246A28B0BD3CCDC004D1C70 /* wrappers.c */ = {isa = PBXFileReference; fileEncoding = 30; lastKnownFileType = sourcecode.c.c; name = wrappers.c; path = ../src/wrappers.c; sourceTree = SOURCE_ROOT; };
		0246A28C0BD3CCDC004D1C70 /* wrappers.h */ = {isa = PBXFileReference; fileEncoding = 30; lastKnownFileType = sourcecode.c.h; name = wrappers.h; path = ../src/wrappers.h; sourceTree = SOURCE_ROOT; };
		0246A3B80BD3CD1F004D1C70 /* OpenAL.framework */ = {isa = PBXFileReference; lastKnownFileType = wrapper.framework; name = OpenAL.framework; path = /Developer/SDKs/MacOSX10.4u.sdk/System/Library/Frameworks/OpenAL.framework; sourceTree = "<absolute>"; };
		0246A3BC0BD3CD2B004D1C70 /* OpenGL.framework */ = {isa = PBXFileReference; lastKnownFileType = wrapper.framework; name = OpenGL.framework; path = /Developer/SDKs/MacOSX10.4u.sdk/System/Library/Frameworks/OpenGL.framework; sourceTree = "<absolute>"; };
		0246A5F20BD3D5E5004D1C70 /* AudioToolbox.framework */ = {isa = PBXFileReference; lastKnownFileType = wrapper.framework; name = AudioToolbox.framework; path = /Developer/SDKs/MacOSX10.4u.sdk/System/Library/Frameworks/AudioToolbox.framework; sourceTree = "<absolute>"; };
		0246A5F30BD3D5E5004D1C70 /* AudioUnit.framework */ = {isa = PBXFileReference; lastKnownFileType = wrapper.framework; name = AudioUnit.framework; path = /Developer/SDKs/MacOSX10.4u.sdk/System/Library/Frameworks/AudioUnit.framework; sourceTree = "<absolute>"; };
		0246A5F60BD3D5E5004D1C70 /* CoreAudio.framework */ = {isa = PBXFileReference; lastKnownFileType = wrapper.framework; name = CoreAudio.framework; path = /Developer/SDKs/MacOSX10.4u.sdk/System/Library/Frameworks/CoreAudio.framework; sourceTree = "<absolute>"; };
		0246A5F70BD3D5E5004D1C70 /* QuickTime.framework */ = {isa = PBXFileReference; lastKnownFileType = wrapper.framework; name = QuickTime.framework; path = /Developer/SDKs/MacOSX10.4u.sdk/System/Library/Frameworks/QuickTime.framework; sourceTree = "<absolute>"; };
		0246A93A0BD3DD3E004D1C70 /* Carbon.framework */ = {isa = PBXFileReference; lastKnownFileType = wrapper.framework; name = Carbon.framework; path = /Developer/SDKs/MacOSX10.4u.sdk/System/Library/Frameworks/Carbon.framework; sourceTree = "<absolute>"; };
		0246AA160BD3DFEE004D1C70 /* CoreFoundation.framework */ = {isa = PBXFileReference; lastKnownFileType = wrapper.framework; name = CoreFoundation.framework; path = /Developer/SDKs/MacOSX10.4u.sdk/System/Library/Frameworks/CoreFoundation.framework; sourceTree = "<absolute>"; };
		02581C5D0BD5A94A00957CBC /* libSDLmain.a */ = {isa = PBXFileReference; explicitFileType = archive.ar; includeInIndex = 0; path = libSDLmain.a; sourceTree = BUILT_PRODUCTS_DIR; };
		027F9E1F0D03229500FA2030 /* libfreetype.dylib */ = {isa = PBXFileReference; explicitFileType = "compiled.mach-o.dylib"; name = libfreetype.dylib; path = /Developer/SDKs/MacOSX10.4u.sdk/usr/X11R6/lib/libfreetype.dylib; sourceTree = "<absolute>"; };
		02AAD13F0D9ED28C00248B0F /* file.h */ = {isa = PBXFileReference; fileEncoding = 30; lastKnownFileType = sourcecode.c.h; name = file.h; path = ../lib/framework/file.h; sourceTree = SOURCE_ROOT; };
		02AAD1400D9ED28C00248B0F /* i18n.c */ = {isa = PBXFileReference; fileEncoding = 30; lastKnownFileType = sourcecode.c.c; name = i18n.c; path = ../lib/framework/i18n.c; sourceTree = SOURCE_ROOT; };
		02AAD1410D9ED28C00248B0F /* i18n.h */ = {isa = PBXFileReference; fileEncoding = 30; lastKnownFileType = sourcecode.c.h; name = i18n.h; path = ../lib/framework/i18n.h; sourceTree = SOURCE_ROOT; };
		02AAD1420D9ED28C00248B0F /* physfs_ext.h */ = {isa = PBXFileReference; fileEncoding = 30; lastKnownFileType = sourcecode.c.h; name = physfs_ext.h; path = ../lib/framework/physfs_ext.h; sourceTree = SOURCE_ROOT; };
		02B2132A0DA8755F0059E864 /* cursors.c */ = {isa = PBXFileReference; fileEncoding = 30; lastKnownFileType = sourcecode.c.c; name = cursors.c; path = ../lib/framework/cursors.c; sourceTree = SOURCE_ROOT; };
		02B2132B0DA8755F0059E864 /* cursors16.c */ = {isa = PBXFileReference; fileEncoding = 30; lastKnownFileType = sourcecode.c.c; name = cursors16.c; path = ../lib/framework/cursors16.c; sourceTree = SOURCE_ROOT; };
		02B2132C0DA8755F0059E864 /* cursors32.c */ = {isa = PBXFileReference; fileEncoding = 30; lastKnownFileType = sourcecode.c.c; name = cursors32.c; path = ../lib/framework/cursors32.c; sourceTree = SOURCE_ROOT; };
		02BBB2070DA874F6002D438B /* exceptionhandler.c */ = {isa = PBXFileReference; fileEncoding = 30; lastKnownFileType = sourcecode.c.c; name = exceptionhandler.c; path = ../lib/exceptionhandler/exceptionhandler.c; sourceTree = SOURCE_ROOT; };
		02BBB2080DA874F6002D438B /* exceptionhandler.h */ = {isa = PBXFileReference; fileEncoding = 30; lastKnownFileType = sourcecode.c.h; name = exceptionhandler.h; path = ../lib/exceptionhandler/exceptionhandler.h; sourceTree = SOURCE_ROOT; };
		02C8AEF60BE68A5600E9D8A7 /* png_util.c */ = {isa = PBXFileReference; fileEncoding = 30; lastKnownFileType = sourcecode.c.c; name = png_util.c; path = ../lib/ivis_common/png_util.c; sourceTree = SOURCE_ROOT; };
		02C8AEF70BE68A5600E9D8A7 /* png_util.h */ = {isa = PBXFileReference; fileEncoding = 30; lastKnownFileType = sourcecode.c.h; name = png_util.h; path = ../lib/ivis_common/png_util.h; sourceTree = SOURCE_ROOT; };
		02C8AEFA0BE68A6800E9D8A7 /* oggvorbis.c */ = {isa = PBXFileReference; fileEncoding = 30; lastKnownFileType = sourcecode.c.c; name = oggvorbis.c; path = ../lib/sound/oggvorbis.c; sourceTree = SOURCE_ROOT; };
		02C8AEFB0BE68A6800E9D8A7 /* oggvorbis.h */ = {isa = PBXFileReference; fileEncoding = 30; lastKnownFileType = sourcecode.c.h; name = oggvorbis.h; path = ../lib/sound/oggvorbis.h; sourceTree = SOURCE_ROOT; };
<<<<<<< HEAD
		02CBED8A0C5B8BEB00316CE2 /* nettypes.cpp */ = {isa = PBXFileReference; fileEncoding = 30; lastKnownFileType = sourcecode.cpp.cpp; name = nettypes.cpp; path = ../lib/netplay/nettypes.cpp; sourceTree = SOURCE_ROOT; };
		02CBED8B0C5B8BEB00316CE2 /* nettypes.h */ = {isa = PBXFileReference; fileEncoding = 30; lastKnownFileType = sourcecode.c.h; name = nettypes.h; path = ../lib/netplay/nettypes.h; sourceTree = SOURCE_ROOT; };
=======
>>>>>>> 975352a7
		02CDDCF40D159BC300722688 /* Autorevision */ = {isa = PBXFileReference; explicitFileType = "compiled.mach-o.executable"; includeInIndex = 0; path = Autorevision; sourceTree = BUILT_PRODUCTS_DIR; };
		02CDDCF80D159BE000722688 /* autorevision.cpp */ = {isa = PBXFileReference; fileEncoding = 30; lastKnownFileType = sourcecode.cpp.cpp; name = autorevision.cpp; path = ../build_tools/autorevision/autorevision.cpp; sourceTree = SOURCE_ROOT; };
		02CDDD080D159D5900722688 /* autorevision.h */ = {isa = PBXFileReference; fileEncoding = 30; lastKnownFileType = sourcecode.c.h; name = autorevision.h; path = ../src/autorevision.h; sourceTree = SOURCE_ROOT; };
		02CDDD1A0D159E2F00722688 /* openal_error.c */ = {isa = PBXFileReference; fileEncoding = 30; lastKnownFileType = sourcecode.c.c; name = openal_error.c; path = ../lib/sound/openal_error.c; sourceTree = SOURCE_ROOT; };
		02CDDD1B0D159E2F00722688 /* openal_error.h */ = {isa = PBXFileReference; fileEncoding = 30; lastKnownFileType = sourcecode.c.h; name = openal_error.h; path = ../lib/sound/openal_error.h; sourceTree = SOURCE_ROOT; };
		02DDA7EE0BD3C03F0049AB60 /* Vorbis.framework */ = {isa = PBXFileReference; explicitFileType = wrapper.framework; includeInIndex = 0; path = Vorbis.framework; sourceTree = BUILT_PRODUCTS_DIR; };
		02DDA7F50BD3C1420049AB60 /* analysis.c */ = {isa = PBXFileReference; fileEncoding = 30; lastKnownFileType = sourcecode.c.c; name = analysis.c; path = external/libvorbis/lib/analysis.c; sourceTree = "<group>"; };
		02DDA7F60BD3C1420049AB60 /* backends.h */ = {isa = PBXFileReference; fileEncoding = 30; lastKnownFileType = sourcecode.c.h; name = backends.h; path = external/libvorbis/lib/backends.h; sourceTree = "<group>"; };
		02DDA7F70BD3C1420049AB60 /* bitrate.c */ = {isa = PBXFileReference; fileEncoding = 30; lastKnownFileType = sourcecode.c.c; name = bitrate.c; path = external/libvorbis/lib/bitrate.c; sourceTree = "<group>"; };
		02DDA7F80BD3C1420049AB60 /* bitrate.h */ = {isa = PBXFileReference; fileEncoding = 30; lastKnownFileType = sourcecode.c.h; name = bitrate.h; path = external/libvorbis/lib/bitrate.h; sourceTree = "<group>"; };
		02DDA7F90BD3C1420049AB60 /* block.c */ = {isa = PBXFileReference; fileEncoding = 30; lastKnownFileType = sourcecode.c.c; name = block.c; path = external/libvorbis/lib/block.c; sourceTree = "<group>"; };
		02DDA7FA0BD3C1420049AB60 /* codebook.c */ = {isa = PBXFileReference; fileEncoding = 30; lastKnownFileType = sourcecode.c.c; name = codebook.c; path = external/libvorbis/lib/codebook.c; sourceTree = "<group>"; };
		02DDA7FB0BD3C1420049AB60 /* codebook.h */ = {isa = PBXFileReference; fileEncoding = 30; lastKnownFileType = sourcecode.c.h; name = codebook.h; path = external/libvorbis/lib/codebook.h; sourceTree = "<group>"; };
		02DDA7FC0BD3C1420049AB60 /* codec_internal.h */ = {isa = PBXFileReference; fileEncoding = 30; lastKnownFileType = sourcecode.c.h; name = codec_internal.h; path = external/libvorbis/lib/codec_internal.h; sourceTree = "<group>"; };
		02DDA7FD0BD3C1420049AB60 /* envelope.c */ = {isa = PBXFileReference; fileEncoding = 30; lastKnownFileType = sourcecode.c.c; name = envelope.c; path = external/libvorbis/lib/envelope.c; sourceTree = "<group>"; };
		02DDA7FE0BD3C1420049AB60 /* envelope.h */ = {isa = PBXFileReference; fileEncoding = 30; lastKnownFileType = sourcecode.c.h; name = envelope.h; path = external/libvorbis/lib/envelope.h; sourceTree = "<group>"; };
		02DDA7FF0BD3C1420049AB60 /* floor0.c */ = {isa = PBXFileReference; fileEncoding = 30; lastKnownFileType = sourcecode.c.c; name = floor0.c; path = external/libvorbis/lib/floor0.c; sourceTree = "<group>"; };
		02DDA8000BD3C1420049AB60 /* floor1.c */ = {isa = PBXFileReference; fileEncoding = 30; lastKnownFileType = sourcecode.c.c; name = floor1.c; path = external/libvorbis/lib/floor1.c; sourceTree = "<group>"; };
		02DDA8010BD3C1420049AB60 /* highlevel.h */ = {isa = PBXFileReference; fileEncoding = 30; lastKnownFileType = sourcecode.c.h; name = highlevel.h; path = external/libvorbis/lib/highlevel.h; sourceTree = "<group>"; };
		02DDA8020BD3C1420049AB60 /* info.c */ = {isa = PBXFileReference; fileEncoding = 30; lastKnownFileType = sourcecode.c.c; name = info.c; path = external/libvorbis/lib/info.c; sourceTree = "<group>"; };
		02DDA8030BD3C1420049AB60 /* lookup_data.h */ = {isa = PBXFileReference; fileEncoding = 30; lastKnownFileType = sourcecode.c.h; name = lookup_data.h; path = external/libvorbis/lib/lookup_data.h; sourceTree = "<group>"; };
		02DDA8040BD3C1420049AB60 /* lookup.c */ = {isa = PBXFileReference; fileEncoding = 30; lastKnownFileType = sourcecode.c.c; name = lookup.c; path = external/libvorbis/lib/lookup.c; sourceTree = "<group>"; };
		02DDA8050BD3C1420049AB60 /* lookup.h */ = {isa = PBXFileReference; fileEncoding = 30; lastKnownFileType = sourcecode.c.h; name = lookup.h; path = external/libvorbis/lib/lookup.h; sourceTree = "<group>"; };
		02DDA8060BD3C1420049AB60 /* lpc.c */ = {isa = PBXFileReference; fileEncoding = 30; lastKnownFileType = sourcecode.c.c; name = lpc.c; path = external/libvorbis/lib/lpc.c; sourceTree = "<group>"; };
		02DDA8070BD3C1420049AB60 /* lpc.h */ = {isa = PBXFileReference; fileEncoding = 30; lastKnownFileType = sourcecode.c.h; name = lpc.h; path = external/libvorbis/lib/lpc.h; sourceTree = "<group>"; };
		02DDA8080BD3C1420049AB60 /* lsp.c */ = {isa = PBXFileReference; fileEncoding = 30; lastKnownFileType = sourcecode.c.c; name = lsp.c; path = external/libvorbis/lib/lsp.c; sourceTree = "<group>"; };
		02DDA8090BD3C1420049AB60 /* lsp.h */ = {isa = PBXFileReference; fileEncoding = 30; lastKnownFileType = sourcecode.c.h; name = lsp.h; path = external/libvorbis/lib/lsp.h; sourceTree = "<group>"; };
		02DDA80A0BD3C1420049AB60 /* mapping0.c */ = {isa = PBXFileReference; fileEncoding = 30; lastKnownFileType = sourcecode.c.c; name = mapping0.c; path = external/libvorbis/lib/mapping0.c; sourceTree = "<group>"; };
		02DDA80B0BD3C1420049AB60 /* masking.h */ = {isa = PBXFileReference; fileEncoding = 30; lastKnownFileType = sourcecode.c.h; name = masking.h; path = external/libvorbis/lib/masking.h; sourceTree = "<group>"; };
		02DDA80C0BD3C1420049AB60 /* mdct.c */ = {isa = PBXFileReference; fileEncoding = 30; lastKnownFileType = sourcecode.c.c; name = mdct.c; path = external/libvorbis/lib/mdct.c; sourceTree = "<group>"; };
		02DDA80D0BD3C1420049AB60 /* mdct.h */ = {isa = PBXFileReference; fileEncoding = 30; lastKnownFileType = sourcecode.c.h; name = mdct.h; path = external/libvorbis/lib/mdct.h; sourceTree = "<group>"; };
		02DDA80E0BD3C1420049AB60 /* misc.h */ = {isa = PBXFileReference; fileEncoding = 30; lastKnownFileType = sourcecode.c.h; name = misc.h; path = external/libvorbis/lib/misc.h; sourceTree = "<group>"; };
		02DDA80F0BD3C1420049AB60 /* os.h */ = {isa = PBXFileReference; fileEncoding = 30; lastKnownFileType = sourcecode.c.h; name = os.h; path = external/libvorbis/lib/os.h; sourceTree = "<group>"; };
		02DDA8100BD3C1420049AB60 /* psy.c */ = {isa = PBXFileReference; fileEncoding = 30; lastKnownFileType = sourcecode.c.c; name = psy.c; path = external/libvorbis/lib/psy.c; sourceTree = "<group>"; };
		02DDA8110BD3C1420049AB60 /* psy.h */ = {isa = PBXFileReference; fileEncoding = 30; lastKnownFileType = sourcecode.c.h; name = psy.h; path = external/libvorbis/lib/psy.h; sourceTree = "<group>"; };
		02DDA8120BD3C1420049AB60 /* registry.c */ = {isa = PBXFileReference; fileEncoding = 30; lastKnownFileType = sourcecode.c.c; name = registry.c; path = external/libvorbis/lib/registry.c; sourceTree = "<group>"; };
		02DDA8130BD3C1420049AB60 /* registry.h */ = {isa = PBXFileReference; fileEncoding = 30; lastKnownFileType = sourcecode.c.h; name = registry.h; path = external/libvorbis/lib/registry.h; sourceTree = "<group>"; };
		02DDA8140BD3C1420049AB60 /* res0.c */ = {isa = PBXFileReference; fileEncoding = 30; lastKnownFileType = sourcecode.c.c; name = res0.c; path = external/libvorbis/lib/res0.c; sourceTree = "<group>"; };
		02DDA8150BD3C1420049AB60 /* scales.h */ = {isa = PBXFileReference; fileEncoding = 30; lastKnownFileType = sourcecode.c.h; name = scales.h; path = external/libvorbis/lib/scales.h; sourceTree = "<group>"; };
		02DDA8160BD3C1420049AB60 /* sharedbook.c */ = {isa = PBXFileReference; fileEncoding = 30; lastKnownFileType = sourcecode.c.c; name = sharedbook.c; path = external/libvorbis/lib/sharedbook.c; sourceTree = "<group>"; };
		02DDA8170BD3C1420049AB60 /* smallft.c */ = {isa = PBXFileReference; fileEncoding = 30; lastKnownFileType = sourcecode.c.c; name = smallft.c; path = external/libvorbis/lib/smallft.c; sourceTree = "<group>"; };
		02DDA8180BD3C1420049AB60 /* smallft.h */ = {isa = PBXFileReference; fileEncoding = 30; lastKnownFileType = sourcecode.c.h; name = smallft.h; path = external/libvorbis/lib/smallft.h; sourceTree = "<group>"; };
		02DDA8190BD3C1420049AB60 /* synthesis.c */ = {isa = PBXFileReference; fileEncoding = 30; lastKnownFileType = sourcecode.c.c; name = synthesis.c; path = external/libvorbis/lib/synthesis.c; sourceTree = "<group>"; };
		02DDA81A0BD3C1420049AB60 /* window.c */ = {isa = PBXFileReference; fileEncoding = 30; lastKnownFileType = sourcecode.c.c; name = window.c; path = external/libvorbis/lib/window.c; sourceTree = "<group>"; };
		02DDA81B0BD3C1420049AB60 /* window.h */ = {isa = PBXFileReference; fileEncoding = 30; lastKnownFileType = sourcecode.c.h; name = window.h; path = external/libvorbis/lib/window.h; sourceTree = "<group>"; };
		02DDA8510BD3C17A0049AB60 /* codec.h */ = {isa = PBXFileReference; fileEncoding = 30; lastKnownFileType = sourcecode.c.h; name = codec.h; path = external/libvorbis/include/vorbis/codec.h; sourceTree = "<group>"; };
		02DDA8520BD3C17A0049AB60 /* vorbisenc.h */ = {isa = PBXFileReference; fileEncoding = 30; lastKnownFileType = sourcecode.c.h; name = vorbisenc.h; path = external/libvorbis/include/vorbis/vorbisenc.h; sourceTree = "<group>"; };
		02DDA8530BD3C17A0049AB60 /* vorbisfile.h */ = {isa = PBXFileReference; fileEncoding = 30; lastKnownFileType = sourcecode.c.h; name = vorbisfile.h; path = external/libvorbis/include/vorbis/vorbisfile.h; sourceTree = "<group>"; };
		02DDA8570BD3C18B0049AB60 /* vorbisenc.c */ = {isa = PBXFileReference; fileEncoding = 30; lastKnownFileType = sourcecode.c.c; name = vorbisenc.c; path = external/libvorbis/lib/vorbisenc.c; sourceTree = "<group>"; };
		02DDA8580BD3C18B0049AB60 /* vorbisfile.c */ = {isa = PBXFileReference; fileEncoding = 30; lastKnownFileType = sourcecode.c.c; name = vorbisfile.c; path = external/libvorbis/lib/vorbisfile.c; sourceTree = "<group>"; };
		02DDA8720BD3C27D0049AB60 /* floor_all.h */ = {isa = PBXFileReference; fileEncoding = 30; lastKnownFileType = sourcecode.c.h; name = floor_all.h; path = external/libvorbis/lib/modes/floor_all.h; sourceTree = "<group>"; };
		02DDA8730BD3C27D0049AB60 /* psych_8.h */ = {isa = PBXFileReference; fileEncoding = 30; lastKnownFileType = sourcecode.c.h; name = psych_8.h; path = external/libvorbis/lib/modes/psych_8.h; sourceTree = "<group>"; };
		02DDA8740BD3C27D0049AB60 /* psych_11.h */ = {isa = PBXFileReference; fileEncoding = 30; lastKnownFileType = sourcecode.c.h; name = psych_11.h; path = external/libvorbis/lib/modes/psych_11.h; sourceTree = "<group>"; };
		02DDA8750BD3C27D0049AB60 /* psych_16.h */ = {isa = PBXFileReference; fileEncoding = 30; lastKnownFileType = sourcecode.c.h; name = psych_16.h; path = external/libvorbis/lib/modes/psych_16.h; sourceTree = "<group>"; };
		02DDA8760BD3C27D0049AB60 /* psych_44.h */ = {isa = PBXFileReference; fileEncoding = 30; lastKnownFileType = sourcecode.c.h; name = psych_44.h; path = external/libvorbis/lib/modes/psych_44.h; sourceTree = "<group>"; };
		02DDA8770BD3C27D0049AB60 /* residue_8.h */ = {isa = PBXFileReference; fileEncoding = 30; lastKnownFileType = sourcecode.c.h; name = residue_8.h; path = external/libvorbis/lib/modes/residue_8.h; sourceTree = "<group>"; };
		02DDA8780BD3C27D0049AB60 /* residue_16.h */ = {isa = PBXFileReference; fileEncoding = 30; lastKnownFileType = sourcecode.c.h; name = residue_16.h; path = external/libvorbis/lib/modes/residue_16.h; sourceTree = "<group>"; };
		02DDA8790BD3C27D0049AB60 /* residue_44.h */ = {isa = PBXFileReference; fileEncoding = 30; lastKnownFileType = sourcecode.c.h; name = residue_44.h; path = external/libvorbis/lib/modes/residue_44.h; sourceTree = "<group>"; };
		02DDA87A0BD3C27D0049AB60 /* residue_44u.h */ = {isa = PBXFileReference; fileEncoding = 30; lastKnownFileType = sourcecode.c.h; name = residue_44u.h; path = external/libvorbis/lib/modes/residue_44u.h; sourceTree = "<group>"; };
		02DDA87B0BD3C27D0049AB60 /* setup_8.h */ = {isa = PBXFileReference; fileEncoding = 30; lastKnownFileType = sourcecode.c.h; name = setup_8.h; path = external/libvorbis/lib/modes/setup_8.h; sourceTree = "<group>"; };
		02DDA87C0BD3C27D0049AB60 /* setup_11.h */ = {isa = PBXFileReference; fileEncoding = 30; lastKnownFileType = sourcecode.c.h; name = setup_11.h; path = external/libvorbis/lib/modes/setup_11.h; sourceTree = "<group>"; };
		02DDA87D0BD3C27D0049AB60 /* setup_16.h */ = {isa = PBXFileReference; fileEncoding = 30; lastKnownFileType = sourcecode.c.h; name = setup_16.h; path = external/libvorbis/lib/modes/setup_16.h; sourceTree = "<group>"; };
		02DDA87E0BD3C27D0049AB60 /* setup_22.h */ = {isa = PBXFileReference; fileEncoding = 30; lastKnownFileType = sourcecode.c.h; name = setup_22.h; path = external/libvorbis/lib/modes/setup_22.h; sourceTree = "<group>"; };
		02DDA87F0BD3C27D0049AB60 /* setup_32.h */ = {isa = PBXFileReference; fileEncoding = 30; lastKnownFileType = sourcecode.c.h; name = setup_32.h; path = external/libvorbis/lib/modes/setup_32.h; sourceTree = "<group>"; };
		02DDA8800BD3C27D0049AB60 /* setup_44.h */ = {isa = PBXFileReference; fileEncoding = 30; lastKnownFileType = sourcecode.c.h; name = setup_44.h; path = external/libvorbis/lib/modes/setup_44.h; sourceTree = "<group>"; };
		02DDA8810BD3C27D0049AB60 /* setup_44u.h */ = {isa = PBXFileReference; fileEncoding = 30; lastKnownFileType = sourcecode.c.h; name = setup_44u.h; path = external/libvorbis/lib/modes/setup_44u.h; sourceTree = "<group>"; };
		02DDA8820BD3C27D0049AB60 /* setup_X.h */ = {isa = PBXFileReference; fileEncoding = 30; lastKnownFileType = sourcecode.c.h; name = setup_X.h; path = external/libvorbis/lib/modes/setup_X.h; sourceTree = "<group>"; };
		02DDA8B10BD3C2F20049AB60 /* PhysFS.framework */ = {isa = PBXFileReference; explicitFileType = wrapper.framework; includeInIndex = 0; path = PhysFS.framework; sourceTree = BUILT_PRODUCTS_DIR; };
		02DDA8B80BD3C32D0049AB60 /* physfs_byteorder.c */ = {isa = PBXFileReference; fileEncoding = 30; lastKnownFileType = sourcecode.c.c; name = physfs_byteorder.c; path = external/physfs/physfs_byteorder.c; sourceTree = "<group>"; };
		02DDA8B90BD3C32D0049AB60 /* physfs_internal.h */ = {isa = PBXFileReference; fileEncoding = 30; lastKnownFileType = sourcecode.c.h; name = physfs_internal.h; path = external/physfs/physfs_internal.h; sourceTree = "<group>"; };
		02DDA8BA0BD3C32D0049AB60 /* physfs.c */ = {isa = PBXFileReference; fileEncoding = 30; lastKnownFileType = sourcecode.c.c; name = physfs.c; path = external/physfs/physfs.c; sourceTree = "<group>"; };
		02DDA8BB0BD3C32D0049AB60 /* physfs.h */ = {isa = PBXFileReference; fileEncoding = 30; lastKnownFileType = sourcecode.c.h; name = physfs.h; path = external/physfs/physfs.h; sourceTree = "<group>"; };
		02DDA8C00BD3C3450049AB60 /* dir.c */ = {isa = PBXFileReference; fileEncoding = 30; lastKnownFileType = sourcecode.c.c; name = dir.c; path = external/physfs/archivers/dir.c; sourceTree = "<group>"; };
		02DDA8C10BD3C3450049AB60 /* grp.c */ = {isa = PBXFileReference; fileEncoding = 30; lastKnownFileType = sourcecode.c.c; name = grp.c; path = external/physfs/archivers/grp.c; sourceTree = "<group>"; };
		02DDA8C20BD3C3450049AB60 /* hog.c */ = {isa = PBXFileReference; fileEncoding = 30; lastKnownFileType = sourcecode.c.c; name = hog.c; path = external/physfs/archivers/hog.c; sourceTree = "<group>"; };
		02DDA8C30BD3C3450049AB60 /* mvl.c */ = {isa = PBXFileReference; fileEncoding = 30; lastKnownFileType = sourcecode.c.c; name = mvl.c; path = external/physfs/archivers/mvl.c; sourceTree = "<group>"; };
		02DDA8C40BD3C3450049AB60 /* qpak.c */ = {isa = PBXFileReference; fileEncoding = 30; lastKnownFileType = sourcecode.c.c; name = qpak.c; path = external/physfs/archivers/qpak.c; sourceTree = "<group>"; };
		02DDA8C50BD3C3450049AB60 /* wad.c */ = {isa = PBXFileReference; fileEncoding = 30; lastKnownFileType = sourcecode.c.c; name = wad.c; path = external/physfs/archivers/wad.c; sourceTree = "<group>"; };
		02DDA8C60BD3C3450049AB60 /* zip.c */ = {isa = PBXFileReference; fileEncoding = 30; lastKnownFileType = sourcecode.c.c; name = zip.c; path = external/physfs/archivers/zip.c; sourceTree = "<group>"; };
		02DDA8CE0BD3C3600049AB60 /* posix.c */ = {isa = PBXFileReference; fileEncoding = 30; lastKnownFileType = sourcecode.c.c; name = posix.c; path = external/physfs/platform/posix.c; sourceTree = "<group>"; };
		02DDA8CF0BD3C3600049AB60 /* unix.c */ = {isa = PBXFileReference; fileEncoding = 30; lastKnownFileType = sourcecode.c.c; name = unix.c; path = external/physfs/platform/unix.c; sourceTree = "<group>"; };
		02DDA8E00BD3C3CC0049AB60 /* IOKit.framework */ = {isa = PBXFileReference; lastKnownFileType = wrapper.framework; name = IOKit.framework; path = /Developer/SDKs/MacOSX10.4u.sdk/System/Library/Frameworks/IOKit.framework; sourceTree = "<absolute>"; };
		02DE76040DC3B84800D48F58 /* GLee.c */ = {isa = PBXFileReference; comments = "FIXME: -Wno-missing-declarations is there because there are 1606 that pop; at some pont this should be fixed."; fileEncoding = 30; lastKnownFileType = sourcecode.c.c; name = GLee.c; path = ../lib/ivis_opengl/GLee.c; sourceTree = SOURCE_ROOT; };
		02DE76050DC3B84800D48F58 /* GLee.h */ = {isa = PBXFileReference; fileEncoding = 30; lastKnownFileType = sourcecode.c.h; name = GLee.h; path = ../lib/ivis_opengl/GLee.h; sourceTree = SOURCE_ROOT; };
		02EA22450CFE494000EA65A0 /* libfontconfig.dylib */ = {isa = PBXFileReference; explicitFileType = "compiled.mach-o.dylib"; name = libfontconfig.dylib; path = /Developer/SDKs/MacOSX10.4u.sdk/usr/X11R6/lib/libfontconfig.dylib; sourceTree = "<absolute>"; };
		02F5CC560D1490620000A2D0 /* database.c */ = {isa = PBXFileReference; fileEncoding = 30; lastKnownFileType = sourcecode.c.c; name = database.c; path = external/quesoglc/src/database.c; sourceTree = "<group>"; };
		02F5CC6D0D1494AA0000A2D0 /* Popt.framework */ = {isa = PBXFileReference; explicitFileType = wrapper.framework; includeInIndex = 0; path = Popt.framework; sourceTree = BUILT_PRODUCTS_DIR; };
		02F5CC820D1496580000A2D0 /* popt.c */ = {isa = PBXFileReference; fileEncoding = 30; lastKnownFileType = sourcecode.c.c; name = popt.c; path = external/popt/popt.c; sourceTree = SOURCE_ROOT; };
		02F5CC830D1496580000A2D0 /* popt.h */ = {isa = PBXFileReference; fileEncoding = 30; lastKnownFileType = sourcecode.c.h; name = popt.h; path = external/popt/popt.h; sourceTree = SOURCE_ROOT; };
		02F5CC840D1496580000A2D0 /* poptconfig.c */ = {isa = PBXFileReference; fileEncoding = 30; lastKnownFileType = sourcecode.c.c; name = poptconfig.c; path = external/popt/poptconfig.c; sourceTree = SOURCE_ROOT; };
		02F5CC850D1496580000A2D0 /* popthelp.c */ = {isa = PBXFileReference; fileEncoding = 30; lastKnownFileType = sourcecode.c.c; name = popthelp.c; path = external/popt/popthelp.c; sourceTree = SOURCE_ROOT; };
		02F5CC860D1496580000A2D0 /* poptint.h */ = {isa = PBXFileReference; fileEncoding = 30; lastKnownFileType = sourcecode.c.h; name = poptint.h; path = external/popt/poptint.h; sourceTree = SOURCE_ROOT; };
		02F5CC870D1496580000A2D0 /* poptparse.c */ = {isa = PBXFileReference; fileEncoding = 30; lastKnownFileType = sourcecode.c.c; name = poptparse.c; path = external/popt/poptparse.c; sourceTree = SOURCE_ROOT; };
		02F5CC880D1496580000A2D0 /* system.h */ = {isa = PBXFileReference; fileEncoding = 30; lastKnownFileType = sourcecode.c.h; name = system.h; path = external/popt/system.h; sourceTree = SOURCE_ROOT; };
		2234C29F0E2BE18200E7704C /* positiondef.h */ = {isa = PBXFileReference; fileEncoding = 30; lastKnownFileType = sourcecode.c.h; name = positiondef.h; path = ../src/positiondef.h; sourceTree = SOURCE_ROOT; };
		224446390E3EB7CB004D0F1F /* message_lexer.l */ = {isa = PBXFileReference; fileEncoding = 30; lastKnownFileType = sourcecode.lex; name = message_lexer.l; path = ../src/message_lexer.l; sourceTree = SOURCE_ROOT; };
		2244463A0E3EB7CB004D0F1F /* message_parser.y */ = {isa = PBXFileReference; fileEncoding = 30; lastKnownFileType = sourcecode.yacc; name = message_parser.y; path = ../src/message_parser.y; sourceTree = SOURCE_ROOT; };
		2244463B0E3EB7CB004D0F1F /* messagely.h */ = {isa = PBXFileReference; fileEncoding = 30; lastKnownFileType = sourcecode.c.h; name = messagely.h; path = ../src/messagely.h; sourceTree = SOURCE_ROOT; };
		22E244D40E65361800EC2B3E /* baseobject.c */ = {isa = PBXFileReference; fileEncoding = 30; lastKnownFileType = sourcecode.c.c; name = baseobject.c; path = ../src/baseobject.c; sourceTree = SOURCE_ROOT; };
		22E244D50E65361800EC2B3E /* baseobject.h */ = {isa = PBXFileReference; fileEncoding = 30; lastKnownFileType = sourcecode.c.h; name = baseobject.h; path = ../src/baseobject.h; sourceTree = SOURCE_ROOT; };
		43025DFE1120A4CA006C49B1 /* Project-All.xcconfig */ = {isa = PBXFileReference; fileEncoding = 4; lastKnownFileType = text.xcconfig; name = "Project-All.xcconfig"; path = "configs/Project-All.xcconfig"; sourceTree = "<group>"; };
		43025DFF1120A4CA006C49B1 /* Warzone-All.xcconfig */ = {isa = PBXFileReference; fileEncoding = 4; lastKnownFileType = text.xcconfig; name = "Warzone-All.xcconfig"; path = "configs/Warzone-All.xcconfig"; sourceTree = "<group>"; };
		43025E001120A4CA006C49B1 /* Warzone-Debug.xcconfig */ = {isa = PBXFileReference; fileEncoding = 4; lastKnownFileType = text.xcconfig; name = "Warzone-Debug.xcconfig"; path = "configs/Warzone-Debug.xcconfig"; sourceTree = "<group>"; };
		43025E011120A4CA006C49B1 /* Warzone-Release.xcconfig */ = {isa = PBXFileReference; fileEncoding = 4; lastKnownFileType = text.xcconfig; name = "Warzone-Release.xcconfig"; path = "configs/Warzone-Release.xcconfig"; sourceTree = "<group>"; };
		43025E021120A4CA006C49B1 /* Warzone-StaticAnalyzer.xcconfig */ = {isa = PBXFileReference; fileEncoding = 4; lastKnownFileType = text.xcconfig; name = "Warzone-StaticAnalyzer.xcconfig"; path = "configs/Warzone-StaticAnalyzer.xcconfig"; sourceTree = "<group>"; };
		43025EB31120AD17006C49B1 /* Bison-All.xcconfig */ = {isa = PBXFileReference; fileEncoding = 4; lastKnownFileType = text.xcconfig; name = "Bison-All.xcconfig"; path = "configs/Bison-All.xcconfig"; sourceTree = "<group>"; };
		43025EB41120AD17006C49B1 /* Bison-Debug.xcconfig */ = {isa = PBXFileReference; fileEncoding = 4; lastKnownFileType = text.xcconfig; name = "Bison-Debug.xcconfig"; path = "configs/Bison-Debug.xcconfig"; sourceTree = "<group>"; };
		43025EB51120AD17006C49B1 /* Bison-Release.xcconfig */ = {isa = PBXFileReference; fileEncoding = 4; lastKnownFileType = text.xcconfig; name = "Bison-Release.xcconfig"; path = "configs/Bison-Release.xcconfig"; sourceTree = "<group>"; };
		43025EB61120CD41006C49B1 /* Autorevision-All.xcconfig */ = {isa = PBXFileReference; fileEncoding = 4; lastKnownFileType = text.xcconfig; name = "Autorevision-All.xcconfig"; path = "configs/Autorevision-All.xcconfig"; sourceTree = "<group>"; };
		43025EB71120CD41006C49B1 /* Autorevision-Debug.xcconfig */ = {isa = PBXFileReference; fileEncoding = 4; lastKnownFileType = text.xcconfig; name = "Autorevision-Debug.xcconfig"; path = "configs/Autorevision-Debug.xcconfig"; sourceTree = "<group>"; };
		43025EB81120CD41006C49B1 /* Autorevision-Release.xcconfig */ = {isa = PBXFileReference; fileEncoding = 4; lastKnownFileType = text.xcconfig; name = "Autorevision-Release.xcconfig"; path = "configs/Autorevision-Release.xcconfig"; sourceTree = "<group>"; };
		43025EB91120D338006C49B1 /* SDLmain-All.xcconfig */ = {isa = PBXFileReference; fileEncoding = 4; lastKnownFileType = text.xcconfig; name = "SDLmain-All.xcconfig"; path = "configs/SDLmain-All.xcconfig"; sourceTree = "<group>"; };
		43025EBA1120D338006C49B1 /* SDLmain-Debug.xcconfig */ = {isa = PBXFileReference; fileEncoding = 4; lastKnownFileType = text.xcconfig; name = "SDLmain-Debug.xcconfig"; path = "configs/SDLmain-Debug.xcconfig"; sourceTree = "<group>"; };
		43025EBB1120D338006C49B1 /* SDLmain-Release.xcconfig */ = {isa = PBXFileReference; fileEncoding = 4; lastKnownFileType = text.xcconfig; name = "SDLmain-Release.xcconfig"; path = "configs/SDLmain-Release.xcconfig"; sourceTree = "<group>"; };
		43025EC91120E0C0006C49B1 /* Gettext-All.xcconfig */ = {isa = PBXFileReference; fileEncoding = 4; lastKnownFileType = text.xcconfig; name = "Gettext-All.xcconfig"; path = "configs/Gettext-All.xcconfig"; sourceTree = "<group>"; };
		43025ECA1120E0C0006C49B1 /* Gettext-Debug.xcconfig */ = {isa = PBXFileReference; fileEncoding = 4; lastKnownFileType = text.xcconfig; name = "Gettext-Debug.xcconfig"; path = "configs/Gettext-Debug.xcconfig"; sourceTree = "<group>"; };
		43025ECB1120E0C0006C49B1 /* Gettext-Release.xcconfig */ = {isa = PBXFileReference; fileEncoding = 4; lastKnownFileType = text.xcconfig; name = "Gettext-Release.xcconfig"; path = "configs/Gettext-Release.xcconfig"; sourceTree = "<group>"; };
		43025ED3112144C0006C49B1 /* Zlib-All.xcconfig */ = {isa = PBXFileReference; fileEncoding = 4; lastKnownFileType = text.xcconfig; name = "Zlib-All.xcconfig"; path = "configs/Zlib-All.xcconfig"; sourceTree = "<group>"; };
		43025ED4112144C0006C49B1 /* Zlib-Debug.xcconfig */ = {isa = PBXFileReference; fileEncoding = 4; lastKnownFileType = text.xcconfig; name = "Zlib-Debug.xcconfig"; path = "configs/Zlib-Debug.xcconfig"; sourceTree = "<group>"; };
		43025ED5112144C0006C49B1 /* Zlib-Release.xcconfig */ = {isa = PBXFileReference; fileEncoding = 4; lastKnownFileType = text.xcconfig; name = "Zlib-Release.xcconfig"; path = "configs/Zlib-Release.xcconfig"; sourceTree = "<group>"; };
		43025F051121D267006C49B1 /* Ogg-All.xcconfig */ = {isa = PBXFileReference; fileEncoding = 4; lastKnownFileType = text.xcconfig; name = "Ogg-All.xcconfig"; path = "configs/Ogg-All.xcconfig"; sourceTree = "<group>"; };
		43025F061121D267006C49B1 /* Ogg-Debug.xcconfig */ = {isa = PBXFileReference; fileEncoding = 4; lastKnownFileType = text.xcconfig; name = "Ogg-Debug.xcconfig"; path = "configs/Ogg-Debug.xcconfig"; sourceTree = "<group>"; };
		43025F071121D267006C49B1 /* Ogg-Release.xcconfig */ = {isa = PBXFileReference; fileEncoding = 4; lastKnownFileType = text.xcconfig; name = "Ogg-Release.xcconfig"; path = "configs/Ogg-Release.xcconfig"; sourceTree = "<group>"; };
		43025F221121DC68006C49B1 /* Png-All.xcconfig */ = {isa = PBXFileReference; fileEncoding = 4; lastKnownFileType = text.xcconfig; name = "Png-All.xcconfig"; path = "configs/Png-All.xcconfig"; sourceTree = "<group>"; };
		43025F231121DC68006C49B1 /* Png-Debug.xcconfig */ = {isa = PBXFileReference; fileEncoding = 4; lastKnownFileType = text.xcconfig; name = "Png-Debug.xcconfig"; path = "configs/Png-Debug.xcconfig"; sourceTree = "<group>"; };
		43025F241121DC68006C49B1 /* Png-Release.xcconfig */ = {isa = PBXFileReference; fileEncoding = 4; lastKnownFileType = text.xcconfig; name = "Png-Release.xcconfig"; path = "configs/Png-Release.xcconfig"; sourceTree = "<group>"; };
		43025F2A1121F965006C49B1 /* Vorbis-All.xcconfig */ = {isa = PBXFileReference; fileEncoding = 4; lastKnownFileType = text.xcconfig; name = "Vorbis-All.xcconfig"; path = "configs/Vorbis-All.xcconfig"; sourceTree = "<group>"; };
		43025F2B1121F965006C49B1 /* Vorbis-Debug.xcconfig */ = {isa = PBXFileReference; fileEncoding = 4; lastKnownFileType = text.xcconfig; name = "Vorbis-Debug.xcconfig"; path = "configs/Vorbis-Debug.xcconfig"; sourceTree = "<group>"; };
		43025F2C1121F965006C49B1 /* Vorbis-Release.xcconfig */ = {isa = PBXFileReference; fileEncoding = 4; lastKnownFileType = text.xcconfig; name = "Vorbis-Release.xcconfig"; path = "configs/Vorbis-Release.xcconfig"; sourceTree = "<group>"; };
		43025F2F1121FEC7006C49B1 /* PhysFS-All.xcconfig */ = {isa = PBXFileReference; fileEncoding = 4; lastKnownFileType = text.xcconfig; name = "PhysFS-All.xcconfig"; path = "configs/PhysFS-All.xcconfig"; sourceTree = "<group>"; };
		43025F301121FEC7006C49B1 /* PhysFS-Debug.xcconfig */ = {isa = PBXFileReference; fileEncoding = 4; lastKnownFileType = text.xcconfig; name = "PhysFS-Debug.xcconfig"; path = "configs/PhysFS-Debug.xcconfig"; sourceTree = "<group>"; };
		43025F311121FEC7006C49B1 /* PhysFS-Release.xcconfig */ = {isa = PBXFileReference; fileEncoding = 4; lastKnownFileType = text.xcconfig; name = "PhysFS-Release.xcconfig"; path = "configs/PhysFS-Release.xcconfig"; sourceTree = "<group>"; };
		43025F321122072F006C49B1 /* Popt-All.xcconfig */ = {isa = PBXFileReference; fileEncoding = 4; lastKnownFileType = text.xcconfig; name = "Popt-All.xcconfig"; path = "configs/Popt-All.xcconfig"; sourceTree = "<group>"; };
		43025F331122072F006C49B1 /* Popt-Debug.xcconfig */ = {isa = PBXFileReference; fileEncoding = 4; lastKnownFileType = text.xcconfig; name = "Popt-Debug.xcconfig"; path = "configs/Popt-Debug.xcconfig"; sourceTree = "<group>"; };
		43025F341122072F006C49B1 /* Popt-Release.xcconfig */ = {isa = PBXFileReference; fileEncoding = 4; lastKnownFileType = text.xcconfig; name = "Popt-Release.xcconfig"; path = "configs/Popt-Release.xcconfig"; sourceTree = "<group>"; };
		43025F3511220C46006C49B1 /* QuesoGLC-All.xcconfig */ = {isa = PBXFileReference; fileEncoding = 4; lastKnownFileType = text.xcconfig; name = "QuesoGLC-All.xcconfig"; path = "configs/QuesoGLC-All.xcconfig"; sourceTree = "<group>"; };
		43025F3611220C46006C49B1 /* QuesoGLC-Debug.xcconfig */ = {isa = PBXFileReference; fileEncoding = 4; lastKnownFileType = text.xcconfig; name = "QuesoGLC-Debug.xcconfig"; path = "configs/QuesoGLC-Debug.xcconfig"; sourceTree = "<group>"; };
		43025F3711220C46006C49B1 /* QuesoGLC-Release.xcconfig */ = {isa = PBXFileReference; fileEncoding = 4; lastKnownFileType = text.xcconfig; name = "QuesoGLC-Release.xcconfig"; path = "configs/QuesoGLC-Release.xcconfig"; sourceTree = "<group>"; };
		43025F3C11221017006C49B1 /* Theora-All.xcconfig */ = {isa = PBXFileReference; fileEncoding = 4; lastKnownFileType = text.xcconfig; name = "Theora-All.xcconfig"; path = "configs/Theora-All.xcconfig"; sourceTree = "<group>"; };
		43025F3D11221018006C49B1 /* Theora-Debug.xcconfig */ = {isa = PBXFileReference; fileEncoding = 4; lastKnownFileType = text.xcconfig; name = "Theora-Debug.xcconfig"; path = "configs/Theora-Debug.xcconfig"; sourceTree = "<group>"; };
		43025F3E11221018006C49B1 /* Theora-Release.xcconfig */ = {isa = PBXFileReference; fileEncoding = 4; lastKnownFileType = text.xcconfig; name = "Theora-Release.xcconfig"; path = "configs/Theora-Release.xcconfig"; sourceTree = "<group>"; };
		432BE34A10D9C21900A486AB /* SDLMain.h */ = {isa = PBXFileReference; fileEncoding = 4; lastKnownFileType = sourcecode.c.h; path = SDLMain.h; sourceTree = "<group>"; };
		432BE34B10D9C21900A486AB /* SDLMain.m */ = {isa = PBXFileReference; fileEncoding = 4; lastKnownFileType = sourcecode.c.objc; path = SDLMain.m; sourceTree = "<group>"; };
		432BE34C10D9C21900A486AB /* SDL.framework */ = {isa = PBXFileReference; lastKnownFileType = wrapper.framework; path = SDL.framework; sourceTree = "<group>"; };
		432BE3C210D9C79400A486AB /* English */ = {isa = PBXFileReference; fileEncoding = 4; lastKnownFileType = text.plist.strings; name = English; path = English.lproj/InfoPlist.strings; sourceTree = "<group>"; };
		432BE3C310D9C79400A486AB /* Info.plist */ = {isa = PBXFileReference; fileEncoding = 4; lastKnownFileType = text.plist.xml; path = Info.plist; sourceTree = "<group>"; };
		432BE3EF10D9CB4D00A486AB /* English */ = {isa = PBXFileReference; fileEncoding = 4; lastKnownFileType = text.plist.strings; name = English; path = English.lproj/InfoPlist.strings; sourceTree = "<group>"; };
		432BE3F010D9CB4D00A486AB /* Info.plist */ = {isa = PBXFileReference; fileEncoding = 4; lastKnownFileType = text.plist.xml; path = Info.plist; sourceTree = "<group>"; };
		432BE3FF10D9CF1300A486AB /* English */ = {isa = PBXFileReference; fileEncoding = 4; lastKnownFileType = text.plist.strings; name = English; path = English.lproj/InfoPlist.strings; sourceTree = "<group>"; };
		432BE40010D9CF1300A486AB /* Info.plist */ = {isa = PBXFileReference; fileEncoding = 4; lastKnownFileType = text.plist.xml; path = Info.plist; sourceTree = "<group>"; };
		432BE52210D9DD8700A486AB /* CoreServices.framework */ = {isa = PBXFileReference; lastKnownFileType = wrapper.framework; name = CoreServices.framework; path = System/Library/Frameworks/CoreServices.framework; sourceTree = SDKROOT; };
		4336D8A8111DDF0F0012E8E4 /* random.cpp */ = {isa = PBXFileReference; fileEncoding = 4; lastKnownFileType = sourcecode.cpp.cpp; name = random.cpp; path = ../src/random.cpp; sourceTree = SOURCE_ROOT; };
		4336D8A9111DDF0F0012E8E4 /* random.h */ = {isa = PBXFileReference; fileEncoding = 4; lastKnownFileType = sourcecode.c.h; name = random.h; path = ../src/random.h; sourceTree = SOURCE_ROOT; };
		43488CD410D61653001660EB /* pixman-access-accessors.c */ = {isa = PBXFileReference; fileEncoding = 4; lastKnownFileType = sourcecode.c.c; name = "pixman-access-accessors.c"; path = "external/pixman/pixman/pixman-access-accessors.c"; sourceTree = "<group>"; };
		43488CD510D61653001660EB /* pixman-access.c */ = {isa = PBXFileReference; fileEncoding = 4; lastKnownFileType = sourcecode.c.c; name = "pixman-access.c"; path = "external/pixman/pixman/pixman-access.c"; sourceTree = "<group>"; };
		43488CD610D61653001660EB /* pixman-accessor.h */ = {isa = PBXFileReference; fileEncoding = 4; lastKnownFileType = sourcecode.c.h; name = "pixman-accessor.h"; path = "external/pixman/pixman/pixman-accessor.h"; sourceTree = "<group>"; };
		43488CDB10D61653001660EB /* pixman-bits-image.c */ = {isa = PBXFileReference; fileEncoding = 4; lastKnownFileType = sourcecode.c.c; name = "pixman-bits-image.c"; path = "external/pixman/pixman/pixman-bits-image.c"; sourceTree = "<group>"; };
		43488CDC10D61653001660EB /* pixman-combine32.c */ = {isa = PBXFileReference; fileEncoding = 4; lastKnownFileType = sourcecode.c.c; name = "pixman-combine32.c"; path = "external/pixman/pixman/pixman-combine32.c"; sourceTree = "<group>"; };
		43488CDD10D61653001660EB /* pixman-combine32.h */ = {isa = PBXFileReference; fileEncoding = 4; lastKnownFileType = sourcecode.c.h; name = "pixman-combine32.h"; path = "external/pixman/pixman/pixman-combine32.h"; sourceTree = "<group>"; };
		43488CDE10D61653001660EB /* pixman-combine64.c */ = {isa = PBXFileReference; fileEncoding = 4; lastKnownFileType = sourcecode.c.c; name = "pixman-combine64.c"; path = "external/pixman/pixman/pixman-combine64.c"; sourceTree = "<group>"; };
		43488CDF10D61653001660EB /* pixman-combine64.h */ = {isa = PBXFileReference; fileEncoding = 4; lastKnownFileType = sourcecode.c.h; name = "pixman-combine64.h"; path = "external/pixman/pixman/pixman-combine64.h"; sourceTree = "<group>"; };
		43488CE010D61653001660EB /* pixman-compiler.h */ = {isa = PBXFileReference; fileEncoding = 4; lastKnownFileType = sourcecode.c.h; name = "pixman-compiler.h"; path = "external/pixman/pixman/pixman-compiler.h"; sourceTree = "<group>"; };
		43488CE110D61653001660EB /* pixman-conical-gradient.c */ = {isa = PBXFileReference; fileEncoding = 4; lastKnownFileType = sourcecode.c.c; name = "pixman-conical-gradient.c"; path = "external/pixman/pixman/pixman-conical-gradient.c"; sourceTree = "<group>"; };
		43488CE210D61653001660EB /* pixman-cpu.c */ = {isa = PBXFileReference; fileEncoding = 4; lastKnownFileType = sourcecode.c.c; name = "pixman-cpu.c"; path = "external/pixman/pixman/pixman-cpu.c"; sourceTree = "<group>"; };
		43488CE310D61653001660EB /* pixman-edge-accessors.c */ = {isa = PBXFileReference; fileEncoding = 4; lastKnownFileType = sourcecode.c.c; name = "pixman-edge-accessors.c"; path = "external/pixman/pixman/pixman-edge-accessors.c"; sourceTree = "<group>"; };
		43488CE410D61653001660EB /* pixman-edge-imp.h */ = {isa = PBXFileReference; fileEncoding = 4; lastKnownFileType = sourcecode.c.h; name = "pixman-edge-imp.h"; path = "external/pixman/pixman/pixman-edge-imp.h"; sourceTree = "<group>"; };
		43488CE510D61653001660EB /* pixman-edge.c */ = {isa = PBXFileReference; fileEncoding = 4; lastKnownFileType = sourcecode.c.c; name = "pixman-edge.c"; path = "external/pixman/pixman/pixman-edge.c"; sourceTree = "<group>"; };
		43488CE610D61653001660EB /* pixman-fast-path.c */ = {isa = PBXFileReference; fileEncoding = 4; lastKnownFileType = sourcecode.c.c; name = "pixman-fast-path.c"; path = "external/pixman/pixman/pixman-fast-path.c"; sourceTree = "<group>"; };
		43488CE710D61653001660EB /* pixman-general.c */ = {isa = PBXFileReference; fileEncoding = 4; lastKnownFileType = sourcecode.c.c; name = "pixman-general.c"; path = "external/pixman/pixman/pixman-general.c"; sourceTree = "<group>"; };
		43488CE810D61653001660EB /* pixman-gradient-walker.c */ = {isa = PBXFileReference; fileEncoding = 4; lastKnownFileType = sourcecode.c.c; name = "pixman-gradient-walker.c"; path = "external/pixman/pixman/pixman-gradient-walker.c"; sourceTree = "<group>"; };
		43488CE910D61653001660EB /* pixman-image.c */ = {isa = PBXFileReference; fileEncoding = 4; lastKnownFileType = sourcecode.c.c; name = "pixman-image.c"; path = "external/pixman/pixman/pixman-image.c"; sourceTree = "<group>"; };
		43488CEA10D61653001660EB /* pixman-implementation.c */ = {isa = PBXFileReference; fileEncoding = 4; lastKnownFileType = sourcecode.c.c; name = "pixman-implementation.c"; path = "external/pixman/pixman/pixman-implementation.c"; sourceTree = "<group>"; };
		43488CEB10D61653001660EB /* pixman-linear-gradient.c */ = {isa = PBXFileReference; fileEncoding = 4; lastKnownFileType = sourcecode.c.c; name = "pixman-linear-gradient.c"; path = "external/pixman/pixman/pixman-linear-gradient.c"; sourceTree = "<group>"; };
		43488CEC10D61653001660EB /* pixman-matrix.c */ = {isa = PBXFileReference; fileEncoding = 4; lastKnownFileType = sourcecode.c.c; name = "pixman-matrix.c"; path = "external/pixman/pixman/pixman-matrix.c"; sourceTree = "<group>"; };
		43488CED10D61653001660EB /* pixman-mmx.c */ = {isa = PBXFileReference; fileEncoding = 4; lastKnownFileType = sourcecode.c.c; name = "pixman-mmx.c"; path = "external/pixman/pixman/pixman-mmx.c"; sourceTree = "<group>"; };
		43488CEE10D61653001660EB /* pixman-private.h */ = {isa = PBXFileReference; fileEncoding = 4; lastKnownFileType = sourcecode.c.h; name = "pixman-private.h"; path = "external/pixman/pixman/pixman-private.h"; sourceTree = "<group>"; };
		43488CEF10D61653001660EB /* pixman-radial-gradient.c */ = {isa = PBXFileReference; fileEncoding = 4; lastKnownFileType = sourcecode.c.c; name = "pixman-radial-gradient.c"; path = "external/pixman/pixman/pixman-radial-gradient.c"; sourceTree = "<group>"; };
		43488CF010D61653001660EB /* pixman-region.c */ = {isa = PBXFileReference; fileEncoding = 4; lastKnownFileType = sourcecode.c.c; name = "pixman-region.c"; path = "external/pixman/pixman/pixman-region.c"; sourceTree = "<group>"; };
		43488CF110D61654001660EB /* pixman-region16.c */ = {isa = PBXFileReference; fileEncoding = 4; lastKnownFileType = sourcecode.c.c; name = "pixman-region16.c"; path = "external/pixman/pixman/pixman-region16.c"; sourceTree = "<group>"; };
		43488CF210D61654001660EB /* pixman-region32.c */ = {isa = PBXFileReference; fileEncoding = 4; lastKnownFileType = sourcecode.c.c; name = "pixman-region32.c"; path = "external/pixman/pixman/pixman-region32.c"; sourceTree = "<group>"; };
		43488CF310D61654001660EB /* pixman-solid-fill.c */ = {isa = PBXFileReference; fileEncoding = 4; lastKnownFileType = sourcecode.c.c; name = "pixman-solid-fill.c"; path = "external/pixman/pixman/pixman-solid-fill.c"; sourceTree = "<group>"; };
		43488CF510D61654001660EB /* pixman-timer.c */ = {isa = PBXFileReference; fileEncoding = 4; lastKnownFileType = sourcecode.c.c; name = "pixman-timer.c"; path = "external/pixman/pixman/pixman-timer.c"; sourceTree = "<group>"; };
		43488CF610D61654001660EB /* pixman-trap.c */ = {isa = PBXFileReference; fileEncoding = 4; lastKnownFileType = sourcecode.c.c; name = "pixman-trap.c"; path = "external/pixman/pixman/pixman-trap.c"; sourceTree = "<group>"; };
		43488CF710D61654001660EB /* pixman-utils.c */ = {isa = PBXFileReference; fileEncoding = 4; lastKnownFileType = sourcecode.c.c; name = "pixman-utils.c"; path = "external/pixman/pixman/pixman-utils.c"; sourceTree = "<group>"; };
		43488CF810D61654001660EB /* pixman-version.h */ = {isa = PBXFileReference; fileEncoding = 4; lastKnownFileType = sourcecode.c.h; name = "pixman-version.h"; path = "external/pixman/pixman/pixman-version.h"; sourceTree = "<group>"; };
		43488CFB10D61654001660EB /* pixman.c */ = {isa = PBXFileReference; fileEncoding = 4; lastKnownFileType = sourcecode.c.c; name = pixman.c; path = external/pixman/pixman/pixman.c; sourceTree = "<group>"; };
		43488CFC10D61654001660EB /* pixman.h */ = {isa = PBXFileReference; fileEncoding = 4; lastKnownFileType = sourcecode.c.h; name = pixman.h; path = external/pixman/pixman/pixman.h; sourceTree = "<group>"; };
		43536BD210DFEB37006B579C /* GenericFramework-Info.plist */ = {isa = PBXFileReference; fileEncoding = 4; lastKnownFileType = text.plist.xml; name = "GenericFramework-Info.plist"; path = "Resources/GenericFramework-Info.plist"; sourceTree = "<group>"; };
		4355E07F10D5FAC200A19EE4 /* physfs_platforms.h */ = {isa = PBXFileReference; fileEncoding = 4; lastKnownFileType = sourcecode.c.h; name = physfs_platforms.h; path = external/physfs/physfs_platforms.h; sourceTree = "<group>"; };
		4355E12C10D6028C00A19EE4 /* codec.h */ = {isa = PBXFileReference; fileEncoding = 4; lastKnownFileType = sourcecode.c.h; name = codec.h; path = external/libtheora/include/theora/codec.h; sourceTree = "<group>"; };
		4355E12D10D6028C00A19EE4 /* theora.h */ = {isa = PBXFileReference; fileEncoding = 4; lastKnownFileType = sourcecode.c.h; name = theora.h; path = external/libtheora/include/theora/theora.h; sourceTree = "<group>"; };
		4355E12E10D6028C00A19EE4 /* theoradec.h */ = {isa = PBXFileReference; fileEncoding = 4; lastKnownFileType = sourcecode.c.h; name = theoradec.h; path = external/libtheora/include/theora/theoradec.h; sourceTree = "<group>"; };
		4355E12F10D6028C00A19EE4 /* theoraenc.h */ = {isa = PBXFileReference; fileEncoding = 4; lastKnownFileType = sourcecode.c.h; name = theoraenc.h; path = external/libtheora/include/theora/theoraenc.h; sourceTree = "<group>"; };
		438BDDD81129DC9A00998660 /* cs */ = {isa = PBXFileReference; fileEncoding = 4; lastKnownFileType = text.plist.strings; name = cs; path = cs.lproj/InfoPlist.strings; sourceTree = "<group>"; };
		438BDDD91129DC9A00998660 /* da */ = {isa = PBXFileReference; fileEncoding = 4; lastKnownFileType = text.plist.strings; name = da; path = da.lproj/InfoPlist.strings; sourceTree = "<group>"; };
		438BDDDA1129DC9A00998660 /* de */ = {isa = PBXFileReference; fileEncoding = 4; lastKnownFileType = text.plist.strings; name = de; path = de.lproj/InfoPlist.strings; sourceTree = "<group>"; };
		438BDDDB1129DC9A00998660 /* en_GB */ = {isa = PBXFileReference; fileEncoding = 4; lastKnownFileType = text.plist.strings; name = en_GB; path = en_GB.lproj/InfoPlist.strings; sourceTree = "<group>"; };
		438BDDDC1129DC9A00998660 /* English */ = {isa = PBXFileReference; fileEncoding = 4; lastKnownFileType = text.plist.strings; name = English; path = English.lproj/InfoPlist.strings; sourceTree = "<group>"; };
		438BDDDE1129DC9A00998660 /* es */ = {isa = PBXFileReference; fileEncoding = 4; lastKnownFileType = text.plist.strings; name = es; path = es.lproj/InfoPlist.strings; sourceTree = "<group>"; };
		438BDDDF1129DC9A00998660 /* et_EE */ = {isa = PBXFileReference; fileEncoding = 4; lastKnownFileType = text.plist.strings; name = et_EE; path = et_EE.lproj/InfoPlist.strings; sourceTree = "<group>"; };
		438BDDE01129DC9A00998660 /* fi */ = {isa = PBXFileReference; fileEncoding = 4; lastKnownFileType = text.plist.strings; name = fi; path = fi.lproj/InfoPlist.strings; sourceTree = "<group>"; };
		438BDDE11129DC9A00998660 /* fr */ = {isa = PBXFileReference; fileEncoding = 4; lastKnownFileType = text.plist.strings; name = fr; path = fr.lproj/InfoPlist.strings; sourceTree = "<group>"; };
		438BDDE21129DC9A00998660 /* fy */ = {isa = PBXFileReference; fileEncoding = 4; lastKnownFileType = text.plist.strings; name = fy; path = fy.lproj/InfoPlist.strings; sourceTree = "<group>"; };
		438BDDE31129DC9A00998660 /* ga */ = {isa = PBXFileReference; fileEncoding = 4; lastKnownFileType = text.plist.strings; name = ga; path = ga.lproj/InfoPlist.strings; sourceTree = "<group>"; };
		438BDDE41129DC9A00998660 /* hr */ = {isa = PBXFileReference; fileEncoding = 4; lastKnownFileType = text.plist.strings; name = hr; path = hr.lproj/InfoPlist.strings; sourceTree = "<group>"; };
		438BDDE51129DC9A00998660 /* it */ = {isa = PBXFileReference; fileEncoding = 4; lastKnownFileType = text.plist.strings; name = it; path = it.lproj/InfoPlist.strings; sourceTree = "<group>"; };
		438BDDE61129DC9A00998660 /* la */ = {isa = PBXFileReference; fileEncoding = 4; lastKnownFileType = text.plist.strings; name = la; path = la.lproj/InfoPlist.strings; sourceTree = "<group>"; };
		438BDDE71129DC9A00998660 /* lt */ = {isa = PBXFileReference; fileEncoding = 4; lastKnownFileType = text.plist.strings; name = lt; path = lt.lproj/InfoPlist.strings; sourceTree = "<group>"; };
		438BDDE81129DC9A00998660 /* nb */ = {isa = PBXFileReference; fileEncoding = 4; lastKnownFileType = text.plist.strings; name = nb; path = nb.lproj/InfoPlist.strings; sourceTree = "<group>"; };
		438BDDE91129DC9A00998660 /* nl */ = {isa = PBXFileReference; fileEncoding = 4; lastKnownFileType = text.plist.strings; name = nl; path = nl.lproj/InfoPlist.strings; sourceTree = "<group>"; };
		438BDDEA1129DC9A00998660 /* pl */ = {isa = PBXFileReference; fileEncoding = 4; lastKnownFileType = text.plist.strings; name = pl; path = pl.lproj/InfoPlist.strings; sourceTree = "<group>"; };
		438BDDEB1129DC9A00998660 /* pt */ = {isa = PBXFileReference; fileEncoding = 4; lastKnownFileType = text.plist.strings; name = pt; path = pt.lproj/InfoPlist.strings; sourceTree = "<group>"; };
		438BDDEC1129DC9A00998660 /* pt_BR */ = {isa = PBXFileReference; fileEncoding = 4; lastKnownFileType = text.plist.strings; name = pt_BR; path = pt_BR.lproj/InfoPlist.strings; sourceTree = "<group>"; };
		438BDDED1129DC9A00998660 /* ro */ = {isa = PBXFileReference; fileEncoding = 4; lastKnownFileType = text.plist.strings; name = ro; path = ro.lproj/InfoPlist.strings; sourceTree = "<group>"; };
		438BDDEE1129DC9A00998660 /* ru */ = {isa = PBXFileReference; fileEncoding = 4; lastKnownFileType = text.plist.strings; name = ru; path = ru.lproj/InfoPlist.strings; sourceTree = "<group>"; };
		438BDDEF1129DC9A00998660 /* sl */ = {isa = PBXFileReference; fileEncoding = 4; lastKnownFileType = text.plist.strings; name = sl; path = sl.lproj/InfoPlist.strings; sourceTree = "<group>"; };
		438BDDF01129DC9A00998660 /* uk_UA */ = {isa = PBXFileReference; fileEncoding = 4; lastKnownFileType = text.plist.strings; name = uk_UA; path = uk_UA.lproj/InfoPlist.strings; sourceTree = "<group>"; };
		438BDDF11129DC9A00998660 /* zh_CN */ = {isa = PBXFileReference; fileEncoding = 4; lastKnownFileType = text.plist.strings; name = zh_CN; path = zh_CN.lproj/InfoPlist.strings; sourceTree = "<group>"; };
		438BDDF21129DC9A00998660 /* zh_TW */ = {isa = PBXFileReference; fileEncoding = 4; lastKnownFileType = text.plist.strings; name = zh_TW; path = zh_TW.lproj/InfoPlist.strings; sourceTree = "<group>"; };
		438F99541141A296003CB5F2 /* crc.cpp */ = {isa = PBXFileReference; fileEncoding = 4; lastKnownFileType = sourcecode.cpp.cpp; name = crc.cpp; path = ../lib/framework/crc.cpp; sourceTree = SOURCE_ROOT; };
		438F99551141A296003CB5F2 /* crc.h */ = {isa = PBXFileReference; fileEncoding = 4; lastKnownFileType = sourcecode.c.h; name = crc.h; path = ../lib/framework/crc.h; sourceTree = SOURCE_ROOT; };
		43A64FE3113A0F890080968C /* netqueue.cpp */ = {isa = PBXFileReference; fileEncoding = 4; lastKnownFileType = sourcecode.cpp.cpp; name = netqueue.cpp; path = ../lib/netplay/netqueue.cpp; sourceTree = SOURCE_ROOT; };
		43A64FE4113A0F890080968C /* netqueue.h */ = {isa = PBXFileReference; fileEncoding = 4; lastKnownFileType = sourcecode.c.h; name = netqueue.h; path = ../lib/netplay/netqueue.h; sourceTree = SOURCE_ROOT; };
		43A8417611028EDD00733CCB /* pointtree.cpp */ = {isa = PBXFileReference; fileEncoding = 4; lastKnownFileType = sourcecode.cpp.cpp; name = pointtree.cpp; path = ../src/pointtree.cpp; sourceTree = SOURCE_ROOT; };
		43A8417711028EDD00733CCB /* pointtree.h */ = {isa = PBXFileReference; fileEncoding = 4; lastKnownFileType = sourcecode.c.h; name = pointtree.h; path = ../src/pointtree.h; sourceTree = SOURCE_ROOT; };
		43BE75E811124BB4007DF934 /* wavecast.cpp */ = {isa = PBXFileReference; fileEncoding = 4; lastKnownFileType = sourcecode.cpp.cpp; name = wavecast.cpp; path = ../src/wavecast.cpp; sourceTree = SOURCE_ROOT; };
		43BE75E911124BB4007DF934 /* wavecast.h */ = {isa = PBXFileReference; fileEncoding = 4; lastKnownFileType = sourcecode.c.h; name = wavecast.h; path = ../src/wavecast.h; sourceTree = SOURCE_ROOT; };
		43C18F7A114FF38B0028741B /* bsdqueue.h */ = {isa = PBXFileReference; fileEncoding = 4; lastKnownFileType = sourcecode.c.h; path = bsdqueue.h; sourceTree = "<group>"; };
		43C18F7C114FF38B0028741B /* codelength.h */ = {isa = PBXFileReference; fileEncoding = 4; lastKnownFileType = sourcecode.c.h; path = codelength.h; sourceTree = "<group>"; };
		43C18F7D114FF38B0028741B /* declspec.h */ = {isa = PBXFileReference; fileEncoding = 4; lastKnownFileType = sourcecode.c.h; path = declspec.h; sourceTree = "<group>"; };
		43C18F7E114FF38B0028741B /* igd_desc_parse.c */ = {isa = PBXFileReference; fileEncoding = 4; lastKnownFileType = sourcecode.c.c; path = igd_desc_parse.c; sourceTree = "<group>"; };
		43C18F7F114FF38B0028741B /* igd_desc_parse.h */ = {isa = PBXFileReference; fileEncoding = 4; lastKnownFileType = sourcecode.c.h; path = igd_desc_parse.h; sourceTree = "<group>"; };
		43C18F88114FF38B0028741B /* minisoap.c */ = {isa = PBXFileReference; fileEncoding = 4; lastKnownFileType = sourcecode.c.c; path = minisoap.c; sourceTree = "<group>"; };
		43C18F89114FF38B0028741B /* minisoap.h */ = {isa = PBXFileReference; fileEncoding = 4; lastKnownFileType = sourcecode.c.h; path = minisoap.h; sourceTree = "<group>"; };
		43C18F8A114FF38B0028741B /* minissdpc.c */ = {isa = PBXFileReference; fileEncoding = 4; lastKnownFileType = sourcecode.c.c; path = minissdpc.c; sourceTree = "<group>"; };
		43C18F8B114FF38B0028741B /* minissdpc.h */ = {isa = PBXFileReference; fileEncoding = 4; lastKnownFileType = sourcecode.c.h; path = minissdpc.h; sourceTree = "<group>"; };
		43C18F8C114FF38B0028741B /* miniupnpc.c */ = {isa = PBXFileReference; fileEncoding = 4; lastKnownFileType = sourcecode.c.c; path = miniupnpc.c; sourceTree = "<group>"; };
		43C18F8E114FF38B0028741B /* miniupnpc.h */ = {isa = PBXFileReference; fileEncoding = 4; lastKnownFileType = sourcecode.c.h; path = miniupnpc.h; sourceTree = "<group>"; };
		43C18F90114FF38B0028741B /* miniupnpcstrings.h */ = {isa = PBXFileReference; fileEncoding = 4; lastKnownFileType = sourcecode.c.h; path = miniupnpcstrings.h; sourceTree = "<group>"; };
		43C18F92114FF38B0028741B /* miniwget.c */ = {isa = PBXFileReference; fileEncoding = 4; lastKnownFileType = sourcecode.c.c; path = miniwget.c; sourceTree = "<group>"; };
		43C18F93114FF38B0028741B /* miniwget.h */ = {isa = PBXFileReference; fileEncoding = 4; lastKnownFileType = sourcecode.c.h; path = miniwget.h; sourceTree = "<group>"; };
		43C18F94114FF38B0028741B /* minixml.c */ = {isa = PBXFileReference; fileEncoding = 4; lastKnownFileType = sourcecode.c.c; path = minixml.c; sourceTree = "<group>"; };
		43C18F95114FF38B0028741B /* minixml.h */ = {isa = PBXFileReference; fileEncoding = 4; lastKnownFileType = sourcecode.c.h; path = minixml.h; sourceTree = "<group>"; };
		43C18FA1114FF38B0028741B /* upnpcommands.c */ = {isa = PBXFileReference; fileEncoding = 4; lastKnownFileType = sourcecode.c.c; path = upnpcommands.c; sourceTree = "<group>"; };
		43C18FA2114FF38B0028741B /* upnpcommands.h */ = {isa = PBXFileReference; fileEncoding = 4; lastKnownFileType = sourcecode.c.h; path = upnpcommands.h; sourceTree = "<group>"; };
		43C18FA3114FF38B0028741B /* upnperrors.c */ = {isa = PBXFileReference; fileEncoding = 4; lastKnownFileType = sourcecode.c.c; path = upnperrors.c; sourceTree = "<group>"; };
		43C18FA4114FF38B0028741B /* upnperrors.h */ = {isa = PBXFileReference; fileEncoding = 4; lastKnownFileType = sourcecode.c.h; path = upnperrors.h; sourceTree = "<group>"; };
		43C18FA5114FF38B0028741B /* upnpreplyparse.c */ = {isa = PBXFileReference; fileEncoding = 4; lastKnownFileType = sourcecode.c.c; path = upnpreplyparse.c; sourceTree = "<group>"; };
		43C18FA6114FF38B0028741B /* upnpreplyparse.h */ = {isa = PBXFileReference; fileEncoding = 4; lastKnownFileType = sourcecode.c.h; path = upnpreplyparse.h; sourceTree = "<group>"; };
		43C18FA7114FF38B0028741B /* netjoin_stub.c */ = {isa = PBXFileReference; fileEncoding = 4; lastKnownFileType = sourcecode.c.c; name = netjoin_stub.c; path = ../lib/netplay/netjoin_stub.c; sourceTree = SOURCE_ROOT; };
		43C18FA8114FF38B0028741B /* netlog.c */ = {isa = PBXFileReference; fileEncoding = 4; lastKnownFileType = sourcecode.c.c; name = netlog.c; path = ../lib/netplay/netlog.c; sourceTree = SOURCE_ROOT; };
		43C18FA9114FF38B0028741B /* netlog.h */ = {isa = PBXFileReference; fileEncoding = 4; lastKnownFileType = sourcecode.c.h; name = netlog.h; path = ../lib/netplay/netlog.h; sourceTree = SOURCE_ROOT; };
		43C18FAA114FF38B0028741B /* netplay.c */ = {isa = PBXFileReference; fileEncoding = 4; lastKnownFileType = sourcecode.c.c; name = netplay.c; path = ../lib/netplay/netplay.c; sourceTree = SOURCE_ROOT; };
		43C18FAB114FF38B0028741B /* netplay.h */ = {isa = PBXFileReference; fileEncoding = 4; lastKnownFileType = sourcecode.c.h; name = netplay.h; path = ../lib/netplay/netplay.h; sourceTree = SOURCE_ROOT; };
		43C18FAC114FF38B0028741B /* netsocket.cpp */ = {isa = PBXFileReference; fileEncoding = 4; lastKnownFileType = sourcecode.cpp.cpp; name = netsocket.cpp; path = ../lib/netplay/netsocket.cpp; sourceTree = SOURCE_ROOT; };
		43C18FAD114FF38B0028741B /* netsocket.h */ = {isa = PBXFileReference; fileEncoding = 4; lastKnownFileType = sourcecode.c.h; name = netsocket.h; path = ../lib/netplay/netsocket.h; sourceTree = SOURCE_ROOT; };
		43C18FAE114FF38B0028741B /* nettypes.c */ = {isa = PBXFileReference; fileEncoding = 4; lastKnownFileType = sourcecode.c.c; name = nettypes.c; path = ../lib/netplay/nettypes.c; sourceTree = SOURCE_ROOT; };
		43C18FAF114FF38B0028741B /* nettypes.h */ = {isa = PBXFileReference; fileEncoding = 4; lastKnownFileType = sourcecode.c.h; name = nettypes.h; path = ../lib/netplay/nettypes.h; sourceTree = SOURCE_ROOT; };
		43E188F311440CC9000870EB /* tsearch.c */ = {isa = PBXFileReference; fileEncoding = 4; lastKnownFileType = sourcecode.c.c; name = tsearch.c; path = "external/gettext/gettext-runtime/intl/tsearch.c"; sourceTree = "<group>"; };
		43E188F411440CC9000870EB /* tsearch.h */ = {isa = PBXFileReference; fileEncoding = 4; lastKnownFileType = sourcecode.c.h; name = tsearch.h; path = "external/gettext/gettext-runtime/intl/tsearch.h"; sourceTree = "<group>"; };
		43E1897311441009000870EB /* os2compat.c */ = {isa = PBXFileReference; fileEncoding = 4; lastKnownFileType = sourcecode.c.c; name = os2compat.c; path = "external/gettext/gettext-runtime/intl/os2compat.c"; sourceTree = "<group>"; };
		43E189781144104B000870EB /* intl-exports.c */ = {isa = PBXFileReference; fileEncoding = 4; lastKnownFileType = sourcecode.c.c; name = "intl-exports.c"; path = "external/gettext/gettext-runtime/intl/intl-exports.c"; sourceTree = "<group>"; };
		43F3005510D344AF00707B6E /* analyze.c */ = {isa = PBXFileReference; fileEncoding = 4; lastKnownFileType = sourcecode.c.c; name = analyze.c; path = external/libtheora/lib/analyze.c; sourceTree = "<group>"; };
		43F3005610D344AF00707B6E /* apiwrapper.c */ = {isa = PBXFileReference; fileEncoding = 4; lastKnownFileType = sourcecode.c.c; name = apiwrapper.c; path = external/libtheora/lib/apiwrapper.c; sourceTree = "<group>"; };
		43F3005710D344AF00707B6E /* apiwrapper.h */ = {isa = PBXFileReference; fileEncoding = 4; lastKnownFileType = sourcecode.c.h; name = apiwrapper.h; path = external/libtheora/lib/apiwrapper.h; sourceTree = "<group>"; };
		43F3005810D344AF00707B6E /* bitpack.c */ = {isa = PBXFileReference; fileEncoding = 4; lastKnownFileType = sourcecode.c.c; name = bitpack.c; path = external/libtheora/lib/bitpack.c; sourceTree = "<group>"; };
		43F3005910D344AF00707B6E /* bitpack.h */ = {isa = PBXFileReference; fileEncoding = 4; lastKnownFileType = sourcecode.c.h; name = bitpack.h; path = external/libtheora/lib/bitpack.h; sourceTree = "<group>"; };
		43F3005A10D344AF00707B6E /* cpu.c */ = {isa = PBXFileReference; fileEncoding = 4; lastKnownFileType = sourcecode.c.c; name = cpu.c; path = external/libtheora/lib/cpu.c; sourceTree = "<group>"; };
		43F3005B10D344AF00707B6E /* cpu.h */ = {isa = PBXFileReference; fileEncoding = 4; lastKnownFileType = sourcecode.c.h; name = cpu.h; path = external/libtheora/lib/cpu.h; sourceTree = "<group>"; };
		43F3005C10D344AF00707B6E /* dct.h */ = {isa = PBXFileReference; fileEncoding = 4; lastKnownFileType = sourcecode.c.h; name = dct.h; path = external/libtheora/lib/dct.h; sourceTree = "<group>"; };
		43F3005D10D344AF00707B6E /* decapiwrapper.c */ = {isa = PBXFileReference; fileEncoding = 4; lastKnownFileType = sourcecode.c.c; name = decapiwrapper.c; path = external/libtheora/lib/decapiwrapper.c; sourceTree = "<group>"; };
		43F3005E10D344AF00707B6E /* decinfo.c */ = {isa = PBXFileReference; fileEncoding = 4; lastKnownFileType = sourcecode.c.c; name = decinfo.c; path = external/libtheora/lib/decinfo.c; sourceTree = "<group>"; };
		43F3005F10D344AF00707B6E /* decint.h */ = {isa = PBXFileReference; fileEncoding = 4; lastKnownFileType = sourcecode.c.h; name = decint.h; path = external/libtheora/lib/decint.h; sourceTree = "<group>"; };
		43F3006010D344AF00707B6E /* decode.c */ = {isa = PBXFileReference; fileEncoding = 4; lastKnownFileType = sourcecode.c.c; name = decode.c; path = external/libtheora/lib/decode.c; sourceTree = "<group>"; };
		43F3006110D344AF00707B6E /* dequant.c */ = {isa = PBXFileReference; fileEncoding = 4; lastKnownFileType = sourcecode.c.c; name = dequant.c; path = external/libtheora/lib/dequant.c; sourceTree = "<group>"; };
		43F3006210D344AF00707B6E /* dequant.h */ = {isa = PBXFileReference; fileEncoding = 4; lastKnownFileType = sourcecode.c.h; name = dequant.h; path = external/libtheora/lib/dequant.h; sourceTree = "<group>"; };
		43F3006310D344AF00707B6E /* encapiwrapper.c */ = {isa = PBXFileReference; fileEncoding = 4; lastKnownFileType = sourcecode.c.c; name = encapiwrapper.c; path = external/libtheora/lib/encapiwrapper.c; sourceTree = "<group>"; };
		43F3006410D344AF00707B6E /* encfrag.c */ = {isa = PBXFileReference; fileEncoding = 4; lastKnownFileType = sourcecode.c.c; name = encfrag.c; path = external/libtheora/lib/encfrag.c; sourceTree = "<group>"; };
		43F3006510D344AF00707B6E /* encinfo.c */ = {isa = PBXFileReference; fileEncoding = 4; lastKnownFileType = sourcecode.c.c; name = encinfo.c; path = external/libtheora/lib/encinfo.c; sourceTree = "<group>"; };
		43F3006610D344AF00707B6E /* encint.h */ = {isa = PBXFileReference; fileEncoding = 4; lastKnownFileType = sourcecode.c.h; name = encint.h; path = external/libtheora/lib/encint.h; sourceTree = "<group>"; };
		43F3006710D344AF00707B6E /* encode.c */ = {isa = PBXFileReference; fileEncoding = 4; lastKnownFileType = sourcecode.c.c; name = encode.c; path = external/libtheora/lib/encode.c; sourceTree = "<group>"; };
		43F3006810D344AF00707B6E /* encoder_disabled.c */ = {isa = PBXFileReference; fileEncoding = 4; lastKnownFileType = sourcecode.c.c; name = encoder_disabled.c; path = external/libtheora/lib/encoder_disabled.c; sourceTree = "<group>"; };
		43F3006910D344AF00707B6E /* enquant.c */ = {isa = PBXFileReference; fileEncoding = 4; lastKnownFileType = sourcecode.c.c; name = enquant.c; path = external/libtheora/lib/enquant.c; sourceTree = "<group>"; };
		43F3006A10D344AF00707B6E /* enquant.h */ = {isa = PBXFileReference; fileEncoding = 4; lastKnownFileType = sourcecode.c.h; name = enquant.h; path = external/libtheora/lib/enquant.h; sourceTree = "<group>"; };
		43F3006B10D344AF00707B6E /* fdct.c */ = {isa = PBXFileReference; fileEncoding = 4; lastKnownFileType = sourcecode.c.c; name = fdct.c; path = external/libtheora/lib/fdct.c; sourceTree = "<group>"; };
		43F3006C10D344AF00707B6E /* fragment.c */ = {isa = PBXFileReference; fileEncoding = 4; lastKnownFileType = sourcecode.c.c; name = fragment.c; path = external/libtheora/lib/fragment.c; sourceTree = "<group>"; };
		43F3006D10D344AF00707B6E /* huffdec.c */ = {isa = PBXFileReference; fileEncoding = 4; lastKnownFileType = sourcecode.c.c; name = huffdec.c; path = external/libtheora/lib/huffdec.c; sourceTree = "<group>"; };
		43F3006E10D344AF00707B6E /* huffdec.h */ = {isa = PBXFileReference; fileEncoding = 4; lastKnownFileType = sourcecode.c.h; name = huffdec.h; path = external/libtheora/lib/huffdec.h; sourceTree = "<group>"; };
		43F3006F10D344AF00707B6E /* huffenc.c */ = {isa = PBXFileReference; fileEncoding = 4; lastKnownFileType = sourcecode.c.c; name = huffenc.c; path = external/libtheora/lib/huffenc.c; sourceTree = "<group>"; };
		43F3007010D344AF00707B6E /* huffenc.h */ = {isa = PBXFileReference; fileEncoding = 4; lastKnownFileType = sourcecode.c.h; name = huffenc.h; path = external/libtheora/lib/huffenc.h; sourceTree = "<group>"; };
		43F3007110D344AF00707B6E /* huffman.h */ = {isa = PBXFileReference; fileEncoding = 4; lastKnownFileType = sourcecode.c.h; name = huffman.h; path = external/libtheora/lib/huffman.h; sourceTree = "<group>"; };
		43F3007210D344AF00707B6E /* idct.c */ = {isa = PBXFileReference; fileEncoding = 4; lastKnownFileType = sourcecode.c.c; name = idct.c; path = external/libtheora/lib/idct.c; sourceTree = "<group>"; };
		43F3007310D344AF00707B6E /* info.c */ = {isa = PBXFileReference; fileEncoding = 4; lastKnownFileType = sourcecode.c.c; name = info.c; path = external/libtheora/lib/info.c; sourceTree = "<group>"; };
		43F3007410D344AF00707B6E /* internal.c */ = {isa = PBXFileReference; fileEncoding = 4; lastKnownFileType = sourcecode.c.c; name = internal.c; path = external/libtheora/lib/internal.c; sourceTree = "<group>"; };
		43F3007510D344AF00707B6E /* internal.h */ = {isa = PBXFileReference; fileEncoding = 4; lastKnownFileType = sourcecode.c.h; name = internal.h; path = external/libtheora/lib/internal.h; sourceTree = "<group>"; };
		43F3007610D344AF00707B6E /* mathops.c */ = {isa = PBXFileReference; fileEncoding = 4; lastKnownFileType = sourcecode.c.c; name = mathops.c; path = external/libtheora/lib/mathops.c; sourceTree = "<group>"; };
		43F3007710D344AF00707B6E /* mathops.h */ = {isa = PBXFileReference; fileEncoding = 4; lastKnownFileType = sourcecode.c.h; name = mathops.h; path = external/libtheora/lib/mathops.h; sourceTree = "<group>"; };
		43F3007810D344AF00707B6E /* mcenc.c */ = {isa = PBXFileReference; fileEncoding = 4; lastKnownFileType = sourcecode.c.c; name = mcenc.c; path = external/libtheora/lib/mcenc.c; sourceTree = "<group>"; };
		43F3007910D344AF00707B6E /* modedec.h */ = {isa = PBXFileReference; fileEncoding = 4; lastKnownFileType = sourcecode.c.h; name = modedec.h; path = external/libtheora/lib/modedec.h; sourceTree = "<group>"; };
		43F3007A10D344AF00707B6E /* ocintrin.h */ = {isa = PBXFileReference; fileEncoding = 4; lastKnownFileType = sourcecode.c.h; name = ocintrin.h; path = external/libtheora/lib/ocintrin.h; sourceTree = "<group>"; };
		43F3007B10D344B000707B6E /* quant.c */ = {isa = PBXFileReference; fileEncoding = 4; lastKnownFileType = sourcecode.c.c; name = quant.c; path = external/libtheora/lib/quant.c; sourceTree = "<group>"; };
		43F3007C10D344B000707B6E /* quant.h */ = {isa = PBXFileReference; fileEncoding = 4; lastKnownFileType = sourcecode.c.h; name = quant.h; path = external/libtheora/lib/quant.h; sourceTree = "<group>"; };
		43F3007D10D344B000707B6E /* rate.c */ = {isa = PBXFileReference; fileEncoding = 4; lastKnownFileType = sourcecode.c.c; name = rate.c; path = external/libtheora/lib/rate.c; sourceTree = "<group>"; };
		43F3007E10D344B000707B6E /* state.c */ = {isa = PBXFileReference; fileEncoding = 4; lastKnownFileType = sourcecode.c.c; name = state.c; path = external/libtheora/lib/state.c; sourceTree = "<group>"; };
		43F3007F10D344B000707B6E /* tokenize.c */ = {isa = PBXFileReference; fileEncoding = 4; lastKnownFileType = sourcecode.c.c; name = tokenize.c; path = external/libtheora/lib/tokenize.c; sourceTree = "<group>"; };
		43F3008110D344B000707B6E /* mmxencfrag.c */ = {isa = PBXFileReference; fileEncoding = 4; lastKnownFileType = sourcecode.c.c; path = mmxencfrag.c; sourceTree = "<group>"; };
		43F3008210D344B000707B6E /* mmxfdct.c */ = {isa = PBXFileReference; fileEncoding = 4; lastKnownFileType = sourcecode.c.c; path = mmxfdct.c; sourceTree = "<group>"; };
		43F3008310D344B000707B6E /* mmxfrag.c */ = {isa = PBXFileReference; fileEncoding = 4; lastKnownFileType = sourcecode.c.c; path = mmxfrag.c; sourceTree = "<group>"; };
		43F3008410D344B000707B6E /* mmxfrag.h */ = {isa = PBXFileReference; fileEncoding = 4; lastKnownFileType = sourcecode.c.h; path = mmxfrag.h; sourceTree = "<group>"; };
		43F3008510D344B000707B6E /* mmxidct.c */ = {isa = PBXFileReference; fileEncoding = 4; lastKnownFileType = sourcecode.c.c; path = mmxidct.c; sourceTree = "<group>"; };
		43F3008610D344B000707B6E /* mmxloop.h */ = {isa = PBXFileReference; fileEncoding = 4; lastKnownFileType = sourcecode.c.h; path = mmxloop.h; sourceTree = "<group>"; };
		43F3008710D344B000707B6E /* mmxstate.c */ = {isa = PBXFileReference; fileEncoding = 4; lastKnownFileType = sourcecode.c.c; path = mmxstate.c; sourceTree = "<group>"; };
		43F3008810D344B000707B6E /* sse2fdct.c */ = {isa = PBXFileReference; fileEncoding = 4; lastKnownFileType = sourcecode.c.c; path = sse2fdct.c; sourceTree = "<group>"; };
		43F3008910D344B000707B6E /* x86enc.c */ = {isa = PBXFileReference; fileEncoding = 4; lastKnownFileType = sourcecode.c.c; path = x86enc.c; sourceTree = "<group>"; };
		43F3008A10D344B000707B6E /* x86enc.h */ = {isa = PBXFileReference; fileEncoding = 4; lastKnownFileType = sourcecode.c.h; path = x86enc.h; sourceTree = "<group>"; };
		43F3008B10D344B000707B6E /* x86int.h */ = {isa = PBXFileReference; fileEncoding = 4; lastKnownFileType = sourcecode.c.h; path = x86int.h; sourceTree = "<group>"; };
		43F3008C10D344B000707B6E /* x86state.c */ = {isa = PBXFileReference; fileEncoding = 4; lastKnownFileType = sourcecode.c.c; path = x86state.c; sourceTree = "<group>"; };
		43F300CE10D346FF00707B6E /* poptint.c */ = {isa = PBXFileReference; fileEncoding = 4; lastKnownFileType = sourcecode.c.c; name = poptint.c; path = external/popt/poptint.c; sourceTree = "<group>"; };
		43F3013210D3590800707B6E /* config.h */ = {isa = PBXFileReference; fileEncoding = 4; lastKnownFileType = sourcecode.c.h; name = config.h; path = external/popt/config.h; sourceTree = "<group>"; };
		43F3FFFE10D33F4D00707B6E /* macosx.c */ = {isa = PBXFileReference; fileEncoding = 4; lastKnownFileType = sourcecode.c.c; name = macosx.c; path = external/physfs/platform/macosx.c; sourceTree = "<group>"; };
		43F3FFFF10D33F6600707B6E /* physfs_unicode.c */ = {isa = PBXFileReference; fileEncoding = 4; lastKnownFileType = sourcecode.c.c; name = physfs_unicode.c; path = external/physfs/physfs_unicode.c; sourceTree = "<group>"; };
		647D9C4F1039288D006D37CF /* dictionary.c */ = {isa = PBXFileReference; fileEncoding = 4; lastKnownFileType = sourcecode.c.c; name = dictionary.c; path = ../lib/iniparser/dictionary.c; sourceTree = SOURCE_ROOT; };
		647D9C501039288D006D37CF /* dictionary.h */ = {isa = PBXFileReference; fileEncoding = 4; lastKnownFileType = sourcecode.c.h; name = dictionary.h; path = ../lib/iniparser/dictionary.h; sourceTree = SOURCE_ROOT; };
		647D9C511039288D006D37CF /* iniparser.c */ = {isa = PBXFileReference; fileEncoding = 4; lastKnownFileType = sourcecode.c.c; name = iniparser.c; path = ../lib/iniparser/iniparser.c; sourceTree = SOURCE_ROOT; };
		647D9C521039288D006D37CF /* iniparser.h */ = {isa = PBXFileReference; fileEncoding = 4; lastKnownFileType = sourcecode.c.h; name = iniparser.h; path = ../lib/iniparser/iniparser.h; sourceTree = SOURCE_ROOT; };
		647D9C551039289A006D37CF /* challenge.c */ = {isa = PBXFileReference; fileEncoding = 4; lastKnownFileType = sourcecode.c.c; name = challenge.c; path = ../src/challenge.c; sourceTree = SOURCE_ROOT; };
		647D9C561039289A006D37CF /* challenge.h */ = {isa = PBXFileReference; fileEncoding = 4; lastKnownFileType = sourcecode.c.h; name = challenge.h; path = ../src/challenge.h; sourceTree = SOURCE_ROOT; };
		971177640F87A677000C8A96 /* pixman.framework */ = {isa = PBXFileReference; explicitFileType = wrapper.framework; includeInIndex = 0; path = pixman.framework; sourceTree = BUILT_PRODUCTS_DIR; };
		971177E70F87A926000C8A96 /* config.h */ = {isa = PBXFileReference; fileEncoding = 4; lastKnownFileType = sourcecode.c.h; name = config.h; path = external/pixman/config.h; sourceTree = "<group>"; };
		9742E5710DF9975E000A5D41 /* lexer_input.c */ = {isa = PBXFileReference; fileEncoding = 30; lastKnownFileType = sourcecode.c.c; name = lexer_input.c; path = ../lib/framework/lexer_input.c; sourceTree = SOURCE_ROOT; };
		9742E5720DF9975E000A5D41 /* lexer_input.h */ = {isa = PBXFileReference; fileEncoding = 30; lastKnownFileType = sourcecode.c.h; name = lexer_input.h; path = ../lib/framework/lexer_input.h; sourceTree = SOURCE_ROOT; };
		9742E5750DF9979C000A5D41 /* parsetest.c */ = {isa = PBXFileReference; fileEncoding = 30; lastKnownFileType = sourcecode.c.c; name = parsetest.c; path = ../src/parsetest.c; sourceTree = SOURCE_ROOT; };
		9742E5760DF9979C000A5D41 /* parsetest.h */ = {isa = PBXFileReference; fileEncoding = 30; lastKnownFileType = sourcecode.c.h; name = parsetest.h; path = ../src/parsetest.h; sourceTree = SOURCE_ROOT; };
		9749641E0F5ABB9E00A38899 /* stringdef.h */ = {isa = PBXFileReference; fileEncoding = 4; lastKnownFileType = sourcecode.c.h; name = stringdef.h; path = ../src/stringdef.h; sourceTree = SOURCE_ROOT; };
		974964220F5ABBBB00A38899 /* hashtable.c */ = {isa = PBXFileReference; fileEncoding = 4; lastKnownFileType = sourcecode.c.c; name = hashtable.c; path = ../lib/gamelib/hashtable.c; sourceTree = SOURCE_ROOT; };
		974964230F5ABBBB00A38899 /* hashtable.h */ = {isa = PBXFileReference; fileEncoding = 4; lastKnownFileType = sourcecode.c.h; name = hashtable.h; path = ../lib/gamelib/hashtable.h; sourceTree = SOURCE_ROOT; };
		974964250F5ABBE100A38899 /* endian_hack.h */ = {isa = PBXFileReference; fileEncoding = 4; lastKnownFileType = sourcecode.c.h; name = endian_hack.h; path = ../lib/framework/endian_hack.h; sourceTree = SOURCE_ROOT; };
		974964260F5ABBE100A38899 /* fixedpoint.h */ = {isa = PBXFileReference; fileEncoding = 4; lastKnownFileType = sourcecode.c.h; name = fixedpoint.h; path = ../lib/framework/fixedpoint.h; sourceTree = SOURCE_ROOT; };
		974964270F5ABBE100A38899 /* math_ext.h */ = {isa = PBXFileReference; fileEncoding = 4; lastKnownFileType = sourcecode.c.h; name = math_ext.h; path = ../lib/framework/math_ext.h; sourceTree = SOURCE_ROOT; };
		974964280F5ABBE100A38899 /* stdio_ext.c */ = {isa = PBXFileReference; fileEncoding = 4; lastKnownFileType = sourcecode.c.c; name = stdio_ext.c; path = ../lib/framework/stdio_ext.c; sourceTree = SOURCE_ROOT; };
		974964290F5ABBE100A38899 /* stdio_ext.h */ = {isa = PBXFileReference; fileEncoding = 4; lastKnownFileType = sourcecode.c.h; name = stdio_ext.h; path = ../lib/framework/stdio_ext.h; sourceTree = SOURCE_ROOT; };
		9749642A0F5ABBE100A38899 /* string_ext.h */ = {isa = PBXFileReference; fileEncoding = 4; lastKnownFileType = sourcecode.c.h; name = string_ext.h; path = ../lib/framework/string_ext.h; sourceTree = SOURCE_ROOT; };
		9749642B0F5ABBE100A38899 /* vector.h */ = {isa = PBXFileReference; fileEncoding = 4; lastKnownFileType = sourcecode.c.h; name = vector.h; path = ../lib/framework/vector.h; sourceTree = SOURCE_ROOT; };
		9749642F0F5ABC3F00A38899 /* eventsave.c */ = {isa = PBXFileReference; fileEncoding = 4; lastKnownFileType = sourcecode.c.c; name = eventsave.c; path = ../lib/script/eventsave.c; sourceTree = SOURCE_ROOT; };
		974964300F5ABC3F00A38899 /* eventsave.h */ = {isa = PBXFileReference; fileEncoding = 4; lastKnownFileType = sourcecode.c.h; name = eventsave.h; path = ../lib/script/eventsave.h; sourceTree = SOURCE_ROOT; };
		974964310F5ABC3F00A38899 /* interpreter.c */ = {isa = PBXFileReference; fileEncoding = 4; lastKnownFileType = sourcecode.c.c; name = interpreter.c; path = ../lib/script/interpreter.c; sourceTree = SOURCE_ROOT; };
		974964320F5ABC3F00A38899 /* interpreter.h */ = {isa = PBXFileReference; fileEncoding = 4; lastKnownFileType = sourcecode.c.h; name = interpreter.h; path = ../lib/script/interpreter.h; sourceTree = SOURCE_ROOT; };
		974EDB360EDC818D00A25352 /* terrain.c */ = {isa = PBXFileReference; fileEncoding = 4; lastKnownFileType = sourcecode.c.c; name = terrain.c; path = ../src/terrain.c; sourceTree = SOURCE_ROOT; };
		974EDB370EDC818D00A25352 /* terrain.h */ = {isa = PBXFileReference; fileEncoding = 4; lastKnownFileType = sourcecode.c.h; name = terrain.h; path = ../src/terrain.h; sourceTree = SOURCE_ROOT; };
		975BCF3D0FED360000C36BEC /* dumpinfo.cpp */ = {isa = PBXFileReference; fileEncoding = 4; lastKnownFileType = sourcecode.cpp.cpp; name = dumpinfo.cpp; path = ../lib/exceptionhandler/dumpinfo.cpp; sourceTree = SOURCE_ROOT; };
		975BCF3E0FED360000C36BEC /* dumpinfo.h */ = {isa = PBXFileReference; fileEncoding = 4; lastKnownFileType = sourcecode.c.h; name = dumpinfo.h; path = ../lib/exceptionhandler/dumpinfo.h; sourceTree = SOURCE_ROOT; };
		976AE8260EA0B59A00F2473F /* timer.c */ = {isa = PBXFileReference; fileEncoding = 4; lastKnownFileType = sourcecode.c.c; name = timer.c; path = ../lib/sequence/timer.c; sourceTree = SOURCE_ROOT; };
		976AE8270EA0B59A00F2473F /* timer.h */ = {isa = PBXFileReference; fileEncoding = 4; lastKnownFileType = sourcecode.c.h; name = timer.h; path = ../lib/sequence/timer.h; sourceTree = SOURCE_ROOT; };
		97AEA9550E8C182B00A10721 /* Foundation.framework */ = {isa = PBXFileReference; lastKnownFileType = wrapper.framework; name = Foundation.framework; path = System/Library/Frameworks/Foundation.framework; sourceTree = SDKROOT; };
		97AEA9600E8C184C00A10721 /* AppKit.framework */ = {isa = PBXFileReference; lastKnownFileType = wrapper.framework; name = AppKit.framework; path = System/Library/Frameworks/AppKit.framework; sourceTree = SDKROOT; };
		97AEAB330E8C1B5200A10721 /* Theora.framework */ = {isa = PBXFileReference; explicitFileType = wrapper.framework; includeInIndex = 0; path = Theora.framework; sourceTree = BUILT_PRODUCTS_DIR; };
		97F013D10EDEAE5C004947E5 /* Cocoa.framework */ = {isa = PBXFileReference; lastKnownFileType = wrapper.framework; name = Cocoa.framework; path = System/Library/Frameworks/Cocoa.framework; sourceTree = SDKROOT; };
/* End PBXFileReference section */

/* Begin PBXFrameworksBuildPhase section */
		0223BBCF0CFE3D5C0056EF85 /* Frameworks */ = {
			isa = PBXFrameworksBuildPhase;
			buildActionMask = 2147483647;
			files = (
				027F9E380D0322D400FA2030 /* libfontconfig.dylib in Frameworks */,
				027F9E370D0322D300FA2030 /* libfreetype.dylib in Frameworks */,
				027F9E360D0322CE00FA2030 /* OpenGL.framework in Frameworks */,
			);
			runOnlyForDeploymentPostprocessing = 0;
		};
		022B2F200BD55814002E64E3 /* Frameworks */ = {
			isa = PBXFrameworksBuildPhase;
			buildActionMask = 2147483647;
			files = (
				022B31370BD568BA002E64E3 /* CoreFoundation.framework in Frameworks */,
			);
			runOnlyForDeploymentPostprocessing = 0;
		};
		02356D730BD3BB3400E9A019 /* Frameworks */ = {
			isa = PBXFrameworksBuildPhase;
			buildActionMask = 2147483647;
			files = (
				43EA393D11442A8900AEF27C /* Gettext.framework in Frameworks */,
				97AEAC560E8C261B00A10721 /* Theora.framework in Frameworks */,
				02CDDD130D159DF600722688 /* QuesoGLC.framework in Frameworks */,
				02581C740BD5ABF700957CBC /* Carbon.framework in Frameworks */,
				02581C640BD5A98900957CBC /* libSDLmain.a in Frameworks */,
				02581B6F0BD5A30900957CBC /* CoreFoundation.framework in Frameworks */,
				0246A8020BD3D79D004D1C70 /* AudioToolbox.framework in Frameworks */,
				0246A8030BD3D79D004D1C70 /* AudioUnit.framework in Frameworks */,
				0246A8060BD3D79D004D1C70 /* CoreAudio.framework in Frameworks */,
				0246A8070BD3D79D004D1C70 /* QuickTime.framework in Frameworks */,
				0246A3BD0BD3CD2B004D1C70 /* OpenGL.framework in Frameworks */,
				0246A3B90BD3CD1F004D1C70 /* OpenAL.framework in Frameworks */,
				0246A3080BD3CD01004D1C70 /* IOKit.framework in Frameworks */,
				0246A3B30BD3CD0B004D1C70 /* Zlib.framework in Frameworks */,
				0246A3B40BD3CD0B004D1C70 /* Png.framework in Frameworks */,
				0246A3B50BD3CD0B004D1C70 /* Ogg.framework in Frameworks */,
				0246A3B60BD3CD0B004D1C70 /* Vorbis.framework in Frameworks */,
				0246A3B70BD3CD0B004D1C70 /* PhysFS.framework in Frameworks */,
				97F013D80EDEAE98004947E5 /* Cocoa.framework in Frameworks */,
				432BE39410D9C3E400A486AB /* SDL.framework in Frameworks */,
			);
			runOnlyForDeploymentPostprocessing = 0;
		};
		02356D810BD3BB4100E9A019 /* Frameworks */ = {
			isa = PBXFrameworksBuildPhase;
			buildActionMask = 2147483647;
			files = (
			);
			runOnlyForDeploymentPostprocessing = 0;
		};
		02356DC00BD3BBFC00E9A019 /* Frameworks */ = {
			isa = PBXFrameworksBuildPhase;
			buildActionMask = 2147483647;
			files = (
				02356DF10BD3BCAF00E9A019 /* Zlib.framework in Frameworks */,
			);
			runOnlyForDeploymentPostprocessing = 0;
		};
		02356E070BD3BCFE00E9A019 /* Frameworks */ = {
			isa = PBXFrameworksBuildPhase;
			buildActionMask = 2147483647;
			files = (
			);
			runOnlyForDeploymentPostprocessing = 0;
		};
		02581C5B0BD5A94A00957CBC /* Frameworks */ = {
			isa = PBXFrameworksBuildPhase;
			buildActionMask = 2147483647;
			files = (
				432BE39910D9C48E00A486AB /* SDL.framework in Frameworks */,
			);
			runOnlyForDeploymentPostprocessing = 0;
		};
		02CDDCF20D159BC300722688 /* Frameworks */ = {
			isa = PBXFrameworksBuildPhase;
			buildActionMask = 2147483647;
			files = (
			);
			runOnlyForDeploymentPostprocessing = 0;
		};
		02DDA7EC0BD3C03F0049AB60 /* Frameworks */ = {
			isa = PBXFrameworksBuildPhase;
			buildActionMask = 2147483647;
			files = (
				02DDA86A0BD3C2230049AB60 /* Ogg.framework in Frameworks */,
			);
			runOnlyForDeploymentPostprocessing = 0;
		};
		02DDA8AF0BD3C2F20049AB60 /* Frameworks */ = {
			isa = PBXFrameworksBuildPhase;
			buildActionMask = 2147483647;
			files = (
				0246AA1B0BD3DFFC004D1C70 /* CoreFoundation.framework in Frameworks */,
				02DDA8D40BD3C3820049AB60 /* Zlib.framework in Frameworks */,
				02DDA8E10BD3C3CC0049AB60 /* IOKit.framework in Frameworks */,
				43F3002C10D3417500707B6E /* Carbon.framework in Frameworks */,
			);
			runOnlyForDeploymentPostprocessing = 0;
		};
		02F5CC6B0D1494AA0000A2D0 /* Frameworks */ = {
			isa = PBXFrameworksBuildPhase;
			buildActionMask = 2147483647;
			files = (
				43F3013010D3588300707B6E /* CoreFoundation.framework in Frameworks */,
			);
			runOnlyForDeploymentPostprocessing = 0;
		};
		9711775D0F87A677000C8A96 /* Frameworks */ = {
			isa = PBXFrameworksBuildPhase;
			buildActionMask = 2147483647;
			files = (
				9711775E0F87A677000C8A96 /* CoreFoundation.framework in Frameworks */,
			);
			runOnlyForDeploymentPostprocessing = 0;
		};
		97AEAB2E0E8C1B5200A10721 /* Frameworks */ = {
			isa = PBXFrameworksBuildPhase;
			buildActionMask = 2147483647;
			files = (
				97AEAB780E8C1C5100A10721 /* Ogg.framework in Frameworks */,
				97AEAB790E8C1C5100A10721 /* Vorbis.framework in Frameworks */,
			);
			runOnlyForDeploymentPostprocessing = 0;
		};
/* End PBXFrameworksBuildPhase section */

/* Begin PBXGroup section */
		0223BBE50CFE3F4B0056EF85 /* QuesoGLC sources */ = {
			isa = PBXGroup;
			children = (
				02F5CC560D1490620000A2D0 /* database.c */,
				0223BC380CFE40680056EF85 /* glc.h */,
				0223BC390CFE40680056EF85 /* glew.h */,
				0223BC3A0CFE40680056EF85 /* glxew.h */,
				0223BC3B0CFE40680056EF85 /* wglew.h */,
				0223BC360CFE40570056EF85 /* internal.h */,
				0223BC220CFE40210056EF85 /* fribidi_char_type.c */,
				0223BC230CFE40210056EF85 /* fribidi_mirroring.c */,
				0223BC240CFE40210056EF85 /* fribidi_tab_char_type_9.i */,
				0223BC250CFE40210056EF85 /* fribidi_tab_mirroring.i */,
				0223BC260CFE40210056EF85 /* fribidi_types.c */,
				0223BC270CFE40210056EF85 /* fribidi_types.h */,
				0223BC280CFE40210056EF85 /* fribidi_types.i */,
				0223BC290CFE40210056EF85 /* fribidi_unicode.h */,
				0223BC2A0CFE40210056EF85 /* fribidi.c */,
				0223BC2B0CFE40210056EF85 /* fribidi.h */,
				0223BBE60CFE3FFA0056EF85 /* context.c */,
				0223BBE80CFE3FFA0056EF85 /* except.c */,
				0223BBE90CFE3FFA0056EF85 /* except.h */,
				0223BBEA0CFE3FFA0056EF85 /* font.c */,
				0223BBEB0CFE3FFA0056EF85 /* glew.c */,
				0223BBEC0CFE3FFA0056EF85 /* global.c */,
				0223BBED0CFE3FFA0056EF85 /* master.c */,
				0223BBEE0CFE3FFA0056EF85 /* measure.c */,
				0223BBEF0CFE3FFA0056EF85 /* misc.c */,
				0223BBF00CFE3FFA0056EF85 /* oarray.c */,
				0223BBF10CFE3FFA0056EF85 /* oarray.h */,
				0223BBF20CFE3FFA0056EF85 /* ocharmap.c */,
				0223BBF30CFE3FFA0056EF85 /* ocharmap.h */,
				0223BBF40CFE3FFA0056EF85 /* ocontext.c */,
				0223BBF50CFE3FFA0056EF85 /* ocontext.h */,
				0223BBF60CFE3FFA0056EF85 /* ofacedesc.c */,
				0223BBF70CFE3FFA0056EF85 /* ofacedesc.h */,
				0223BBF80CFE3FFA0056EF85 /* ofont.c */,
				0223BBF90CFE3FFA0056EF85 /* ofont.h */,
				0223BBFA0CFE3FFA0056EF85 /* oglyph.c */,
				0223BBFB0CFE3FFA0056EF85 /* oglyph.h */,
				0223BBFC0CFE3FFA0056EF85 /* omaster.c */,
				0223BBFD0CFE3FFA0056EF85 /* omaster.h */,
				0223BBFE0CFE3FFA0056EF85 /* render.c */,
				0223BBFF0CFE3FFA0056EF85 /* scalable.c */,
				0223BC000CFE3FFA0056EF85 /* texture.c */,
				0223BC010CFE3FFA0056EF85 /* texture.h */,
				0223BC020CFE3FFA0056EF85 /* transform.c */,
				0223BC030CFE3FFA0056EF85 /* unicode.c */,
			);
			name = "QuesoGLC sources";
			sourceTree = "<group>";
		};
		022B2F460BD55940002E64E3 /* Gettext sources */ = {
			isa = PBXGroup;
			children = (
				43E189781144104B000870EB /* intl-exports.c */,
				43E1897311441009000870EB /* os2compat.c */,
				43E188F311440CC9000870EB /* tsearch.c */,
				43E188F411440CC9000870EB /* tsearch.h */,
				022B30DF0BD56618002E64E3 /* plural.c */,
				022B30AA0BD564FC002E64E3 /* config.h */,
				022B2FE00BD55E45002E64E3 /* libgnuintl.h */,
				022B2FE10BD55E45002E64E3 /* libintl.h */,
				022B2F850BD55B4F002E64E3 /* eval-plural.h */,
				022B2F860BD55B4F002E64E3 /* gettextP.h */,
				022B2F870BD55B50002E64E3 /* gmo.h */,
				022B2F880BD55B50002E64E3 /* hash-string.h */,
				022B2F890BD55B50002E64E3 /* loadinfo.h */,
				022B2F8A0BD55B50002E64E3 /* localcharset.h */,
				022B2F8B0BD55B50002E64E3 /* lock.h */,
				022B2F8C0BD55B50002E64E3 /* os2compat.h */,
				022B2F8D0BD55B50002E64E3 /* plural-exp.h */,
				022B2F8E0BD55B50002E64E3 /* printf-args.c */,
				022B2F8F0BD55B50002E64E3 /* printf-args.h */,
				022B2F900BD55B50002E64E3 /* printf-parse.c */,
				022B2F910BD55B50002E64E3 /* printf-parse.h */,
				022B2F920BD55B50002E64E3 /* relocatable.h */,
				022B2F930BD55B50002E64E3 /* vasnprintf.c */,
				022B2F940BD55B50002E64E3 /* vasnprintf.h */,
				022B2F950BD55B50002E64E3 /* vasnwprintf.h */,
				022B2F960BD55B50002E64E3 /* wprintf-parse.h */,
				022B2F970BD55B50002E64E3 /* xsize.h */,
				022B2F4B0BD55AE2002E64E3 /* bindtextdom.c */,
				022B2F4C0BD55AE2002E64E3 /* dcgettext.c */,
				022B2F4D0BD55AE2002E64E3 /* dcigettext.c */,
				022B2F4E0BD55AE2002E64E3 /* dcngettext.c */,
				022B2F4F0BD55AE2002E64E3 /* dgettext.c */,
				022B2F500BD55AE2002E64E3 /* dngettext.c */,
				022B2F510BD55AE2002E64E3 /* explodename.c */,
				022B2F520BD55AE2002E64E3 /* finddomain.c */,
				022B2F530BD55AE2002E64E3 /* gettext.c */,
				022B2F540BD55AE3002E64E3 /* hash-string.c */,
				022B2F550BD55AE3002E64E3 /* intl-compat.c */,
				022B2F570BD55AE3002E64E3 /* l10nflist.c */,
				022B2F580BD55AE3002E64E3 /* langprefs.c */,
				022B2F590BD55AE3002E64E3 /* loadmsgcat.c */,
				022B2F5A0BD55AE3002E64E3 /* localcharset.c */,
				022B2F5B0BD55AE3002E64E3 /* localealias.c */,
				022B2F5C0BD55AE3002E64E3 /* localename.c */,
				022B2F5D0BD55AE3002E64E3 /* lock.c */,
				022B2F5E0BD55AE3002E64E3 /* log.c */,
				022B2F5F0BD55AE3002E64E3 /* ngettext.c */,
				022B2F610BD55AE3002E64E3 /* osdep.c */,
				022B2F620BD55AE3002E64E3 /* plural-exp.c */,
				022B2F640BD55AE3002E64E3 /* printf.c */,
				022B2F650BD55AE3002E64E3 /* relocatable.c */,
				022B2F660BD55AE3002E64E3 /* textdomain.c */,
				022B2F670BD55AE3002E64E3 /* version.c */,
			);
			name = "Gettext sources";
			sourceTree = "<group>";
		};
		02356D640BD3BB2600E9A019 = {
			isa = PBXGroup;
			children = (
				43025DEC1120A4B6006C49B1 /* Configurations */,
				0246A0980BD3CB97004D1C70 /* Warzone sources */,
				023A1D4F0D2DAEC900EFEB37 /* Resources */,
				430B59F010D45990008EA88A /* Third Party */,
				432BE34210D9C0C500A486AB /* External frameworks */,
				02DDA8DF0BD3C3A80049AB60 /* System frameworks */,
				02356D760BD3BB3400E9A019 /* Products */,
			);
			sourceTree = "<group>";
		};
		02356D760BD3BB3400E9A019 /* Products */ = {
			isa = PBXGroup;
			children = (
				02356D750BD3BB3400E9A019 /* Warzone.app */,
				02356D830BD3BB4100E9A019 /* Zlib.framework */,
				02356DC20BD3BBFC00E9A019 /* Png.framework */,
				02356E090BD3BCFE00E9A019 /* Ogg.framework */,
				02DDA7EE0BD3C03F0049AB60 /* Vorbis.framework */,
				02DDA8B10BD3C2F20049AB60 /* PhysFS.framework */,
				022B2F220BD55814002E64E3 /* Gettext.framework */,
				02581C5D0BD5A94A00957CBC /* libSDLmain.a */,
				0223BBD10CFE3D5C0056EF85 /* QuesoGLC.framework */,
				02F5CC6D0D1494AA0000A2D0 /* Popt.framework */,
				02CDDCF40D159BC300722688 /* Autorevision */,
				97AEAB330E8C1B5200A10721 /* Theora.framework */,
				971177640F87A677000C8A96 /* pixman.framework */,
			);
			name = Products;
			sourceTree = "<group>";
		};
		023A1D4F0D2DAEC900EFEB37 /* Resources */ = {
			isa = PBXGroup;
			children = (
				43536BD210DFEB37006B579C /* GenericFramework-Info.plist */,
				432BE3ED10D9CB4D00A486AB /* theora */,
				432BE3C010D9C79400A486AB /* ogg */,
				432BE3FD10D9CF1300A486AB /* vorbis */,
				0246A05C0BD3C975004D1C70 /* Warzone.icns */,
				02356D780BD3BB3500E9A019 /* Warzone-Info.plist */,
				43025C2B111FB072006C49B1 /* wzlocal */,
			);
			name = Resources;
			sourceTree = "<group>";
		};
		0246A0980BD3CB97004D1C70 /* Warzone sources */ = {
			isa = PBXGroup;
			children = (
				43BE75E411124A18007DF934 /* lib */,
				0246A1970BD3CCC3004D1C70 /* Warzone */,
			);
			name = "Warzone sources";
			sourceTree = "<group>";
		};
		0246A0D00BD3CBE1004D1C70 /* Framework */ = {
			isa = PBXGroup;
			children = (
				438F99541141A296003CB5F2 /* crc.cpp */,
				438F99551141A296003CB5F2 /* crc.h */,
				974964250F5ABBE100A38899 /* endian_hack.h */,
				974964260F5ABBE100A38899 /* fixedpoint.h */,
				974964270F5ABBE100A38899 /* math_ext.h */,
				974964280F5ABBE100A38899 /* stdio_ext.c */,
				974964290F5ABBE100A38899 /* stdio_ext.h */,
				9749642A0F5ABBE100A38899 /* string_ext.h */,
				9749642B0F5ABBE100A38899 /* vector.h */,
				9742E5750DF9979C000A5D41 /* parsetest.c */,
				9742E5760DF9979C000A5D41 /* parsetest.h */,
				9742E5710DF9975E000A5D41 /* lexer_input.c */,
				9742E5720DF9975E000A5D41 /* lexer_input.h */,
				02B2132A0DA8755F0059E864 /* cursors.c */,
				02B2132B0DA8755F0059E864 /* cursors16.c */,
				02B2132C0DA8755F0059E864 /* cursors32.c */,
				02AAD13F0D9ED28C00248B0F /* file.h */,
				02AAD1400D9ED28C00248B0F /* i18n.c */,
				02AAD1410D9ED28C00248B0F /* i18n.h */,
				02AAD1420D9ED28C00248B0F /* physfs_ext.h */,
				0223BBB90CFE3CD60056EF85 /* tagfile.c */,
				0223BBBA0CFE3CD60056EF85 /* tagfile.h */,
				024480220C5E4BEE00E1A641 /* utf.c */,
				024480230C5E4BEE00E1A641 /* utf.h */,
				022B2EBF0BD55401002E64E3 /* config-macosx.h */,
				0246A09A0BD3CBD5004D1C70 /* configfile.c */,
				0246A09B0BD3CBD5004D1C70 /* configfile.h */,
				0246A09C0BD3CBD5004D1C70 /* cursors.h */,
				0246A09F0BD3CBD5004D1C70 /* debug.c */,
				0246A0A00BD3CBD5004D1C70 /* debug.h */,
				0246A0A30BD3CBD5004D1C70 /* frame.c */,
				0246A0A40BD3CBD5004D1C70 /* frame.h */,
				0246A0A50BD3CBD5004D1C70 /* frameint.h */,
				0246A0A60BD3CBD5004D1C70 /* frameresource.c */,
				0246A0A70BD3CBD5004D1C70 /* frameresource.h */,
				0246A0A80BD3CBD5004D1C70 /* gettext.h */,
				0246A0AB0BD3CBD5004D1C70 /* input.c */,
				0246A0AC0BD3CBD5004D1C70 /* input.h */,
				0246A0AD0BD3CBD5004D1C70 /* listmacs.h */,
				0246A0AE0BD3CBD5004D1C70 /* macros.h */,
				0246A0B00BD3CBD5004D1C70 /* resly.h */,
				0246A0B10BD3CBD5004D1C70 /* resource_lexer.l */,
				0246A0B20BD3CBD5004D1C70 /* resource_parser.y */,
				0246A0B30BD3CBD5004D1C70 /* SDL_framerate.c */,
				0246A0B40BD3CBD5004D1C70 /* SDL_framerate.h */,
				0246A0B60BD3CBD5004D1C70 /* strres_parser.y */,
				0246A0B50BD3CBD5004D1C70 /* strres_lexer.l */,
				0246A0B70BD3CBD5004D1C70 /* strres.c */,
				0246A0B80BD3CBD5004D1C70 /* strres.h */,
				0246A0B90BD3CBD5004D1C70 /* strresly.h */,
				0246A0BA0BD3CBD5004D1C70 /* treap.c */,
				0246A0BB0BD3CBD5004D1C70 /* treap.h */,
				0246A0BD0BD3CBD5004D1C70 /* trig.c */,
				0246A0BE0BD3CBD5004D1C70 /* trig.h */,
				0246A0BF0BD3CBD5004D1C70 /* types.h */,
				0246A0C00BD3CBD5004D1C70 /* wzglobal.h */,
			);
			name = Framework;
			sourceTree = "<group>";
		};
		0246A0D60BD3CBF6004D1C70 /* Gamelib */ = {
			isa = PBXGroup;
			children = (
				974964220F5ABBBB00A38899 /* hashtable.c */,
				974964230F5ABBBB00A38899 /* hashtable.h */,
				0246A0D70BD3CC0B004D1C70 /* anim.c */,
				0246A0D80BD3CC0B004D1C70 /* anim.h */,
				0246A0D90BD3CC0B004D1C70 /* animobj.c */,
				0246A0DA0BD3CC0B004D1C70 /* animobj.h */,
				0246A0DB0BD3CC0B004D1C70 /* audp_lexer.l */,
				0246A0DC0BD3CC0B004D1C70 /* audp_parser.y */,
				0246A0DD0BD3CC0B004D1C70 /* gtime.c */,
				0246A0DE0BD3CC0B004D1C70 /* gtime.h */,
				0246A0E20BD3CC0B004D1C70 /* parser.h */,
			);
			name = Gamelib;
			sourceTree = "<group>";
		};
		0246A0E90BD3CC10004D1C70 /* Ivis Common */ = {
			isa = PBXGroup;
			children = (
				02C8AEF60BE68A5600E9D8A7 /* png_util.c */,
				02C8AEF70BE68A5600E9D8A7 /* png_util.h */,
				0246A0EA0BD3CC29004D1C70 /* bitimage.c */,
				0246A0EB0BD3CC29004D1C70 /* bitimage.h */,
				0246A0EE0BD3CC29004D1C70 /* imd.c */,
				0246A0EF0BD3CC29004D1C70 /* imd.h */,
				0246A0F00BD3CC29004D1C70 /* imdload.c */,
				0246A0F10BD3CC29004D1C70 /* ivi.h */,
				0246A0F20BD3CC29004D1C70 /* ivisdef.h */,
				0246A0F30BD3CC29004D1C70 /* ivispatch.h */,
				0246A0F50BD3CC29004D1C70 /* pieblitfunc.h */,
				0246A0F60BD3CC29004D1C70 /* pieclip.c */,
				0246A0F70BD3CC29004D1C70 /* pieclip.h */,
				0246A0F80BD3CC29004D1C70 /* piedef.h */,
				0246A0F90BD3CC29004D1C70 /* piefunc.h */,
				0246A0FA0BD3CC29004D1C70 /* piemode.h */,
				0246A0FB0BD3CC29004D1C70 /* piepalette.h */,
				0246A0FC0BD3CC29004D1C70 /* piestate.c */,
				0246A0FD0BD3CC29004D1C70 /* piestate.h */,
				0246A0FE0BD3CC29004D1C70 /* pietypes.h */,
				0246A1000BD3CC29004D1C70 /* rendmode.h */,
				0246A1010BD3CC29004D1C70 /* tex.h */,
				0246A1020BD3CC29004D1C70 /* textdraw.h */,
			);
			name = "Ivis Common";
			sourceTree = "<group>";
		};
		0246A1090BD3CC2D004D1C70 /* Ivis OpenGL */ = {
			isa = PBXGroup;
			children = (
				02DE76040DC3B84800D48F58 /* GLee.c */,
				02DE76050DC3B84800D48F58 /* GLee.h */,
				0246A10B0BD3CC43004D1C70 /* ivi.c */,
				0246A10C0BD3CC43004D1C70 /* pieblitfunc.c */,
				0246A10D0BD3CC43004D1C70 /* piedraw.c */,
				0246A10E0BD3CC43004D1C70 /* piefunc.c */,
				0246A10F0BD3CC43004D1C70 /* piematrix.c */,
				0246A1100BD3CC43004D1C70 /* piematrix.h */,
				0246A1110BD3CC43004D1C70 /* piemode.c */,
				0246A1120BD3CC43004D1C70 /* piepalette.c */,
				0246A1130BD3CC43004D1C70 /* piestate.c */,
				0246A1170BD3CC43004D1C70 /* rendmode.c */,
				0246A1180BD3CC43004D1C70 /* screen.c */,
				0246A1190BD3CC43004D1C70 /* screen.h */,
				0246A11A0BD3CC43004D1C70 /* tex.c */,
				0246A11B0BD3CC43004D1C70 /* textdraw.c */,
			);
			name = "Ivis OpenGL";
			sourceTree = "<group>";
		};
		0246A12B0BD3CC47004D1C70 /* Netplay */ = {
			isa = PBXGroup;
			children = (
<<<<<<< HEAD
				43A64FE3113A0F890080968C /* netqueue.cpp */,
				43A64FE4113A0F890080968C /* netqueue.h */,
				EFBC96A210B92A9C009C6753 /* bsdqueue.h */,
				EFBC96A310B92A9C009C6753 /* codelength.h */,
				EFBC96A410B92A9C009C6753 /* declspec.h */,
				EFBC96A510B92A9C009C6753 /* igd_desc_parse.c */,
				EFBC96A610B92A9C009C6753 /* igd_desc_parse.h */,
				EFBC96A710B92A9C009C6753 /* minisoap.c */,
				EFBC96A810B92A9C009C6753 /* minisoap.h */,
				EFBC96A910B92A9C009C6753 /* minissdpc.c */,
				EFBC96AA10B92A9C009C6753 /* minissdpc.h */,
				EFBC96AB10B92A9C009C6753 /* miniupnpc.c */,
				EFBC96AC10B92A9C009C6753 /* miniupnpc.h */,
				EFBC96AD10B92A9C009C6753 /* miniupnpcstrings.h */,
				EFBC96AE10B92A9C009C6753 /* miniwget.c */,
				EFBC96AF10B92A9C009C6753 /* miniwget.h */,
				EFBC96B010B92A9C009C6753 /* minixml.c */,
				EFBC96B110B92A9C009C6753 /* minixml.h */,
				EFBC96B210B92A9C009C6753 /* upnpcommands.c */,
				EFBC96B310B92A9C009C6753 /* upnpcommands.h */,
				EFBC96B410B92A9C009C6753 /* upnperrors.c */,
				EFBC96B510B92A9C009C6753 /* upnperrors.h */,
				EFBC96B610B92A9C009C6753 /* upnpreplyparse.c */,
				EFBC96B710B92A9C009C6753 /* upnpreplyparse.h */,
				02CBED8A0C5B8BEB00316CE2 /* nettypes.cpp */,
				02CBED8B0C5B8BEB00316CE2 /* nettypes.h */,
				0246A12E0BD3CC58004D1C70 /* netjoin_stub.c */,
				0246A12F0BD3CC58004D1C70 /* netlog.c */,
				0246A1300BD3CC58004D1C70 /* netlog.h */,
				0246A1310BD3CC58004D1C70 /* netplay.c */,
				0246A1320BD3CC58004D1C70 /* netplay.h */,
=======
				43C18F79114FF38B0028741B /* miniupnpc */,
				43C18FA7114FF38B0028741B /* netjoin_stub.c */,
				43C18FA8114FF38B0028741B /* netlog.c */,
				43C18FA9114FF38B0028741B /* netlog.h */,
				43C18FAA114FF38B0028741B /* netplay.c */,
				43C18FAB114FF38B0028741B /* netplay.h */,
				43C18FAC114FF38B0028741B /* netsocket.cpp */,
				43C18FAD114FF38B0028741B /* netsocket.h */,
				43C18FAE114FF38B0028741B /* nettypes.c */,
				43C18FAF114FF38B0028741B /* nettypes.h */,
>>>>>>> 975352a7
			);
			name = Netplay;
			sourceTree = "<group>";
		};
		0246A13A0BD3CC5B004D1C70 /* Script */ = {
			isa = PBXGroup;
			children = (
				9749642F0F5ABC3F00A38899 /* eventsave.c */,
				974964300F5ABC3F00A38899 /* eventsave.h */,
				974964310F5ABC3F00A38899 /* interpreter.c */,
				974964320F5ABC3F00A38899 /* interpreter.h */,
				0246A13B0BD3CC71004D1C70 /* chat_lexer.l */,
				0246A13C0BD3CC71004D1C70 /* chat_parser.y */,
				0246A13D0BD3CC71004D1C70 /* chat_processing.h */,
				0246A13E0BD3CC71004D1C70 /* codeprint.c */,
				0246A13F0BD3CC71004D1C70 /* codeprint.h */,
				0246A1400BD3CC71004D1C70 /* event.c */,
				0246A1410BD3CC71004D1C70 /* event.h */,
				0246A1460BD3CC71004D1C70 /* parse.h */,
				0246A1470BD3CC71004D1C70 /* script_lexer.l */,
				0246A1480BD3CC71004D1C70 /* script_parser.y */,
				0246A1490BD3CC71004D1C70 /* script.c */,
				0246A14A0BD3CC71004D1C70 /* script.h */,
				0246A14B0BD3CC71004D1C70 /* stack.c */,
				0246A14C0BD3CC71004D1C70 /* stack.h */,
			);
			name = Script;
			sourceTree = "<group>";
		};
		0246A1570BD3CC78004D1C70 /* Sequence */ = {
			isa = PBXGroup;
			children = (
				020A7E660D246D2B009C29F5 /* sequence.c */,
				0246A15E0BD3CC8A004D1C70 /* sequence.h */,
				976AE8260EA0B59A00F2473F /* timer.c */,
				976AE8270EA0B59A00F2473F /* timer.h */,
			);
			name = Sequence;
			sourceTree = "<group>";
		};
		0246A1640BD3CC90004D1C70 /* Sound */ = {
			isa = PBXGroup;
			children = (
				02CDDD1A0D159E2F00722688 /* openal_error.c */,
				02CDDD1B0D159E2F00722688 /* openal_error.h */,
				02C8AEFA0BE68A6800E9D8A7 /* oggvorbis.c */,
				02C8AEFB0BE68A6800E9D8A7 /* oggvorbis.h */,
				0246A1650BD3CCA6004D1C70 /* aud.h */,
				0246A1660BD3CCA6004D1C70 /* audio_id.c */,
				0246A1670BD3CCA6004D1C70 /* audio_id.h */,
				0246A1680BD3CCA6004D1C70 /* audio.c */,
				0246A1690BD3CCA6004D1C70 /* audio.h */,
				0246A16A0BD3CCA6004D1C70 /* cdaudio.c */,
				0246A16B0BD3CCA6004D1C70 /* cdaudio.h */,
				0246A16C0BD3CCA6004D1C70 /* mixer.h */,
				0246A16D0BD3CCA6004D1C70 /* openal_track.c */,
				0246A16E0BD3CCA6004D1C70 /* playlist.c */,
				0246A16F0BD3CCA6004D1C70 /* playlist.h */,
				0246A1700BD3CCA6004D1C70 /* track.c */,
				0246A1710BD3CCA6004D1C70 /* track.h */,
				0246A1720BD3CCA6004D1C70 /* tracklib.h */,
			);
			name = Sound;
			sourceTree = "<group>";
		};
		0246A1790BD3CCAB004D1C70 /* Widget */ = {
			isa = PBXGroup;
			children = (
				0246A17A0BD3CCBD004D1C70 /* bar.c */,
				0246A17B0BD3CCBD004D1C70 /* bar.h */,
				0246A17C0BD3CCBD004D1C70 /* button.c */,
				0246A17D0BD3CCBD004D1C70 /* button.h */,
				0246A17E0BD3CCBD004D1C70 /* editbox.c */,
				0246A17F0BD3CCBD004D1C70 /* editbox.h */,
				0246A1800BD3CCBD004D1C70 /* form.c */,
				0246A1810BD3CCBD004D1C70 /* form.h */,
				0246A1820BD3CCBD004D1C70 /* label.c */,
				0246A1830BD3CCBD004D1C70 /* label.h */,
				0246A1840BD3CCBD004D1C70 /* scrap.c */,
				0246A1850BD3CCBD004D1C70 /* scrap.h */,
				0246A1860BD3CCBD004D1C70 /* slider.c */,
				0246A1870BD3CCBD004D1C70 /* slider.h */,
				0246A1880BD3CCBD004D1C70 /* tip.c */,
				0246A1890BD3CCBD004D1C70 /* tip.h */,
				0246A18A0BD3CCBD004D1C70 /* widgbase.h */,
				0246A18B0BD3CCBD004D1C70 /* widget.c */,
				0246A18C0BD3CCBD004D1C70 /* widget.h */,
				0246A18D0BD3CCBD004D1C70 /* widgint.h */,
			);
			name = Widget;
			sourceTree = "<group>";
		};
		0246A1970BD3CCC3004D1C70 /* Warzone */ = {
			isa = PBXGroup;
			children = (
				4336D8A8111DDF0F0012E8E4 /* random.cpp */,
				4336D8A9111DDF0F0012E8E4 /* random.h */,
				43BE75E811124BB4007DF934 /* wavecast.cpp */,
				43BE75E911124BB4007DF934 /* wavecast.h */,
				647D9C551039289A006D37CF /* challenge.c */,
				647D9C561039289A006D37CF /* challenge.h */,
				43A8417611028EDD00733CCB /* pointtree.cpp */,
				43A8417711028EDD00733CCB /* pointtree.h */,
				9749641E0F5ABB9E00A38899 /* stringdef.h */,
				22E244D40E65361800EC2B3E /* baseobject.c */,
				22E244D50E65361800EC2B3E /* baseobject.h */,
				02CDDD080D159D5900722688 /* autorevision.h */,
				0223BBAC0CFE3C380056EF85 /* main.h */,
				0223BBAD0CFE3C380056EF85 /* version.c */,
				0223BBAE0CFE3C380056EF85 /* version.h */,
				0246A1980BD3CCDB004D1C70 /* action.c */,
				0246A1990BD3CCDB004D1C70 /* action.h */,
				0246A19A0BD3CCDB004D1C70 /* advvis.c */,
				0246A19B0BD3CCDB004D1C70 /* advvis.h */,
				0246A19C0BD3CCDB004D1C70 /* ai.c */,
				0246A19D0BD3CCDB004D1C70 /* ai.h */,
				0246A19E0BD3CCDB004D1C70 /* aiexperience.c */,
				0246A19F0BD3CCDB004D1C70 /* aiexperience.h */,
				0246A1A00BD3CCDB004D1C70 /* anim_id.h */,
				0246A1A30BD3CCDB004D1C70 /* astar.c */,
				0246A1A40BD3CCDB004D1C70 /* astar.h */,
				0246A1A50BD3CCDB004D1C70 /* atmos.c */,
				0246A1A60BD3CCDB004D1C70 /* atmos.h */,
				0246A1A70BD3CCDB004D1C70 /* aud.c */,
				0246A1A80BD3CCDB004D1C70 /* basedef.h */,
				0246A1A90BD3CCDB004D1C70 /* bridge.c */,
				0246A1AA0BD3CCDB004D1C70 /* bridge.h */,
				0246A1AB0BD3CCDB004D1C70 /* bucket3d.c */,
				0246A1AC0BD3CCDB004D1C70 /* bucket3d.h */,
				0246A1B10BD3CCDB004D1C70 /* cheat.c */,
				0246A1B20BD3CCDB004D1C70 /* cheat.h */,
				0246A1B30BD3CCDB004D1C70 /* clparse.c */,
				0246A1B40BD3CCDB004D1C70 /* clparse.h */,
				0246A1B50BD3CCDB004D1C70 /* cluster.c */,
				0246A1B60BD3CCDB004D1C70 /* cluster.h */,
				0246A1B70BD3CCDB004D1C70 /* cmddroid.c */,
				0246A1B80BD3CCDB004D1C70 /* cmddroid.h */,
				0246A1B90BD3CCDB004D1C70 /* cmddroiddef.h */,
				0246A1BA0BD3CCDB004D1C70 /* combat.c */,
				0246A1BB0BD3CCDB004D1C70 /* combat.h */,
				0246A1BC0BD3CCDB004D1C70 /* component.c */,
				0246A1BD0BD3CCDB004D1C70 /* component.h */,
				0246A1BE0BD3CCDB004D1C70 /* configuration.c */,
				0246A1BF0BD3CCDB004D1C70 /* configuration.h */,
				0246A1C00BD3CCDB004D1C70 /* console.c */,
				0246A1C10BD3CCDB004D1C70 /* console.h */,
				0246A1C40BD3CCDB004D1C70 /* data.c */,
				0246A1C50BD3CCDB004D1C70 /* data.h */,
				0246A1C70BD3CCDB004D1C70 /* design.c */,
				0246A1C80BD3CCDB004D1C70 /* design.h */,
				0246A1C90BD3CCDB004D1C70 /* difficulty.c */,
				0246A1CA0BD3CCDB004D1C70 /* difficulty.h */,
				0246A1CD0BD3CCDB004D1C70 /* display.c */,
				0246A1CE0BD3CCDB004D1C70 /* display.h */,
				0246A1CF0BD3CCDB004D1C70 /* display3d.c */,
				0246A1D00BD3CCDB004D1C70 /* display3d.h */,
				0246A1D10BD3CCDB004D1C70 /* display3ddef.h */,
				0246A1D20BD3CCDB004D1C70 /* displaydef.h */,
				0246A1D30BD3CCDB004D1C70 /* drive.c */,
				0246A1D40BD3CCDB004D1C70 /* drive.h */,
				0246A1D50BD3CCDB004D1C70 /* droid.c */,
				0246A1D60BD3CCDB004D1C70 /* droid.h */,
				0246A1D70BD3CCDB004D1C70 /* droiddef.h */,
				0246A1D80BD3CCDB004D1C70 /* e3demo.c */,
				0246A1D90BD3CCDB004D1C70 /* e3demo.h */,
				0246A1DC0BD3CCDB004D1C70 /* edit3d.c */,
				0246A1DD0BD3CCDB004D1C70 /* edit3d.h */,
				0246A1DE0BD3CCDB004D1C70 /* effects.c */,
				0246A1DF0BD3CCDB004D1C70 /* effects.h */,
				0246A1E00BD3CCDB004D1C70 /* environ.c */,
				0246A1E10BD3CCDB004D1C70 /* environ.h */,
				0246A1E20BD3CCDB004D1C70 /* feature.c */,
				0246A1E30BD3CCDB004D1C70 /* feature.h */,
				0246A1E40BD3CCDB004D1C70 /* featuredef.h */,
				0246A1E70BD3CCDB004D1C70 /* formation.c */,
				0246A1E80BD3CCDB004D1C70 /* formation.h */,
				0246A1E90BD3CCDB004D1C70 /* formationdef.h */,
				0246A1EA0BD3CCDB004D1C70 /* fpath.c */,
				0246A1EB0BD3CCDB004D1C70 /* fpath.h */,
				0246A1EC0BD3CCDB004D1C70 /* frend.h */,
				0246A1ED0BD3CCDB004D1C70 /* frontend.c */,
				0246A1EE0BD3CCDB004D1C70 /* frontend.h */,
				0246A1EF0BD3CCDB004D1C70 /* function.c */,
				0246A1F00BD3CCDB004D1C70 /* function.h */,
				0246A1F10BD3CCDB004D1C70 /* functiondef.h */,
				0246A1F20BD3CCDB004D1C70 /* game.c */,
				0246A1F30BD3CCDB004D1C70 /* game.h */,
				0246A1F40BD3CCDB004D1C70 /* gateway.c */,
				0246A1F50BD3CCDB004D1C70 /* gateway.h */,
				0246A1FA0BD3CCDB004D1C70 /* geometry.c */,
				0246A1FB0BD3CCDB004D1C70 /* geometry.h */,
				0246A1FC0BD3CCDB004D1C70 /* group.c */,
				0246A1FD0BD3CCDB004D1C70 /* group.h */,
				0246A1FE0BD3CCDB004D1C70 /* hci.c */,
				0246A1FF0BD3CCDB004D1C70 /* hci.h */,
				0246A2000BD3CCDB004D1C70 /* ingameop.c */,
				0246A2010BD3CCDB004D1C70 /* ingameop.h */,
				0246A2020BD3CCDB004D1C70 /* init.c */,
				0246A2030BD3CCDB004D1C70 /* init.h */,
				0246A2040BD3CCDB004D1C70 /* intdisplay.c */,
				0246A2050BD3CCDB004D1C70 /* intdisplay.h */,
				0246A2060BD3CCDB004D1C70 /* intelmap.c */,
				0246A2070BD3CCDB004D1C70 /* intelmap.h */,
				0246A2080BD3CCDB004D1C70 /* intfac.h */,
				0246A2090BD3CCDB004D1C70 /* intimage.c */,
				0246A20A0BD3CCDB004D1C70 /* intimage.h */,
				0246A20B0BD3CCDB004D1C70 /* intorder.c */,
				0246A20C0BD3CCDB004D1C70 /* intorder.h */,
				0246A20D0BD3CCDB004D1C70 /* keybind.c */,
				0246A20E0BD3CCDB004D1C70 /* keybind.h */,
				0246A20F0BD3CCDB004D1C70 /* keyedit.c */,
				0246A2100BD3CCDB004D1C70 /* keyedit.h */,
				0246A2110BD3CCDB004D1C70 /* keymap.c */,
				0246A2120BD3CCDB004D1C70 /* keymap.h */,
				0246A2130BD3CCDB004D1C70 /* level_lexer.l */,
				0246A2140BD3CCDB004D1C70 /* levelint.h */,
				0246A2150BD3CCDB004D1C70 /* levels.c */,
				0246A2160BD3CCDB004D1C70 /* levels.h */,
				0246A2170BD3CCDB004D1C70 /* lighting.c */,
				0246A2180BD3CCDB004D1C70 /* lighting.h */,
				0246A2190BD3CCDB004D1C70 /* loadsave.c */,
				0246A21A0BD3CCDB004D1C70 /* loadsave.h */,
				0246A21B0BD3CCDB004D1C70 /* loop.c */,
				0246A21C0BD3CCDB004D1C70 /* loop.h */,
				0246A21D0BD3CCDB004D1C70 /* main.c */,
				0246A21E0BD3CCDB004D1C70 /* map.c */,
				0246A21F0BD3CCDB004D1C70 /* map.h */,
				0246A2200BD3CCDB004D1C70 /* mapdisplay.c */,
				0246A2210BD3CCDB004D1C70 /* mapdisplay.h */,
				0246A2220BD3CCDB004D1C70 /* mapgrid.cpp */,
				0246A2230BD3CCDB004D1C70 /* mapgrid.h */,
				224446390E3EB7CB004D0F1F /* message_lexer.l */,
				2244463A0E3EB7CB004D0F1F /* message_parser.y */,
				2244463B0E3EB7CB004D0F1F /* messagely.h */,
				0246A2240BD3CCDB004D1C70 /* mechanics.c */,
				0246A2250BD3CCDB004D1C70 /* mechanics.h */,
				0246A2260BD3CCDB004D1C70 /* message.c */,
				0246A2270BD3CCDB004D1C70 /* message.h */,
				0246A2280BD3CCDB004D1C70 /* messagedef.h */,
				0246A2290BD3CCDB004D1C70 /* miscimd.c */,
				0246A22A0BD3CCDB004D1C70 /* miscimd.h */,
				0246A22B0BD3CCDB004D1C70 /* mission.c */,
				0246A22C0BD3CCDB004D1C70 /* mission.h */,
				0246A22D0BD3CCDB004D1C70 /* missiondef.h */,
				0246A22E0BD3CCDB004D1C70 /* modding.h */,
				0246A22F0BD3CCDB004D1C70 /* move.c */,
				0246A2300BD3CCDB004D1C70 /* move.h */,
				0246A2310BD3CCDB004D1C70 /* movedef.h */,
				0246A2320BD3CCDB004D1C70 /* multibot.c */,
				0246A2330BD3CCDB004D1C70 /* multigifts.c */,
				0246A2340BD3CCDB004D1C70 /* multigifts.h */,
				0246A2350BD3CCDB004D1C70 /* multiint.c */,
				0246A2360BD3CCDB004D1C70 /* multiint.h */,
				0246A2370BD3CCDB004D1C70 /* multijoin.c */,
				0246A2380BD3CCDB004D1C70 /* multijoin.h */,
				0246A2390BD3CCDB004D1C70 /* multilimit.c */,
				0246A23A0BD3CCDB004D1C70 /* multilimit.h */,
				0246A23B0BD3CCDB004D1C70 /* multimenu.c */,
				0246A23C0BD3CCDB004D1C70 /* multimenu.h */,
				0246A23D0BD3CCDB004D1C70 /* multiopt.c */,
				0246A23E0BD3CCDB004D1C70 /* multiplay.c */,
				0246A23F0BD3CCDB004D1C70 /* multiplay.h */,
				0246A2400BD3CCDB004D1C70 /* multirecv.h */,
				0246A2410BD3CCDB004D1C70 /* multistat.c */,
				0246A2420BD3CCDB004D1C70 /* multistat.h */,
				0246A2430BD3CCDB004D1C70 /* multistruct.c */,
				0246A2440BD3CCDB004D1C70 /* multisync.c */,
				0246A2450BD3CCDB004D1C70 /* objectdef.h */,
				0246A2460BD3CCDB004D1C70 /* objects.c */,
				0246A2470BD3CCDB004D1C70 /* objects.h */,
				0246A2480BD3CCDB004D1C70 /* objmem.c */,
				0246A2490BD3CCDB004D1C70 /* objmem.h */,
				0246A24A0BD3CCDB004D1C70 /* oprint.c */,
				0246A24B0BD3CCDB004D1C70 /* oprint.h */,
				0246A24E0BD3CCDB004D1C70 /* order.c */,
				0246A24F0BD3CCDB004D1C70 /* order.h */,
				0246A2500BD3CCDB004D1C70 /* orderdef.h */,
				2234C29F0E2BE18200E7704C /* positiondef.h */,
				0246A2530BD3CCDB004D1C70 /* power.c */,
				0246A2540BD3CCDB004D1C70 /* power.h */,
				0246A2550BD3CCDB004D1C70 /* projectile.c */,
				0246A2560BD3CCDB004D1C70 /* projectile.h */,
				0246A1AE0BD3CCDB004D1C70 /* projectiledef.h */,
				0246A2570BD3CCDB004D1C70 /* radar.c */,
				0246A2580BD3CCDB004D1C70 /* radar.h */,
				0246A2590BD3CCDB004D1C70 /* raycast.c */,
				0246A25A0BD3CCDB004D1C70 /* raycast.h */,
				0246A25B0BD3CCDB004D1C70 /* research.c */,
				0246A25C0BD3CCDB004D1C70 /* research.h */,
				0246A25D0BD3CCDB004D1C70 /* researchdef.h */,
				0246A25F0BD3CCDB004D1C70 /* scores.c */,
				0246A2600BD3CCDB004D1C70 /* scores.h */,
				0246A2610BD3CCDB004D1C70 /* scriptai.c */,
				0246A2620BD3CCDB004D1C70 /* scriptai.h */,
				0246A2630BD3CCDB004D1C70 /* scriptcb.c */,
				0246A2640BD3CCDB004D1C70 /* scriptcb.h */,
				0246A2650BD3CCDB004D1C70 /* scriptextern.c */,
				0246A2660BD3CCDB004D1C70 /* scriptextern.h */,
				0246A2670BD3CCDC004D1C70 /* scriptfuncs.c */,
				0246A2680BD3CCDC004D1C70 /* scriptfuncs.h */,
				0246A2690BD3CCDC004D1C70 /* scriptobj.c */,
				0246A26A0BD3CCDC004D1C70 /* scriptobj.h */,
				0246A26B0BD3CCDC004D1C70 /* scripttabs.c */,
				0246A26C0BD3CCDC004D1C70 /* scripttabs.h */,
				0246A26D0BD3CCDC004D1C70 /* scriptvals_lexer.l */,
				0246A26E0BD3CCDC004D1C70 /* scriptvals_parser.y */,
				0246A26F0BD3CCDC004D1C70 /* scriptvals.c */,
				0246A2700BD3CCDC004D1C70 /* scriptvals.h */,
				0246A2710BD3CCDC004D1C70 /* selection.c */,
				0246A2720BD3CCDC004D1C70 /* selection.h */,
				0246A2730BD3CCDC004D1C70 /* seqdisp.c */,
				0246A2740BD3CCDC004D1C70 /* seqdisp.h */,
				0246A2750BD3CCDC004D1C70 /* stats.c */,
				0246A2760BD3CCDC004D1C70 /* stats.h */,
				0246A2770BD3CCDC004D1C70 /* statsdef.h */,
				0246A2780BD3CCDC004D1C70 /* structure.c */,
				0246A2790BD3CCDC004D1C70 /* structure.h */,
				0246A27A0BD3CCDC004D1C70 /* structuredef.h */,
				974EDB360EDC818D00A25352 /* terrain.c */,
				974EDB370EDC818D00A25352 /* terrain.h */,
				0246A27D0BD3CCDC004D1C70 /* text.c */,
				0246A27E0BD3CCDC004D1C70 /* text.h */,
				0246A27F0BD3CCDC004D1C70 /* texture.c */,
				0246A2800BD3CCDC004D1C70 /* texture.h */,
				0246A2810BD3CCDC004D1C70 /* transporter.c */,
				0246A2820BD3CCDC004D1C70 /* transporter.h */,
				0246A2830BD3CCDC004D1C70 /* visibility.c */,
				0246A2840BD3CCDC004D1C70 /* visibility.h */,
				0246A2850BD3CCDC004D1C70 /* warcam.c */,
				0246A2860BD3CCDC004D1C70 /* warcam.h */,
				0246A2870BD3CCDC004D1C70 /* warzoneconfig.c */,
				0246A2880BD3CCDC004D1C70 /* warzoneconfig.h */,
				0246A2890BD3CCDC004D1C70 /* weapondef.h */,
				0246A28B0BD3CCDC004D1C70 /* wrappers.c */,
				0246A28C0BD3CCDC004D1C70 /* wrappers.h */,
			);
			name = Warzone;
			sourceTree = "<group>";
		};
		02BBB2060DA874CF002D438B /* Exception Handler */ = {
			isa = PBXGroup;
			children = (
				02BBB2070DA874F6002D438B /* exceptionhandler.c */,
				975BCF3D0FED360000C36BEC /* dumpinfo.cpp */,
				975BCF3E0FED360000C36BEC /* dumpinfo.h */,
				02BBB2080DA874F6002D438B /* exceptionhandler.h */,
			);
			name = "Exception Handler";
			sourceTree = "<group>";
		};
		02CDDCFD0D159BE700722688 /* Autorevision sources */ = {
			isa = PBXGroup;
			children = (
				02CDDCF80D159BE000722688 /* autorevision.cpp */,
			);
			name = "Autorevision sources";
			sourceTree = "<group>";
		};
		02DDA85F0BD3C1A60049AB60 /* Zlib sources */ = {
			isa = PBXGroup;
			children = (
				02356D8A0BD3BB6F00E9A019 /* adler32.c */,
				02356D8B0BD3BB6F00E9A019 /* compress.c */,
				02356D8C0BD3BB6F00E9A019 /* crc32.c */,
				02356D8D0BD3BB6F00E9A019 /* crc32.h */,
				02356D8E0BD3BB6F00E9A019 /* deflate.c */,
				02356D8F0BD3BB6F00E9A019 /* deflate.h */,
				02356D900BD3BB6F00E9A019 /* gzio.c */,
				02356D910BD3BB6F00E9A019 /* infback.c */,
				02356D920BD3BB6F00E9A019 /* inffast.c */,
				02356D930BD3BB6F00E9A019 /* inffast.h */,
				02356D940BD3BB6F00E9A019 /* inffixed.h */,
				02356D950BD3BB6F00E9A019 /* inflate.c */,
				02356D960BD3BB6F00E9A019 /* inflate.h */,
				02356D970BD3BB6F00E9A019 /* inftrees.c */,
				02356D980BD3BB6F00E9A019 /* inftrees.h */,
				02356D990BD3BB6F00E9A019 /* trees.c */,
				02356D9A0BD3BB6F00E9A019 /* trees.h */,
				02356D9B0BD3BB6F00E9A019 /* uncompr.c */,
				02356D9C0BD3BB6F00E9A019 /* zconf.h */,
				02356D9D0BD3BB6F00E9A019 /* zlib.h */,
				02356D9E0BD3BB6F00E9A019 /* zutil.c */,
				02356D9F0BD3BB6F00E9A019 /* zutil.h */,
			);
			name = "Zlib sources";
			sourceTree = "<group>";
		};
		02DDA8600BD3C1AF0049AB60 /* Png sources */ = {
			isa = PBXGroup;
			children = (
				02356DC90BD3BC9900E9A019 /* png.c */,
				02356DCA0BD3BC9900E9A019 /* png.h */,
				02356DCB0BD3BC9900E9A019 /* pngconf.h */,
				02356DCC0BD3BC9900E9A019 /* pngerror.c */,
				02356DCE0BD3BC9900E9A019 /* pngget.c */,
				02356DCF0BD3BC9900E9A019 /* pngmem.c */,
				02356DD00BD3BC9900E9A019 /* pngpread.c */,
				02356DD10BD3BC9900E9A019 /* pngread.c */,
				02356DD20BD3BC9900E9A019 /* pngrio.c */,
				02356DD30BD3BC9900E9A019 /* pngrtran.c */,
				02356DD40BD3BC9900E9A019 /* pngrutil.c */,
				02356DD50BD3BC9900E9A019 /* pngset.c */,
				02356DD60BD3BC9900E9A019 /* pngtrans.c */,
				02356DD70BD3BC9900E9A019 /* pngwio.c */,
				02356DD80BD3BC9900E9A019 /* pngwrite.c */,
				02356DD90BD3BC9900E9A019 /* pngwtran.c */,
				02356DDA0BD3BC9900E9A019 /* pngwutil.c */,
			);
			name = "Png sources";
			sourceTree = "<group>";
		};
		02DDA8610BD3C1B50049AB60 /* Ogg sources */ = {
			isa = PBXGroup;
			children = (
				02356E100BD3BD7E00E9A019 /* bitwise.c */,
				02356E110BD3BD7E00E9A019 /* framing.c */,
				02356E170BD3BD9700E9A019 /* ogg.h */,
				02356E180BD3BD9700E9A019 /* os_types.h */,
			);
			name = "Ogg sources";
			sourceTree = "<group>";
		};
		02DDA8620BD3C1BB0049AB60 /* Vorbis sources */ = {
			isa = PBXGroup;
			children = (
				02DDA8720BD3C27D0049AB60 /* floor_all.h */,
				02DDA8730BD3C27D0049AB60 /* psych_8.h */,
				02DDA8740BD3C27D0049AB60 /* psych_11.h */,
				02DDA8750BD3C27D0049AB60 /* psych_16.h */,
				02DDA8760BD3C27D0049AB60 /* psych_44.h */,
				02DDA8770BD3C27D0049AB60 /* residue_8.h */,
				02DDA8780BD3C27D0049AB60 /* residue_16.h */,
				02DDA8790BD3C27D0049AB60 /* residue_44.h */,
				02DDA87A0BD3C27D0049AB60 /* residue_44u.h */,
				02DDA87B0BD3C27D0049AB60 /* setup_8.h */,
				02DDA87C0BD3C27D0049AB60 /* setup_11.h */,
				02DDA87D0BD3C27D0049AB60 /* setup_16.h */,
				02DDA87E0BD3C27D0049AB60 /* setup_22.h */,
				02DDA87F0BD3C27D0049AB60 /* setup_32.h */,
				02DDA8800BD3C27D0049AB60 /* setup_44.h */,
				02DDA8810BD3C27D0049AB60 /* setup_44u.h */,
				02DDA8820BD3C27D0049AB60 /* setup_X.h */,
				02DDA7F50BD3C1420049AB60 /* analysis.c */,
				02DDA7F60BD3C1420049AB60 /* backends.h */,
				02DDA7F70BD3C1420049AB60 /* bitrate.c */,
				02DDA7F80BD3C1420049AB60 /* bitrate.h */,
				02DDA7F90BD3C1420049AB60 /* block.c */,
				02DDA7FA0BD3C1420049AB60 /* codebook.c */,
				02DDA7FB0BD3C1420049AB60 /* codebook.h */,
				02DDA8510BD3C17A0049AB60 /* codec.h */,
				02DDA7FC0BD3C1420049AB60 /* codec_internal.h */,
				02DDA7FD0BD3C1420049AB60 /* envelope.c */,
				02DDA7FE0BD3C1420049AB60 /* envelope.h */,
				02DDA7FF0BD3C1420049AB60 /* floor0.c */,
				02DDA8000BD3C1420049AB60 /* floor1.c */,
				02DDA8010BD3C1420049AB60 /* highlevel.h */,
				02DDA8020BD3C1420049AB60 /* info.c */,
				02DDA8040BD3C1420049AB60 /* lookup.c */,
				02DDA8050BD3C1420049AB60 /* lookup.h */,
				02DDA8030BD3C1420049AB60 /* lookup_data.h */,
				02DDA8060BD3C1420049AB60 /* lpc.c */,
				02DDA8070BD3C1420049AB60 /* lpc.h */,
				02DDA8080BD3C1420049AB60 /* lsp.c */,
				02DDA8090BD3C1420049AB60 /* lsp.h */,
				02DDA80A0BD3C1420049AB60 /* mapping0.c */,
				02DDA80B0BD3C1420049AB60 /* masking.h */,
				02DDA80C0BD3C1420049AB60 /* mdct.c */,
				02DDA80D0BD3C1420049AB60 /* mdct.h */,
				02DDA80E0BD3C1420049AB60 /* misc.h */,
				02DDA80F0BD3C1420049AB60 /* os.h */,
				02DDA8100BD3C1420049AB60 /* psy.c */,
				02DDA8110BD3C1420049AB60 /* psy.h */,
				02DDA8120BD3C1420049AB60 /* registry.c */,
				02DDA8130BD3C1420049AB60 /* registry.h */,
				02DDA8140BD3C1420049AB60 /* res0.c */,
				02DDA8150BD3C1420049AB60 /* scales.h */,
				02DDA8160BD3C1420049AB60 /* sharedbook.c */,
				02DDA8170BD3C1420049AB60 /* smallft.c */,
				02DDA8180BD3C1420049AB60 /* smallft.h */,
				02DDA8190BD3C1420049AB60 /* synthesis.c */,
				02DDA8570BD3C18B0049AB60 /* vorbisenc.c */,
				02DDA8520BD3C17A0049AB60 /* vorbisenc.h */,
				02DDA8580BD3C18B0049AB60 /* vorbisfile.c */,
				02DDA8530BD3C17A0049AB60 /* vorbisfile.h */,
				02DDA81A0BD3C1420049AB60 /* window.c */,
				02DDA81B0BD3C1420049AB60 /* window.h */,
			);
			name = "Vorbis sources";
			sourceTree = "<group>";
		};
		02DDA8DE0BD3C3930049AB60 /* PhysFS sources */ = {
			isa = PBXGroup;
			children = (
				43F3FFCC10D33E6400707B6E /* archivers */,
				43F3FFF610D33EB000707B6E /* platform */,
				02DDA8BB0BD3C32D0049AB60 /* physfs.h */,
				4355E07F10D5FAC200A19EE4 /* physfs_platforms.h */,
				02DDA8B90BD3C32D0049AB60 /* physfs_internal.h */,
				02DDA8BA0BD3C32D0049AB60 /* physfs.c */,
				02DDA8B80BD3C32D0049AB60 /* physfs_byteorder.c */,
				43F3FFFF10D33F6600707B6E /* physfs_unicode.c */,
			);
			name = "PhysFS sources";
			sourceTree = "<group>";
		};
		02DDA8DF0BD3C3A80049AB60 /* System frameworks */ = {
			isa = PBXGroup;
			children = (
				432BE52210D9DD8700A486AB /* CoreServices.framework */,
				97AEA9550E8C182B00A10721 /* Foundation.framework */,
				97AEA9600E8C184C00A10721 /* AppKit.framework */,
				97F013D10EDEAE5C004947E5 /* Cocoa.framework */,
				027F9E1F0D03229500FA2030 /* libfreetype.dylib */,
				02EA22450CFE494000EA65A0 /* libfontconfig.dylib */,
				0246AA160BD3DFEE004D1C70 /* CoreFoundation.framework */,
				0246A93A0BD3DD3E004D1C70 /* Carbon.framework */,
				0246A5F20BD3D5E5004D1C70 /* AudioToolbox.framework */,
				0246A5F30BD3D5E5004D1C70 /* AudioUnit.framework */,
				0246A5F60BD3D5E5004D1C70 /* CoreAudio.framework */,
				0246A5F70BD3D5E5004D1C70 /* QuickTime.framework */,
				0246A3BC0BD3CD2B004D1C70 /* OpenGL.framework */,
				0246A3B80BD3CD1F004D1C70 /* OpenAL.framework */,
				02DDA8E00BD3C3CC0049AB60 /* IOKit.framework */,
			);
			name = "System frameworks";
			sourceTree = "<group>";
		};
		02F5CC7F0D1495EB0000A2D0 /* Popt sources */ = {
			isa = PBXGroup;
			children = (
				43F3013210D3590800707B6E /* config.h */,
				02F5CC820D1496580000A2D0 /* popt.c */,
				02F5CC830D1496580000A2D0 /* popt.h */,
				02F5CC840D1496580000A2D0 /* poptconfig.c */,
				02F5CC850D1496580000A2D0 /* popthelp.c */,
				02F5CC860D1496580000A2D0 /* poptint.h */,
				43F300CE10D346FF00707B6E /* poptint.c */,
				02F5CC870D1496580000A2D0 /* poptparse.c */,
				02F5CC880D1496580000A2D0 /* system.h */,
			);
			name = "Popt sources";
			sourceTree = "<group>";
		};
		43025C2B111FB072006C49B1 /* wzlocal */ = {
			isa = PBXGroup;
			children = (
				438BDDD71129DC9A00998660 /* InfoPlist.strings */,
			);
			name = wzlocal;
			path = Resources/wzlocal;
			sourceTree = "<group>";
		};
		43025DEC1120A4B6006C49B1 /* Configurations */ = {
			isa = PBXGroup;
			children = (
				43025F3C11221017006C49B1 /* Theora-All.xcconfig */,
				43025F3D11221018006C49B1 /* Theora-Debug.xcconfig */,
				43025F3E11221018006C49B1 /* Theora-Release.xcconfig */,
				43025F3511220C46006C49B1 /* QuesoGLC-All.xcconfig */,
				43025F3611220C46006C49B1 /* QuesoGLC-Debug.xcconfig */,
				43025F3711220C46006C49B1 /* QuesoGLC-Release.xcconfig */,
				43025F321122072F006C49B1 /* Popt-All.xcconfig */,
				43025F331122072F006C49B1 /* Popt-Debug.xcconfig */,
				43025F341122072F006C49B1 /* Popt-Release.xcconfig */,
				43025F2F1121FEC7006C49B1 /* PhysFS-All.xcconfig */,
				43025F301121FEC7006C49B1 /* PhysFS-Debug.xcconfig */,
				43025F311121FEC7006C49B1 /* PhysFS-Release.xcconfig */,
				43025F2A1121F965006C49B1 /* Vorbis-All.xcconfig */,
				43025F2B1121F965006C49B1 /* Vorbis-Debug.xcconfig */,
				43025F2C1121F965006C49B1 /* Vorbis-Release.xcconfig */,
				43025F221121DC68006C49B1 /* Png-All.xcconfig */,
				43025F231121DC68006C49B1 /* Png-Debug.xcconfig */,
				43025F241121DC68006C49B1 /* Png-Release.xcconfig */,
				43025F051121D267006C49B1 /* Ogg-All.xcconfig */,
				43025F061121D267006C49B1 /* Ogg-Debug.xcconfig */,
				43025F071121D267006C49B1 /* Ogg-Release.xcconfig */,
				43025ED3112144C0006C49B1 /* Zlib-All.xcconfig */,
				43025ED4112144C0006C49B1 /* Zlib-Debug.xcconfig */,
				43025ED5112144C0006C49B1 /* Zlib-Release.xcconfig */,
				43025EC91120E0C0006C49B1 /* Gettext-All.xcconfig */,
				43025ECA1120E0C0006C49B1 /* Gettext-Debug.xcconfig */,
				43025ECB1120E0C0006C49B1 /* Gettext-Release.xcconfig */,
				43025EB91120D338006C49B1 /* SDLmain-All.xcconfig */,
				43025EBA1120D338006C49B1 /* SDLmain-Debug.xcconfig */,
				43025EBB1120D338006C49B1 /* SDLmain-Release.xcconfig */,
				43025EB61120CD41006C49B1 /* Autorevision-All.xcconfig */,
				43025EB71120CD41006C49B1 /* Autorevision-Debug.xcconfig */,
				43025EB81120CD41006C49B1 /* Autorevision-Release.xcconfig */,
				43025EB31120AD17006C49B1 /* Bison-All.xcconfig */,
				43025EB41120AD17006C49B1 /* Bison-Debug.xcconfig */,
				43025EB51120AD17006C49B1 /* Bison-Release.xcconfig */,
				43025DFE1120A4CA006C49B1 /* Project-All.xcconfig */,
				43025DFF1120A4CA006C49B1 /* Warzone-All.xcconfig */,
				43025E001120A4CA006C49B1 /* Warzone-Debug.xcconfig */,
				43025E011120A4CA006C49B1 /* Warzone-Release.xcconfig */,
				43025E021120A4CA006C49B1 /* Warzone-StaticAnalyzer.xcconfig */,
			);
			name = Configurations;
			sourceTree = "<group>";
		};
		430B59F010D45990008EA88A /* Third Party */ = {
			isa = PBXGroup;
			children = (
				02CDDCFD0D159BE700722688 /* Autorevision sources */,
				022B2F460BD55940002E64E3 /* Gettext sources */,
				02DDA85F0BD3C1A60049AB60 /* Zlib sources */,
				02DDA8610BD3C1B50049AB60 /* Ogg sources */,
				02DDA8600BD3C1AF0049AB60 /* Png sources */,
				02DDA8620BD3C1BB0049AB60 /* Vorbis sources */,
				02DDA8DE0BD3C3930049AB60 /* PhysFS sources */,
				02F5CC7F0D1495EB0000A2D0 /* Popt sources */,
				0223BBE50CFE3F4B0056EF85 /* QuesoGLC sources */,
				9730E8000E8CEB3B009C9481 /* Theora sources */,
				971177840F87A6D9000C8A96 /* Pixman sources */,
			);
			name = "Third Party";
			sourceTree = "<group>";
		};
		432BE34210D9C0C500A486AB /* External frameworks */ = {
			isa = PBXGroup;
			children = (
				432BE34710D9C21900A486AB /* SDL */,
			);
			name = "External frameworks";
			sourceTree = "<group>";
		};
		432BE34710D9C21900A486AB /* SDL */ = {
			isa = PBXGroup;
			children = (
				432BE34810D9C21900A486AB /* devel-lite */,
				432BE34C10D9C21900A486AB /* SDL.framework */,
			);
			name = SDL;
			path = external/SDL;
			sourceTree = "<group>";
		};
		432BE34810D9C21900A486AB /* devel-lite */ = {
			isa = PBXGroup;
			children = (
				432BE34A10D9C21900A486AB /* SDLMain.h */,
				432BE34B10D9C21900A486AB /* SDLMain.m */,
			);
			path = "devel-lite";
			sourceTree = "<group>";
		};
		432BE3C010D9C79400A486AB /* ogg */ = {
			isa = PBXGroup;
			children = (
				432BE3C110D9C79400A486AB /* InfoPlist.strings */,
				432BE3C310D9C79400A486AB /* Info.plist */,
			);
			name = ogg;
			path = Resources/ogg;
			sourceTree = "<group>";
		};
		432BE3ED10D9CB4D00A486AB /* theora */ = {
			isa = PBXGroup;
			children = (
				432BE3EE10D9CB4D00A486AB /* InfoPlist.strings */,
				432BE3F010D9CB4D00A486AB /* Info.plist */,
			);
			name = theora;
			path = Resources/theora;
			sourceTree = "<group>";
		};
		432BE3FD10D9CF1300A486AB /* vorbis */ = {
			isa = PBXGroup;
			children = (
				432BE3FE10D9CF1300A486AB /* InfoPlist.strings */,
				432BE40010D9CF1300A486AB /* Info.plist */,
			);
			name = vorbis;
			path = Resources/vorbis;
			sourceTree = "<group>";
		};
		4355E12710D6024700A19EE4 /* Public Headers */ = {
			isa = PBXGroup;
			children = (
				4355E12C10D6028C00A19EE4 /* codec.h */,
				4355E12D10D6028C00A19EE4 /* theora.h */,
				4355E12E10D6028C00A19EE4 /* theoradec.h */,
				4355E12F10D6028C00A19EE4 /* theoraenc.h */,
			);
			name = "Public Headers";
			sourceTree = "<group>";
		};
		4355E13B10D6032500A19EE4 /* lib */ = {
			isa = PBXGroup;
			children = (
				43F3007610D344AF00707B6E /* mathops.c */,
				43F3007710D344AF00707B6E /* mathops.h */,
				43F3007810D344AF00707B6E /* mcenc.c */,
				43F3007910D344AF00707B6E /* modedec.h */,
				43F3007A10D344AF00707B6E /* ocintrin.h */,
				43F3007B10D344B000707B6E /* quant.c */,
				43F3007C10D344B000707B6E /* quant.h */,
				43F3007D10D344B000707B6E /* rate.c */,
				43F3007E10D344B000707B6E /* state.c */,
				43F3007F10D344B000707B6E /* tokenize.c */,
				43F3008010D344B000707B6E /* x86 */,
				43F3005C10D344AF00707B6E /* dct.h */,
				43F3005D10D344AF00707B6E /* decapiwrapper.c */,
				43F3005E10D344AF00707B6E /* decinfo.c */,
				43F3005F10D344AF00707B6E /* decint.h */,
				43F3006010D344AF00707B6E /* decode.c */,
				43F3006110D344AF00707B6E /* dequant.c */,
				43F3006210D344AF00707B6E /* dequant.h */,
				43F3006310D344AF00707B6E /* encapiwrapper.c */,
				43F3006410D344AF00707B6E /* encfrag.c */,
				43F3006510D344AF00707B6E /* encinfo.c */,
				43F3006610D344AF00707B6E /* encint.h */,
				43F3006710D344AF00707B6E /* encode.c */,
				43F3006810D344AF00707B6E /* encoder_disabled.c */,
				43F3006910D344AF00707B6E /* enquant.c */,
				43F3006A10D344AF00707B6E /* enquant.h */,
				43F3006B10D344AF00707B6E /* fdct.c */,
				43F3006C10D344AF00707B6E /* fragment.c */,
				43F3006D10D344AF00707B6E /* huffdec.c */,
				43F3006E10D344AF00707B6E /* huffdec.h */,
				43F3006F10D344AF00707B6E /* huffenc.c */,
				43F3007010D344AF00707B6E /* huffenc.h */,
				43F3007110D344AF00707B6E /* huffman.h */,
				43F3007210D344AF00707B6E /* idct.c */,
				43F3007310D344AF00707B6E /* info.c */,
				43F3007410D344AF00707B6E /* internal.c */,
				43F3005510D344AF00707B6E /* analyze.c */,
				43F3005610D344AF00707B6E /* apiwrapper.c */,
				43F3005710D344AF00707B6E /* apiwrapper.h */,
				43F3005810D344AF00707B6E /* bitpack.c */,
				43F3005910D344AF00707B6E /* bitpack.h */,
			);
			name = lib;
			sourceTree = "<group>";
		};
		43BE75E411124A18007DF934 /* lib */ = {
			isa = PBXGroup;
			children = (
				43BE75E711124AB5007DF934 /* betawidget */,
				02BBB2060DA874CF002D438B /* Exception Handler */,
				0246A0D00BD3CBE1004D1C70 /* Framework */,
				0246A0D60BD3CBF6004D1C70 /* Gamelib */,
				43BE75E611124A32007DF934 /* iniparser */,
				0246A0E90BD3CC10004D1C70 /* Ivis Common */,
				0246A1090BD3CC2D004D1C70 /* Ivis OpenGL */,
				0246A12B0BD3CC47004D1C70 /* Netplay */,
				0246A13A0BD3CC5B004D1C70 /* Script */,
				0246A1570BD3CC78004D1C70 /* Sequence */,
				0246A1640BD3CC90004D1C70 /* Sound */,
				0246A1790BD3CCAB004D1C70 /* Widget */,
			);
			name = lib;
			sourceTree = "<group>";
		};
		43BE75E611124A32007DF934 /* iniparser */ = {
			isa = PBXGroup;
			children = (
				647D9C4F1039288D006D37CF /* dictionary.c */,
				647D9C501039288D006D37CF /* dictionary.h */,
				647D9C511039288D006D37CF /* iniparser.c */,
				647D9C521039288D006D37CF /* iniparser.h */,
			);
			name = iniparser;
			sourceTree = "<group>";
		};
		43BE75E711124AB5007DF934 /* betawidget */ = {
			isa = PBXGroup;
			children = (
			);
			name = betawidget;
			sourceTree = "<group>";
		};
		43C18F79114FF38B0028741B /* miniupnpc */ = {
			isa = PBXGroup;
			children = (
				43C18F7A114FF38B0028741B /* bsdqueue.h */,
				43C18F7C114FF38B0028741B /* codelength.h */,
				43C18F7D114FF38B0028741B /* declspec.h */,
				43C18F7E114FF38B0028741B /* igd_desc_parse.c */,
				43C18F7F114FF38B0028741B /* igd_desc_parse.h */,
				43C18F85114FF38B0028741B /* man3 */,
				43C18F88114FF38B0028741B /* minisoap.c */,
				43C18F89114FF38B0028741B /* minisoap.h */,
				43C18F8A114FF38B0028741B /* minissdpc.c */,
				43C18F8B114FF38B0028741B /* minissdpc.h */,
				43C18F8C114FF38B0028741B /* miniupnpc.c */,
				43C18F8E114FF38B0028741B /* miniupnpc.h */,
				43C18F90114FF38B0028741B /* miniupnpcstrings.h */,
				43C18F92114FF38B0028741B /* miniwget.c */,
				43C18F93114FF38B0028741B /* miniwget.h */,
				43C18F94114FF38B0028741B /* minixml.c */,
				43C18F95114FF38B0028741B /* minixml.h */,
				43C18FA1114FF38B0028741B /* upnpcommands.c */,
				43C18FA2114FF38B0028741B /* upnpcommands.h */,
				43C18FA3114FF38B0028741B /* upnperrors.c */,
				43C18FA4114FF38B0028741B /* upnperrors.h */,
				43C18FA5114FF38B0028741B /* upnpreplyparse.c */,
				43C18FA6114FF38B0028741B /* upnpreplyparse.h */,
			);
			name = miniupnpc;
			path = ../lib/netplay/miniupnpc;
			sourceTree = SOURCE_ROOT;
		};
		43C18F85114FF38B0028741B /* man3 */ = {
			isa = PBXGroup;
			children = (
			);
			path = man3;
			sourceTree = "<group>";
		};
		43F3008010D344B000707B6E /* x86 */ = {
			isa = PBXGroup;
			children = (
				43F3008110D344B000707B6E /* mmxencfrag.c */,
				43F3008210D344B000707B6E /* mmxfdct.c */,
				43F3008310D344B000707B6E /* mmxfrag.c */,
				43F3008410D344B000707B6E /* mmxfrag.h */,
				43F3008510D344B000707B6E /* mmxidct.c */,
				43F3008610D344B000707B6E /* mmxloop.h */,
				43F3008710D344B000707B6E /* mmxstate.c */,
				43F3008810D344B000707B6E /* sse2fdct.c */,
				43F3008910D344B000707B6E /* x86enc.c */,
				43F3008A10D344B000707B6E /* x86enc.h */,
				43F3008B10D344B000707B6E /* x86int.h */,
				43F3008C10D344B000707B6E /* x86state.c */,
			);
			name = x86;
			path = external/libtheora/lib/x86;
			sourceTree = "<group>";
		};
		43F3FFCC10D33E6400707B6E /* archivers */ = {
			isa = PBXGroup;
			children = (
				02DDA8C00BD3C3450049AB60 /* dir.c */,
				02DDA8C10BD3C3450049AB60 /* grp.c */,
				02DDA8C20BD3C3450049AB60 /* hog.c */,
				02DDA8C30BD3C3450049AB60 /* mvl.c */,
				02DDA8C40BD3C3450049AB60 /* qpak.c */,
				02DDA8C50BD3C3450049AB60 /* wad.c */,
				02DDA8C60BD3C3450049AB60 /* zip.c */,
			);
			name = archivers;
			sourceTree = "<group>";
		};
		43F3FFF610D33EB000707B6E /* platform */ = {
			isa = PBXGroup;
			children = (
				43F3FFFE10D33F4D00707B6E /* macosx.c */,
				02DDA8CE0BD3C3600049AB60 /* posix.c */,
				02DDA8CF0BD3C3600049AB60 /* unix.c */,
			);
			name = platform;
			sourceTree = "<group>";
		};
		971177840F87A6D9000C8A96 /* Pixman sources */ = {
			isa = PBXGroup;
			children = (
				971177E70F87A926000C8A96 /* config.h */,
				43488CD410D61653001660EB /* pixman-access-accessors.c */,
				43488CD510D61653001660EB /* pixman-access.c */,
				43488CD610D61653001660EB /* pixman-accessor.h */,
				43488CDB10D61653001660EB /* pixman-bits-image.c */,
				43488CDC10D61653001660EB /* pixman-combine32.c */,
				43488CDD10D61653001660EB /* pixman-combine32.h */,
				43488CDE10D61653001660EB /* pixman-combine64.c */,
				43488CDF10D61653001660EB /* pixman-combine64.h */,
				43488CE010D61653001660EB /* pixman-compiler.h */,
				43488CE110D61653001660EB /* pixman-conical-gradient.c */,
				43488CE210D61653001660EB /* pixman-cpu.c */,
				43488CE310D61653001660EB /* pixman-edge-accessors.c */,
				43488CE410D61653001660EB /* pixman-edge-imp.h */,
				43488CE510D61653001660EB /* pixman-edge.c */,
				43488CE610D61653001660EB /* pixman-fast-path.c */,
				43488CE710D61653001660EB /* pixman-general.c */,
				43488CE810D61653001660EB /* pixman-gradient-walker.c */,
				43488CE910D61653001660EB /* pixman-image.c */,
				43488CEA10D61653001660EB /* pixman-implementation.c */,
				43488CEB10D61653001660EB /* pixman-linear-gradient.c */,
				43488CEC10D61653001660EB /* pixman-matrix.c */,
				43488CED10D61653001660EB /* pixman-mmx.c */,
				43488CEE10D61653001660EB /* pixman-private.h */,
				43488CEF10D61653001660EB /* pixman-radial-gradient.c */,
				43488CF010D61653001660EB /* pixman-region.c */,
				43488CF110D61654001660EB /* pixman-region16.c */,
				43488CF210D61654001660EB /* pixman-region32.c */,
				43488CF310D61654001660EB /* pixman-solid-fill.c */,
				43488CF510D61654001660EB /* pixman-timer.c */,
				43488CF610D61654001660EB /* pixman-trap.c */,
				43488CF710D61654001660EB /* pixman-utils.c */,
				43488CF810D61654001660EB /* pixman-version.h */,
				43488CFB10D61654001660EB /* pixman.c */,
				43488CFC10D61654001660EB /* pixman.h */,
			);
			name = "Pixman sources";
			sourceTree = "<group>";
		};
		9730E8000E8CEB3B009C9481 /* Theora sources */ = {
			isa = PBXGroup;
			children = (
				4355E12710D6024700A19EE4 /* Public Headers */,
				4355E13B10D6032500A19EE4 /* lib */,
				43F3005A10D344AF00707B6E /* cpu.c */,
				43F3005B10D344AF00707B6E /* cpu.h */,
				43F3007510D344AF00707B6E /* internal.h */,
			);
			name = "Theora sources";
			sourceTree = "<group>";
		};
/* End PBXGroup section */

/* Begin PBXHeadersBuildPhase section */
		0223BBCC0CFE3D5C0056EF85 /* Headers */ = {
			isa = PBXHeadersBuildPhase;
			buildActionMask = 2147483647;
			files = (
				0223BC070CFE3FFA0056EF85 /* except.h in Headers */,
				0223BC0F0CFE3FFA0056EF85 /* oarray.h in Headers */,
				0223BC110CFE3FFA0056EF85 /* ocharmap.h in Headers */,
				0223BC130CFE3FFA0056EF85 /* ocontext.h in Headers */,
				0223BC150CFE3FFA0056EF85 /* ofacedesc.h in Headers */,
				0223BC170CFE3FFA0056EF85 /* ofont.h in Headers */,
				0223BC190CFE3FFA0056EF85 /* oglyph.h in Headers */,
				0223BC1B0CFE3FFA0056EF85 /* omaster.h in Headers */,
				0223BC1F0CFE3FFA0056EF85 /* texture.h in Headers */,
				0223BC2E0CFE40210056EF85 /* fribidi_tab_char_type_9.i in Headers */,
				0223BC2F0CFE40210056EF85 /* fribidi_tab_mirroring.i in Headers */,
				0223BC310CFE40210056EF85 /* fribidi_types.h in Headers */,
				0223BC320CFE40210056EF85 /* fribidi_types.i in Headers */,
				0223BC330CFE40210056EF85 /* fribidi_unicode.h in Headers */,
				0223BC350CFE40210056EF85 /* fribidi.h in Headers */,
				0223BC370CFE40570056EF85 /* internal.h in Headers */,
				0223BC3C0CFE40680056EF85 /* glc.h in Headers */,
				0223BC3D0CFE40680056EF85 /* glew.h in Headers */,
				0223BC3E0CFE40680056EF85 /* glxew.h in Headers */,
				0223BC3F0CFE40680056EF85 /* wglew.h in Headers */,
			);
			runOnlyForDeploymentPostprocessing = 0;
		};
		022B2F1D0BD55814002E64E3 /* Headers */ = {
			isa = PBXHeadersBuildPhase;
			buildActionMask = 2147483647;
			files = (
				022B2FE20BD55E45002E64E3 /* libgnuintl.h in Headers */,
				022B2FE30BD55E45002E64E3 /* libintl.h in Headers */,
				022B30AB0BD564FC002E64E3 /* config.h in Headers */,
				43E1890411440D8C000870EB /* eval-plural.h in Headers */,
				43E1890511440D8D000870EB /* gettextP.h in Headers */,
				43E1890611440D8F000870EB /* gmo.h in Headers */,
				43E1890711440D90000870EB /* hash-string.h in Headers */,
				43E1890811440D91000870EB /* loadinfo.h in Headers */,
				43E1890911440D92000870EB /* localcharset.h in Headers */,
				43E1890A11440D93000870EB /* lock.h in Headers */,
				43E1890B11440D93000870EB /* os2compat.h in Headers */,
				43E1890C11440D94000870EB /* plural-exp.h in Headers */,
				43E1890D11440D95000870EB /* printf-args.h in Headers */,
				43E1890E11440D96000870EB /* printf-parse.h in Headers */,
				43E1890F11440D97000870EB /* relocatable.h in Headers */,
				43E1891011440D98000870EB /* tsearch.h in Headers */,
				43E1891111440D99000870EB /* vasnprintf.h in Headers */,
				43E1891211440D9A000870EB /* vasnwprintf.h in Headers */,
				43E1891311440D9B000870EB /* wprintf-parse.h in Headers */,
				43E1891411440D9C000870EB /* xsize.h in Headers */,
			);
			runOnlyForDeploymentPostprocessing = 0;
		};
		02356D7E0BD3BB4100E9A019 /* Headers */ = {
			isa = PBXHeadersBuildPhase;
			buildActionMask = 2147483647;
			files = (
				02356DA30BD3BB6F00E9A019 /* crc32.h in Headers */,
				02356DA50BD3BB6F00E9A019 /* deflate.h in Headers */,
				02356DA90BD3BB6F00E9A019 /* inffast.h in Headers */,
				02356DAA0BD3BB6F00E9A019 /* inffixed.h in Headers */,
				02356DAC0BD3BB6F00E9A019 /* inflate.h in Headers */,
				02356DAE0BD3BB6F00E9A019 /* inftrees.h in Headers */,
				02356DB00BD3BB6F00E9A019 /* trees.h in Headers */,
				02356DB20BD3BB6F00E9A019 /* zconf.h in Headers */,
				02356DB30BD3BB6F00E9A019 /* zlib.h in Headers */,
				02356DB50BD3BB6F00E9A019 /* zutil.h in Headers */,
			);
			runOnlyForDeploymentPostprocessing = 0;
		};
		02356DBD0BD3BBFC00E9A019 /* Headers */ = {
			isa = PBXHeadersBuildPhase;
			buildActionMask = 2147483647;
			files = (
				02356DDC0BD3BC9900E9A019 /* png.h in Headers */,
				02356DDD0BD3BC9900E9A019 /* pngconf.h in Headers */,
			);
			runOnlyForDeploymentPostprocessing = 0;
		};
		02356E040BD3BCFE00E9A019 /* Headers */ = {
			isa = PBXHeadersBuildPhase;
			buildActionMask = 2147483647;
			files = (
				02356E190BD3BD9700E9A019 /* ogg.h in Headers */,
				02356E1A0BD3BD9700E9A019 /* os_types.h in Headers */,
			);
			runOnlyForDeploymentPostprocessing = 0;
		};
		02581C590BD5A94A00957CBC /* Headers */ = {
			isa = PBXHeadersBuildPhase;
			buildActionMask = 2147483647;
			files = (
				432BE39710D9C45800A486AB /* SDLMain.h in Headers */,
			);
			runOnlyForDeploymentPostprocessing = 0;
		};
		02DDA7E90BD3C03F0049AB60 /* Headers */ = {
			isa = PBXHeadersBuildPhase;
			buildActionMask = 2147483647;
			files = (
				02DDA81D0BD3C1420049AB60 /* backends.h in Headers */,
				02DDA81F0BD3C1420049AB60 /* bitrate.h in Headers */,
				02DDA8220BD3C1420049AB60 /* codebook.h in Headers */,
				02DDA8230BD3C1420049AB60 /* codec_internal.h in Headers */,
				02DDA8250BD3C1420049AB60 /* envelope.h in Headers */,
				02DDA8280BD3C1420049AB60 /* highlevel.h in Headers */,
				02DDA82A0BD3C1420049AB60 /* lookup_data.h in Headers */,
				02DDA82C0BD3C1420049AB60 /* lookup.h in Headers */,
				02DDA82E0BD3C1420049AB60 /* lpc.h in Headers */,
				02DDA8300BD3C1420049AB60 /* lsp.h in Headers */,
				02DDA8320BD3C1420049AB60 /* masking.h in Headers */,
				02DDA8340BD3C1420049AB60 /* mdct.h in Headers */,
				02DDA8350BD3C1420049AB60 /* misc.h in Headers */,
				02DDA8360BD3C1420049AB60 /* os.h in Headers */,
				02DDA8380BD3C1420049AB60 /* psy.h in Headers */,
				02DDA83A0BD3C1420049AB60 /* registry.h in Headers */,
				02DDA83C0BD3C1420049AB60 /* scales.h in Headers */,
				02DDA83F0BD3C1420049AB60 /* smallft.h in Headers */,
				02DDA8420BD3C1420049AB60 /* window.h in Headers */,
				02DDA8540BD3C17A0049AB60 /* codec.h in Headers */,
				02DDA8550BD3C17A0049AB60 /* vorbisenc.h in Headers */,
				02DDA8560BD3C17A0049AB60 /* vorbisfile.h in Headers */,
				02DDA8830BD3C27D0049AB60 /* floor_all.h in Headers */,
				02DDA8840BD3C27D0049AB60 /* psych_8.h in Headers */,
				02DDA8850BD3C27D0049AB60 /* psych_11.h in Headers */,
				02DDA8860BD3C27D0049AB60 /* psych_16.h in Headers */,
				02DDA8870BD3C27D0049AB60 /* psych_44.h in Headers */,
				02DDA8880BD3C27D0049AB60 /* residue_8.h in Headers */,
				02DDA8890BD3C27D0049AB60 /* residue_16.h in Headers */,
				02DDA88A0BD3C27D0049AB60 /* residue_44.h in Headers */,
				02DDA88B0BD3C27D0049AB60 /* residue_44u.h in Headers */,
				02DDA88C0BD3C27D0049AB60 /* setup_8.h in Headers */,
				02DDA88D0BD3C27D0049AB60 /* setup_11.h in Headers */,
				02DDA88E0BD3C27D0049AB60 /* setup_16.h in Headers */,
				02DDA88F0BD3C27D0049AB60 /* setup_22.h in Headers */,
				02DDA8900BD3C27D0049AB60 /* setup_32.h in Headers */,
				02DDA8910BD3C27D0049AB60 /* setup_44.h in Headers */,
				02DDA8920BD3C27D0049AB60 /* setup_44u.h in Headers */,
				02DDA8930BD3C27D0049AB60 /* setup_X.h in Headers */,
			);
			runOnlyForDeploymentPostprocessing = 0;
		};
		02DDA8AC0BD3C2F20049AB60 /* Headers */ = {
			isa = PBXHeadersBuildPhase;
			buildActionMask = 2147483647;
			files = (
				02DDA8BD0BD3C32D0049AB60 /* physfs_internal.h in Headers */,
				02DDA8BF0BD3C32D0049AB60 /* physfs.h in Headers */,
				4355E08010D5FADE00A19EE4 /* physfs_platforms.h in Headers */,
			);
			runOnlyForDeploymentPostprocessing = 0;
		};
		02F5CC680D1494AA0000A2D0 /* Headers */ = {
			isa = PBXHeadersBuildPhase;
			buildActionMask = 2147483647;
			files = (
				02F5CC8C0D1496580000A2D0 /* popt.h in Headers */,
				02F5CC8F0D1496580000A2D0 /* poptint.h in Headers */,
				02F5CC910D1496580000A2D0 /* system.h in Headers */,
			);
			runOnlyForDeploymentPostprocessing = 0;
		};
		9711774D0F87A677000C8A96 /* Headers */ = {
			isa = PBXHeadersBuildPhase;
			buildActionMask = 2147483647;
			files = (
				43488CFF10D61654001660EB /* pixman-accessor.h in Headers */,
				43488D0610D61654001660EB /* pixman-combine32.h in Headers */,
				43488D0810D61654001660EB /* pixman-combine64.h in Headers */,
				43488D0910D61654001660EB /* pixman-compiler.h in Headers */,
				43488D0D10D61654001660EB /* pixman-edge-imp.h in Headers */,
				43488D1710D61654001660EB /* pixman-private.h in Headers */,
				43488D2110D61654001660EB /* pixman-version.h in Headers */,
				43488D2510D61654001660EB /* pixman.h in Headers */,
				43BE73ED11121A47007DF934 /* config.h in Headers */,
			);
			runOnlyForDeploymentPostprocessing = 0;
		};
		97AEAAEE0E8C1B5200A10721 /* Headers */ = {
			isa = PBXHeadersBuildPhase;
			buildActionMask = 2147483647;
			files = (
				43F3008F10D344B000707B6E /* apiwrapper.h in Headers */,
				43F3009110D344B000707B6E /* bitpack.h in Headers */,
				43F3009310D344B000707B6E /* cpu.h in Headers */,
				43F3009410D344B000707B6E /* dct.h in Headers */,
				43F3009710D344B000707B6E /* decint.h in Headers */,
				43F3009A10D344B000707B6E /* dequant.h in Headers */,
				43F3009E10D344B000707B6E /* encint.h in Headers */,
				43F300A210D344B000707B6E /* enquant.h in Headers */,
				43F300A610D344B000707B6E /* huffdec.h in Headers */,
				43F300A810D344B000707B6E /* huffenc.h in Headers */,
				43F300A910D344B000707B6E /* huffman.h in Headers */,
				43F300AD10D344B000707B6E /* internal.h in Headers */,
				43F300AF10D344B000707B6E /* mathops.h in Headers */,
				43F300B110D344B000707B6E /* modedec.h in Headers */,
				43F300B210D344B000707B6E /* ocintrin.h in Headers */,
				43F300B410D344B000707B6E /* quant.h in Headers */,
				43F300BB10D344B000707B6E /* mmxfrag.h in Headers */,
				43F300BD10D344B000707B6E /* mmxloop.h in Headers */,
				43F300C110D344B000707B6E /* x86enc.h in Headers */,
				43F300C210D344B000707B6E /* x86int.h in Headers */,
				4355E13010D6028C00A19EE4 /* codec.h in Headers */,
				4355E13110D6028C00A19EE4 /* theora.h in Headers */,
				4355E13210D6028C00A19EE4 /* theoradec.h in Headers */,
				4355E13310D6028C00A19EE4 /* theoraenc.h in Headers */,
			);
			runOnlyForDeploymentPostprocessing = 0;
		};
/* End PBXHeadersBuildPhase section */

/* Begin PBXNativeTarget section */
		0223BBD00CFE3D5C0056EF85 /* QuesoGLC */ = {
			isa = PBXNativeTarget;
			buildConfigurationList = 0223BBD30CFE3D5C0056EF85 /* Build configuration list for PBXNativeTarget "QuesoGLC" */;
			buildPhases = (
				0223BBDD0CFE3E290056EF85 /* Fetch source */,
				02F5CC4F0D148FC30000A2D0 /* Create database.c */,
				0223BBCC0CFE3D5C0056EF85 /* Headers */,
				0223BBCD0CFE3D5C0056EF85 /* Resources */,
				0223BBCE0CFE3D5C0056EF85 /* Sources */,
				0223BBCF0CFE3D5C0056EF85 /* Frameworks */,
			);
			buildRules = (
			);
			dependencies = (
			);
			name = QuesoGLC;
			productName = QuesoGLC;
			productReference = 0223BBD10CFE3D5C0056EF85 /* QuesoGLC.framework */;
			productType = "com.apple.product-type.framework";
		};
		022B2F210BD55814002E64E3 /* Gettext */ = {
			isa = PBXNativeTarget;
			buildConfigurationList = 022B2F240BD55816002E64E3 /* Build configuration list for PBXNativeTarget "Gettext" */;
			buildPhases = (
				022B2F290BD55840002E64E3 /* Fetch source */,
				022B2FB70BD55BBA002E64E3 /* Generate headers */,
				022B2F1D0BD55814002E64E3 /* Headers */,
				022B2F1E0BD55814002E64E3 /* Resources */,
				022B2F1F0BD55814002E64E3 /* Sources */,
				022B2F200BD55814002E64E3 /* Frameworks */,
			);
			buildRules = (
			);
			dependencies = (
			);
			name = Gettext;
			productName = Gettext;
			productReference = 022B2F220BD55814002E64E3 /* Gettext.framework */;
			productType = "com.apple.product-type.framework";
		};
		02356D740BD3BB3400E9A019 /* Warzone */ = {
			isa = PBXNativeTarget;
			buildConfigurationList = 02356D790BD3BB3600E9A019 /* Build configuration list for PBXNativeTarget "Warzone" */;
			buildPhases = (
				02356D710BD3BB3400E9A019 /* Resources */,
				43025CD1111FB66E006C49B1 /* i18n */,
				02356D720BD3BB3400E9A019 /* Sources */,
				02356D730BD3BB3400E9A019 /* Frameworks */,
				02581C7D0BD5ACEE00957CBC /* Copy frameworks */,
				02581CC40BD5AD5300957CBC /* Copy game data */,
			);
			buildRules = (
				0246AA730BD3E47F004D1C70 /* PBXBuildRule */,
				0246AA4D0BD3E067004D1C70 /* PBXBuildRule */,
			);
			dependencies = (
				221052AC0E3D369C0057CD9C /* PBXTargetDependency */,
				02CDDCFF0D159C0000722688 /* PBXTargetDependency */,
				02581C630BD5A97400957CBC /* PBXTargetDependency */,
				022B313F0BD56915002E64E3 /* PBXTargetDependency */,
				0246A2FF0BD3CCF0004D1C70 /* PBXTargetDependency */,
				0246A3010BD3CCF2004D1C70 /* PBXTargetDependency */,
				0246A3030BD3CCF3004D1C70 /* PBXTargetDependency */,
				0246A3050BD3CCF6004D1C70 /* PBXTargetDependency */,
				0246A3070BD3CCF9004D1C70 /* PBXTargetDependency */,
				97B1D6680D1541C000737638 /* PBXTargetDependency */,
				97AEAC550E8C261600A10721 /* PBXTargetDependency */,
				43FA571310FF8EE90074E914 /* PBXTargetDependency */,
			);
			name = Warzone;
			productName = Warzone;
			productReference = 02356D750BD3BB3400E9A019 /* Warzone.app */;
			productType = "com.apple.product-type.application";
		};
		02356D820BD3BB4100E9A019 /* Zlib */ = {
			isa = PBXNativeTarget;
			buildConfigurationList = 02356D850BD3BB4200E9A019 /* Build configuration list for PBXNativeTarget "Zlib" */;
			buildPhases = (
				02FD38210BD3FE9A00776FD3 /* Fetch source */,
				02356D7E0BD3BB4100E9A019 /* Headers */,
				02356D7F0BD3BB4100E9A019 /* Resources */,
				02356D800BD3BB4100E9A019 /* Sources */,
				02356D810BD3BB4100E9A019 /* Frameworks */,
			);
			buildRules = (
			);
			dependencies = (
			);
			name = Zlib;
			productName = Zlib;
			productReference = 02356D830BD3BB4100E9A019 /* Zlib.framework */;
			productType = "com.apple.product-type.framework";
		};
		02356DC10BD3BBFC00E9A019 /* Png */ = {
			isa = PBXNativeTarget;
			buildConfigurationList = 02356DC40BD3BBFC00E9A019 /* Build configuration list for PBXNativeTarget "Png" */;
			buildPhases = (
				02FD382B0BD400BD00776FD3 /* Fetch source */,
				02356DBD0BD3BBFC00E9A019 /* Headers */,
				02356DBE0BD3BBFC00E9A019 /* Resources */,
				02356DBF0BD3BBFC00E9A019 /* Sources */,
				02356DC00BD3BBFC00E9A019 /* Frameworks */,
			);
			buildRules = (
			);
			dependencies = (
				02356E020BD3BCBF00E9A019 /* PBXTargetDependency */,
			);
			name = Png;
			productName = Libpng;
			productReference = 02356DC20BD3BBFC00E9A019 /* Png.framework */;
			productType = "com.apple.product-type.framework";
		};
		02356E080BD3BCFE00E9A019 /* Ogg */ = {
			isa = PBXNativeTarget;
			buildConfigurationList = 02356E0B0BD3BCFF00E9A019 /* Build configuration list for PBXNativeTarget "Ogg" */;
			buildPhases = (
				02FD38340BD4012A00776FD3 /* Fetch source */,
				02356E040BD3BCFE00E9A019 /* Headers */,
				02356E050BD3BCFE00E9A019 /* Resources */,
				02356E060BD3BCFE00E9A019 /* Sources */,
				02356E070BD3BCFE00E9A019 /* Frameworks */,
			);
			buildRules = (
			);
			dependencies = (
			);
			name = Ogg;
			productName = Libogg;
			productReference = 02356E090BD3BCFE00E9A019 /* Ogg.framework */;
			productType = "com.apple.product-type.framework";
		};
		02581C5C0BD5A94A00957CBC /* SDLmain */ = {
			isa = PBXNativeTarget;
			buildConfigurationList = 02581C6B0BD5A9A200957CBC /* Build configuration list for PBXNativeTarget "SDLmain" */;
			buildPhases = (
				02581C590BD5A94A00957CBC /* Headers */,
				02581C5A0BD5A94A00957CBC /* Sources */,
				02581C5B0BD5A94A00957CBC /* Frameworks */,
			);
			buildRules = (
			);
			dependencies = (
				43FA571110FF8ED90074E914 /* PBXTargetDependency */,
			);
			name = SDLmain;
			productName = SDLmain;
			productReference = 02581C5D0BD5A94A00957CBC /* libSDLmain.a */;
			productType = "com.apple.product-type.library.static";
		};
		02CDDCF30D159BC300722688 /* Autorevision */ = {
			isa = PBXNativeTarget;
			buildConfigurationList = 02CDDCFA0D159BE000722688 /* Build configuration list for PBXNativeTarget "Autorevision" */;
			buildPhases = (
				02CDDCF10D159BC300722688 /* Sources */,
				02CDDCF20D159BC300722688 /* Frameworks */,
				43095E9A10EEA8630067E86B /* Run autorevision */,
			);
			buildRules = (
			);
			dependencies = (
			);
			name = Autorevision;
			productName = Autorevision;
			productReference = 02CDDCF40D159BC300722688 /* Autorevision */;
			productType = "com.apple.product-type.tool";
		};
		02DDA7ED0BD3C03F0049AB60 /* Vorbis */ = {
			isa = PBXNativeTarget;
			buildConfigurationList = 02DDA7F00BD3C03F0049AB60 /* Build configuration list for PBXNativeTarget "Vorbis" */;
			buildPhases = (
				02FD38380BD4013A00776FD3 /* Fetch source */,
				02DDA7E90BD3C03F0049AB60 /* Headers */,
				02DDA7EA0BD3C03F0049AB60 /* Resources */,
				02DDA7EB0BD3C03F0049AB60 /* Sources */,
				02DDA7EC0BD3C03F0049AB60 /* Frameworks */,
			);
			buildRules = (
			);
			dependencies = (
				02DDA8690BD3C21E0049AB60 /* PBXTargetDependency */,
			);
			name = Vorbis;
			productName = Vorbis;
			productReference = 02DDA7EE0BD3C03F0049AB60 /* Vorbis.framework */;
			productType = "com.apple.product-type.framework";
		};
		02DDA8B00BD3C2F20049AB60 /* PhysFS */ = {
			isa = PBXNativeTarget;
			buildConfigurationList = 02DDA8B30BD3C2F20049AB60 /* Build configuration list for PBXNativeTarget "PhysFS" */;
			buildPhases = (
				02FD383C0BD4014700776FD3 /* Fetch source */,
				02DDA8AC0BD3C2F20049AB60 /* Headers */,
				02DDA8AD0BD3C2F20049AB60 /* Resources */,
				02DDA8AE0BD3C2F20049AB60 /* Sources */,
				02DDA8AF0BD3C2F20049AB60 /* Frameworks */,
			);
			buildRules = (
			);
			dependencies = (
				02DDA8D30BD3C3780049AB60 /* PBXTargetDependency */,
			);
			name = PhysFS;
			productName = PhysFS;
			productReference = 02DDA8B10BD3C2F20049AB60 /* PhysFS.framework */;
			productType = "com.apple.product-type.framework";
		};
		02F5CC6C0D1494AA0000A2D0 /* Popt */ = {
			isa = PBXNativeTarget;
			buildConfigurationList = 02F5CC6F0D1494AB0000A2D0 /* Build configuration list for PBXNativeTarget "Popt" */;
			buildPhases = (
				02F5CC740D1494C30000A2D0 /* Fetch source */,
				02F5CC680D1494AA0000A2D0 /* Headers */,
				02F5CC690D1494AA0000A2D0 /* Resources */,
				02F5CC6A0D1494AA0000A2D0 /* Sources */,
				02F5CC6B0D1494AA0000A2D0 /* Frameworks */,
			);
			buildRules = (
			);
			dependencies = (
			);
			name = Popt;
			productName = Popt;
			productReference = 02F5CC6D0D1494AA0000A2D0 /* Popt.framework */;
			productType = "com.apple.product-type.framework";
		};
		221052010E3D21E80057CD9C /* Bison */ = {
			isa = PBXNativeTarget;
			buildConfigurationList = 221052040E3D220C0057CD9C /* Build configuration list for PBXNativeTarget "Bison" */;
			buildPhases = (
				221052070E3D22540057CD9C /* Fetch source and build */,
			);
			buildRules = (
			);
			dependencies = (
			);
			name = Bison;
			productName = Bison;
			productType = "com.apple.product-type.tool";
		};
		971177490F87A677000C8A96 /* Pixman */ = {
			isa = PBXNativeTarget;
			buildConfigurationList = 971177610F87A677000C8A96 /* Build configuration list for PBXNativeTarget "Pixman" */;
			buildPhases = (
				9711774C0F87A677000C8A96 /* Fetch source */,
				971177D10F87A82A000C8A96 /* Generate headers */,
				9711774D0F87A677000C8A96 /* Headers */,
				971177500F87A677000C8A96 /* Resources */,
				971177510F87A677000C8A96 /* Sources */,
				9711775D0F87A677000C8A96 /* Frameworks */,
			);
			buildRules = (
			);
			dependencies = (
			);
			name = Pixman;
			productName = PhysFS;
			productReference = 971177640F87A677000C8A96 /* pixman.framework */;
			productType = "com.apple.product-type.framework";
		};
		97AEAAEA0E8C1B5200A10721 /* Theora */ = {
			isa = PBXNativeTarget;
			buildConfigurationList = 97AEAB300E8C1B5200A10721 /* Build configuration list for PBXNativeTarget "Theora" */;
			buildPhases = (
				97AEAAED0E8C1B5200A10721 /* Fetch source */,
				97AEAAEE0E8C1B5200A10721 /* Headers */,
				97AEAB160E8C1B5200A10721 /* Resources */,
				97AEAB170E8C1B5200A10721 /* Sources */,
				97AEAB2E0E8C1B5200A10721 /* Frameworks */,
			);
			buildRules = (
			);
			dependencies = (
				97AEAAEB0E8C1B5200A10721 /* PBXTargetDependency */,
				97AEAB770E8C1C4800A10721 /* PBXTargetDependency */,
			);
			name = Theora;
			productName = Vorbis;
			productReference = 97AEAB330E8C1B5200A10721 /* Theora.framework */;
			productType = "com.apple.product-type.framework";
		};
/* End PBXNativeTarget section */

/* Begin PBXProject section */
		02356D660BD3BB2600E9A019 /* Project object */ = {
			isa = PBXProject;
			attributes = {
				BuildIndependentTargetsInParallel = YES;
			};
			buildConfigurationList = 02356D670BD3BB2600E9A019 /* Build configuration list for PBXProject "Warzone" */;
			compatibilityVersion = "Xcode 3.1";
			hasScannedForEncodings = 0;
			knownRegions = (
				English,
				Japanese,
				French,
				German,
				cs,
				da,
				de,
				en_GB,
				es,
				fi,
				fr,
				fy,
				hr,
				it,
				la,
				lt,
				nb,
				nl,
				pl,
				pt,
				pt_BR,
				ro,
				ru,
				sl,
				uk_UA,
				zh_CN,
				zh_TW,
				et_EE,
				ga,
			);
			mainGroup = 02356D640BD3BB2600E9A019;
			productRefGroup = 02356D760BD3BB3400E9A019 /* Products */;
			projectDirPath = "";
			projectRoot = ..;
			targets = (
				02356D740BD3BB3400E9A019 /* Warzone */,
				221052010E3D21E80057CD9C /* Bison */,
				02CDDCF30D159BC300722688 /* Autorevision */,
				43FA570C10FF8E9B0074E914 /* Setup Prebuilt Components */,
				02581C5C0BD5A94A00957CBC /* SDLmain */,
				022B2F210BD55814002E64E3 /* Gettext */,
				02356D820BD3BB4100E9A019 /* Zlib */,
				02356E080BD3BCFE00E9A019 /* Ogg */,
				02356DC10BD3BBFC00E9A019 /* Png */,
				02DDA7ED0BD3C03F0049AB60 /* Vorbis */,
				02DDA8B00BD3C2F20049AB60 /* PhysFS */,
				43F3011A10D3572400707B6E /* Configure Popt */,
				02F5CC6C0D1494AA0000A2D0 /* Popt */,
				0223BBD00CFE3D5C0056EF85 /* QuesoGLC */,
				97AEAAEA0E8C1B5200A10721 /* Theora */,
				971177490F87A677000C8A96 /* Pixman */,
				43F77C7710F0125E00E04615 /* Make DMGs for Release */,
			);
		};
/* End PBXProject section */

/* Begin PBXResourcesBuildPhase section */
		0223BBCD0CFE3D5C0056EF85 /* Resources */ = {
			isa = PBXResourcesBuildPhase;
			buildActionMask = 2147483647;
			files = (
			);
			runOnlyForDeploymentPostprocessing = 0;
		};
		022B2F1E0BD55814002E64E3 /* Resources */ = {
			isa = PBXResourcesBuildPhase;
			buildActionMask = 2147483647;
			files = (
			);
			runOnlyForDeploymentPostprocessing = 0;
		};
		02356D710BD3BB3400E9A019 /* Resources */ = {
			isa = PBXResourcesBuildPhase;
			buildActionMask = 2147483647;
			files = (
				0246A05D0BD3C975004D1C70 /* Warzone.icns in Resources */,
				438BDDF31129DC9A00998660 /* InfoPlist.strings in Resources */,
			);
			runOnlyForDeploymentPostprocessing = 0;
		};
		02356D7F0BD3BB4100E9A019 /* Resources */ = {
			isa = PBXResourcesBuildPhase;
			buildActionMask = 2147483647;
			files = (
			);
			runOnlyForDeploymentPostprocessing = 0;
		};
		02356DBE0BD3BBFC00E9A019 /* Resources */ = {
			isa = PBXResourcesBuildPhase;
			buildActionMask = 2147483647;
			files = (
			);
			runOnlyForDeploymentPostprocessing = 0;
		};
		02356E050BD3BCFE00E9A019 /* Resources */ = {
			isa = PBXResourcesBuildPhase;
			buildActionMask = 2147483647;
			files = (
				432BE3D810D9C90B00A486AB /* InfoPlist.strings in Resources */,
			);
			runOnlyForDeploymentPostprocessing = 0;
		};
		02DDA7EA0BD3C03F0049AB60 /* Resources */ = {
			isa = PBXResourcesBuildPhase;
			buildActionMask = 2147483647;
			files = (
				432BE40210D9CF6F00A486AB /* InfoPlist.strings in Resources */,
			);
			runOnlyForDeploymentPostprocessing = 0;
		};
		02DDA8AD0BD3C2F20049AB60 /* Resources */ = {
			isa = PBXResourcesBuildPhase;
			buildActionMask = 2147483647;
			files = (
			);
			runOnlyForDeploymentPostprocessing = 0;
		};
		02F5CC690D1494AA0000A2D0 /* Resources */ = {
			isa = PBXResourcesBuildPhase;
			buildActionMask = 2147483647;
			files = (
			);
			runOnlyForDeploymentPostprocessing = 0;
		};
		971177500F87A677000C8A96 /* Resources */ = {
			isa = PBXResourcesBuildPhase;
			buildActionMask = 2147483647;
			files = (
			);
			runOnlyForDeploymentPostprocessing = 0;
		};
		97AEAB160E8C1B5200A10721 /* Resources */ = {
			isa = PBXResourcesBuildPhase;
			buildActionMask = 2147483647;
			files = (
				432BE3F810D9CD4000A486AB /* InfoPlist.strings in Resources */,
			);
			runOnlyForDeploymentPostprocessing = 0;
		};
/* End PBXResourcesBuildPhase section */

/* Begin PBXShellScriptBuildPhase section */
		0223BBDD0CFE3E290056EF85 /* Fetch source */ = {
			isa = PBXShellScriptBuildPhase;
			buildActionMask = 2147483647;
			files = (
			);
			inputPaths = (
			);
			name = "Fetch source";
			outputPaths = (
			);
			runOnlyForDeploymentPostprocessing = 0;
			shellPath = /bin/sh;
			shellScript = "# tar -czf quesoglc-0.7-r921.tar.gz --exclude '.svn' --exclude 'Makefile*' --exclude 'makefile*' --exclude '.DS_Store'  quesoglc-0.7-r921\n\nDirectorY=\"quesoglc-0.7-r921\"\nOutDir=\"quesoglc\"\nFileName=\"quesoglc-0.7-r921.tar.gz\"\nSourceDLP=\"http://downloads.sourceforge.net/project/warzone2100/build-tools/mac/quesoglc-0.7-r921.tar.gz\"\nMD5Sum=\"ee73eebd23292dfb17365ff19eb15a0e\"\n\nconfigs/FetchSource.sh \"${DirectorY}\" \"${OutDir}\" \"${FileName}\" \"${SourceDLP}\" \"${MD5Sum}\"";
		};
		022B2F290BD55840002E64E3 /* Fetch source */ = {
			isa = PBXShellScriptBuildPhase;
			buildActionMask = 12;
			files = (
			);
			inputPaths = (
			);
			name = "Fetch source";
			outputPaths = (
			);
			runOnlyForDeploymentPostprocessing = 0;
			shellPath = /bin/sh;
			shellScript = "DirectorY=\"gettext-0.17\"\nOutDir=\"gettext\"\nFileName=\"gettext-0.17.tar.gz\"\nSourceDLP=\"http://ftp.gnu.org/pub/gnu/gettext/gettext-0.17.tar.gz\"\nMD5Sum=\"58a2bc6d39c0ba57823034d55d65d606\"\n\nconfigs/FetchSource.sh \"${DirectorY}\" \"${OutDir}\" \"${FileName}\" \"${SourceDLP}\" \"${MD5Sum}\"";
		};
		022B2FB70BD55BBA002E64E3 /* Generate headers */ = {
			isa = PBXShellScriptBuildPhase;
			buildActionMask = 2147483647;
			files = (
			);
			inputPaths = (
				"external/gettext/gettext-runtime/intl/libgnuintl.h.in",
			);
			name = "Generate headers";
			outputPaths = (
				"external/gettext/gettext-runtime/intl/libgnuintl.h",
				"external/gettext/gettext-runtime/intl/libintl.h",
				"external/gettext/gettext-runtime/config.h",
			);
			runOnlyForDeploymentPostprocessing = 0;
			shellPath = /bin/sh;
			shellScript = "cd external/gettext/gettext-runtime\n\n\ncat <<EOF > config.h\n#define ENABLE_NLS 1\n#define GNULIB_FWRITEERROR 1\n#define HAVE_ALLOCA 1\n#define HAVE_ALLOCA_H\n#define HAVE_ASPRINTF 1\n#define HAVE_ATEXIT 1\n#define HAVE_BUILTIN_EXPECT 1\n#define HAVE_CFLOCALECOPYCURRENT 1\n#define HAVE_CFPREFERENCESCOPYAPPVALUE 1\n#define HAVE_DECL_CLEARERR_UNLOCKED 1\n#define HAVE_DECL_FEOF_UNLOCKED 1\n#define HAVE_DECL_FERROR_UNLOCKED 1\n#define HAVE_DECL_FFLUSH_UNLOCKED 0\n#define HAVE_DECL_FGETS_UNLOCKED 0\n#define HAVE_DECL_FPUTC_UNLOCKED 0\n#define HAVE_DECL_FPUTS_UNLOCKED 0\n#define HAVE_DECL_FREAD_UNLOCKED 0\n#define HAVE_DECL_FWRITE_UNLOCKED 0\n#define HAVE_DECL_GETCHAR_UNLOCKED 1\n#define HAVE_DECL_GETC_UNLOCKED 1\n#define HAVE_DECL_GETENV 1\n#define HAVE_DECL_PUTCHAR_UNLOCKED 1\n#define HAVE_DECL_PUTC_UNLOCKED 1\n#define HAVE_DECL_STRDUP 1\n#define HAVE_DECL_STRERROR_R 1\n#define HAVE_DECL_WCWIDTH 1\n#define HAVE_DECL__SNPRINTF 0\n#define HAVE_DECL__SNWPRINTF 0\n#define HAVE_DLFCN_H 1\n#define HAVE_FWPRINTF 1\n#define HAVE_GETCWD 1\n#define HAVE_GETEGID 1\n#define HAVE_GETEUID 1\n#define HAVE_GETGID 1\n#define HAVE_GETOPT_H 1\n#define HAVE_GETOPT_LONG_ONLY 1\n#define HAVE_GETPAGESIZE 1\n#define HAVE_GETUID 1\n#define HAVE_ICONV 1\n#define HAVE_INTMAX_T 1\n#define HAVE_INTTYPES_H 1\n#define HAVE_INTTYPES_H_WITH_UINTMAX 1\n#define HAVE_ISWCNTRL 1\n#define HAVE_ISWPRINT 1\n#define HAVE_LANGINFO_CODESET 1\n#define HAVE_LC_MESSAGES 1\n#define HAVE_LIMITS_H 1\n#define HAVE_LONG_DOUBLE 1\n#define HAVE_LONG_LONG_INT 1\n#define HAVE_MBRTOWC 1\n#define HAVE_MBSTATE_T 1\n#define HAVE_MEMCHR 1\n#define HAVE_MEMMOVE 1\n#define HAVE_MEMORY_H 1\n#define HAVE_MMAP 1\n#define HAVE_MUNMAP 1\n#define HAVE_POSIX_PRINTF 1\n#define HAVE_PTHREAD_MUTEX_RECURSIVE 1\n#define HAVE_PTHREAD_RWLOCK 1\n#define HAVE_PUTENV 1\n#define HAVE_READLINK 1\n#define HAVE_SETENV 1\n#define HAVE_SETLOCALE 1\n#define HAVE_SNPRINTF 1\n#define HAVE_STDBOOL_H 1\n#define HAVE_STDDEF_H 1\n#define HAVE_STDINT_H 1\n#define HAVE_STDINT_H_WITH_UINTMAX 1\n#define HAVE_STDLIB_H 1\n#define HAVE_STPCPY 1\n#define HAVE_STRCASECMP 1\n#define HAVE_STRDUP 1\n#define HAVE_STRERROR 1\n#define HAVE_STRERROR_R 1\n#define HAVE_STRINGS_H 1\n#define HAVE_STRING_H 1\n#define HAVE_STRTOL 1\n#define HAVE_STRTOUL 1\n#define HAVE_SYS_PARAM_H 1\n#define HAVE_SYS_STAT_H 1\n#define HAVE_SYS_TYPES_H 1\n#define HAVE_TSEARCH 1\n#define HAVE_UINTMAX_T 1\n#define HAVE_UNISTD_H 1\n#define HAVE_UNSETENV 1\n#define HAVE_UNSIGNED_LONG_LONG 1\n#define HAVE_UNSIGNED_LONG_LONG_INT 1\n#define HAVE_VISIBILITY 1\n#define HAVE_WCHAR_H 1\n#define HAVE_WCHAR_T 1\n#define HAVE_WCSLEN 1\n#define HAVE_WCTYPE_H 1\n#define HAVE_WCWIDTH 1\n#define HAVE_WINT_T 1\n#define HAVE__BOOL 1\n#define ICONV_CONST const\n#define INSTALLPREFIX \"/usr/local\"\n#define INTDIV0_RAISES_SIGFPE 0\n#define MALLOC_0_IS_NONNULL 1\n#define PACKAGE \"gettext-runtime\"\n#define PACKAGE_BUGREPORT \"\"\n#define PACKAGE_NAME \"\"\n#define PACKAGE_STRING \"\"\n#define PACKAGE_TARNAME \"\"\n#define PACKAGE_VERSION \"\"\n#define STDC_HEADERS 1\n#define USE_POSIX_THREADS 1\n#define USE_UNLOCKED_IO 1\n#define VERSION \"0.16.1\"\n#define VOID_UNSETENV 1\n#ifndef _GNU_SOURCE\n# define _GNU_SOURCE 1\n#endif\n#ifndef _POSIX_PTHREAD_SEMANTICS\n# define _POSIX_PTHREAD_SEMANTICS 1\n#endif\n#ifndef _TANDEM_SOURCE\n# define _TANDEM_SOURCE 1\n#endif\n#define __GETOPT_PREFIX rpl_\n#define realpath rpl_realpath\n#define __libc_lock_t                   gl_lock_t\n#define __libc_lock_define              gl_lock_define\n#define __libc_lock_define_initialized  gl_lock_define_initialized\n#define __libc_lock_init                gl_lock_init\n#define __libc_lock_lock                gl_lock_lock\n#define __libc_lock_unlock              gl_lock_unlock\n#define __libc_lock_recursive_t                   gl_recursive_lock_t\n#define __libc_lock_define_recursive              gl_recursive_lock_define\n#define __libc_lock_define_initialized_recursive  gl_recursive_lock_define_initialized\n#define __libc_lock_init_recursive                gl_recursive_lock_init\n#define __libc_lock_lock_recursive                gl_recursive_lock_lock\n#define __libc_lock_unlock_recursive              gl_recursive_lock_unlock\n#define glthread_in_use  libintl_thread_in_use\n#define glthread_lock_init     libintl_lock_init\n#define glthread_lock_lock     libintl_lock_lock\n#define glthread_lock_unlock   libintl_lock_unlock\n#define glthread_lock_destroy  libintl_lock_destroy\n#define glthread_rwlock_init     libintl_rwlock_init\n#define glthread_rwlock_rdlock   libintl_rwlock_rdlock\n#define glthread_rwlock_wrlock   libintl_rwlock_wrlock\n#define glthread_rwlock_unlock   libintl_rwlock_unlock\n#define glthread_rwlock_destroy  libintl_rwlock_destroy\n#define glthread_recursive_lock_init     libintl_recursive_lock_init\n#define glthread_recursive_lock_lock     libintl_recursive_lock_lock\n#define glthread_recursive_lock_unlock   libintl_recursive_lock_unlock\n#define glthread_recursive_lock_destroy  libintl_recursive_lock_destroy\n#define glthread_once                 libintl_once\n#define glthread_once_call            libintl_once_call\n#define glthread_once_singlethreaded  libintl_once_singlethreaded\nEOF\n\ncd intl\n\ncat libgnuintl.h.in \\\n| sed -e '/IN_LIBGLOCALE/d' \\\n      -e 's,@''HAVE_POSIX_PRINTF''@,1,g' \\\n      -e 's,@''HAVE_ASPRINTF''@,1,g' \\\n      -e 's,@''HAVE_SNPRINTF''@,1,g' \\\n      -e 's,@''HAVE_WPRINTF''@,0,g' \\\n| sed -e 's/extern \\([^\"]\\)/extern LIBINTL_DLL_EXPORTED \\1/' \\\n      -e \"/#define _LIBINTL_H/r ./export.h\" \\\n| sed -e 's,@''HAVE_VISIBILITY''@,1,g' \\\n  > libgnuintl.h\n\ncat libgnuintl.h \\\n| sed -e '/IN_LIBGLOCALE/d' \\\n      -e 's,@''HAVE_POSIX_PRINTF''@,1,g' \\\n      -e 's,@''HAVE_ASPRINTF''@,1,g' \\\n      -e 's,@''HAVE_SNPRINTF''@,1,g' \\\n      -e 's,@''HAVE_WPRINTF''@,0,g' \\\n  > libintl.h\n";
		};
		02581CC40BD5AD5300957CBC /* Copy game data */ = {
			isa = PBXShellScriptBuildPhase;
			buildActionMask = 2147483647;
			files = (
			);
			inputPaths = (
			);
			name = "Copy game data";
			outputPaths = (
			);
			runOnlyForDeploymentPostprocessing = 0;
			shellPath = /bin/sh;
			shellScript = "mkdir -p build/${CONFIGURATION}/Warzone.app/Contents/Resources\n# rm -rf build/${CONFIGURATION}/Warzone.app/Contents/Resources/data\ncd ..\ntar -c --exclude '.svn' --exclude 'Makefile*' --exclude 'makefile*' --exclude '.DS_Store' data | tar -xC macosx/build/${CONFIGURATION}/Warzone.app/Contents/Resources\n# cp -R -p -f data macosx/build/${CONFIGURATION}/Warzone.app/Contents/Resources";
		};
		02F5CC4F0D148FC30000A2D0 /* Create database.c */ = {
			isa = PBXShellScriptBuildPhase;
			buildActionMask = 2147483647;
			files = (
			);
			inputPaths = (
			);
			name = "Create database.c";
			outputPaths = (
			);
			runOnlyForDeploymentPostprocessing = 0;
			shellPath = /bin/sh;
			shellScript = "cd external/quesoglc\n\nif [ ! -r src/database.c ]; then\n  cd database\n  python buildDB.py\nfi\n";
		};
		02F5CC740D1494C30000A2D0 /* Fetch source */ = {
			isa = PBXShellScriptBuildPhase;
			buildActionMask = 2147483647;
			files = (
			);
			inputPaths = (
			);
			name = "Fetch source";
			outputPaths = (
			);
			runOnlyForDeploymentPostprocessing = 0;
			shellPath = /bin/sh;
			shellScript = "DirectorY=\"popt-1.15\"\nOutDir=\"popt\"\nFileName=\"popt-1.15.tar.gz\"\nSourceDLP=\"http://rpm5.org/files/popt/popt-1.15.tar.gz\"\nMD5Sum=\"c61ef795fa450eb692602a661ec8d7f1\"\n\nconfigs/FetchSource.sh \"${DirectorY}\" \"${OutDir}\" \"${FileName}\" \"${SourceDLP}\" \"${MD5Sum}\"";
		};
		02FD38210BD3FE9A00776FD3 /* Fetch source */ = {
			isa = PBXShellScriptBuildPhase;
			buildActionMask = 2147483647;
			files = (
			);
			inputPaths = (
			);
			name = "Fetch source";
			outputPaths = (
			);
			runOnlyForDeploymentPostprocessing = 0;
			shellPath = /bin/sh;
			shellScript = "DirectorY=\"zlib-1.2.3\"\nOutDir=\"zlib\"\nFileName=\"zlib-1.2.3.tar.bz2\"\nSourceDLP=\"http://www.gzip.org/zlib/zlib-1.2.3.tar.bz2\"\nMD5Sum=\"dee233bf288ee795ac96a98cc2e369b6\"\n\nconfigs/FetchSource.sh \"${DirectorY}\" \"${OutDir}\" \"${FileName}\" \"${SourceDLP}\" \"${MD5Sum}\"";
		};
		02FD382B0BD400BD00776FD3 /* Fetch source */ = {
			isa = PBXShellScriptBuildPhase;
			buildActionMask = 2147483647;
			files = (
			);
			inputPaths = (
			);
			name = "Fetch source";
			outputPaths = (
			);
			runOnlyForDeploymentPostprocessing = 0;
			shellPath = /bin/sh;
			shellScript = "DirectorY=\"libpng-1.4.1\"\nOutDir=\"libpng\"\nFileName=\"libpng-1.4.1.tar.gz\"\nSourceDLP=\"http://downloads.sourceforge.net/project/libpng/01-libpng-master/1.4.1/libpng-1.4.1.tar.gz\"\nMD5Sum=\"fa0b2a84733463f90d3ac9f43ccafabc\"\n\nconfigs/FetchSource.sh \"${DirectorY}\" \"${OutDir}\" \"${FileName}\" \"${SourceDLP}\" \"${MD5Sum}\"";
		};
		02FD38340BD4012A00776FD3 /* Fetch source */ = {
			isa = PBXShellScriptBuildPhase;
			buildActionMask = 2147483647;
			files = (
			);
			inputPaths = (
			);
			name = "Fetch source";
			outputPaths = (
			);
			runOnlyForDeploymentPostprocessing = 0;
			shellPath = /bin/sh;
			shellScript = "DirectorY=\"libogg-1.1.4\"\nOutDir=\"libogg\"\nFileName=\"libogg-1.1.4.tar.gz\"\nSourceDLP=\"http://downloads.xiph.org/releases/ogg/libogg-1.1.4.tar.gz\"\nMD5Sum=\"10200ec22543841d9d1c23e0aed4e5e9\"\n\nconfigs/FetchSource.sh \"${DirectorY}\" \"${OutDir}\" \"${FileName}\" \"${SourceDLP}\" \"${MD5Sum}\"";
		};
		02FD38380BD4013A00776FD3 /* Fetch source */ = {
			isa = PBXShellScriptBuildPhase;
			buildActionMask = 2147483647;
			files = (
			);
			inputPaths = (
			);
			name = "Fetch source";
			outputPaths = (
			);
			runOnlyForDeploymentPostprocessing = 0;
			shellPath = /bin/sh;
			shellScript = "DirectorY=\"libvorbis-1.2.3\"\nOutDir=\"libvorbis\"\nFileName=\"libvorbis-1.2.3.tar.gz\"\nSourceDLP=\"http://downloads.xiph.org/releases/vorbis/libvorbis-1.2.3.tar.gz\"\nMD5Sum=\"5aa77f55c0e0aab8eb8ed982335daac8\"\n\nconfigs/FetchSource.sh \"${DirectorY}\" \"${OutDir}\" \"${FileName}\" \"${SourceDLP}\" \"${MD5Sum}\"";
		};
		02FD383C0BD4014700776FD3 /* Fetch source */ = {
			isa = PBXShellScriptBuildPhase;
			buildActionMask = 2147483647;
			files = (
			);
			inputPaths = (
			);
			name = "Fetch source";
			outputPaths = (
			);
			runOnlyForDeploymentPostprocessing = 0;
			shellPath = /bin/sh;
			shellScript = "DirectorY=\"physfs-1.1.1\"\nOutDir=\"physfs\"\nFileName=\"physfs-1.1.1.tar.gz\"\nSourceDLP=\"http://icculus.org/physfs/downloads/physfs-1.1.1.tar.gz\"\nMD5Sum=\"0359b67793c1c14f00de1d1bbeb8ed6a\"\n\nconfigs/FetchSource.sh \"${DirectorY}\" \"${OutDir}\" \"${FileName}\" \"${SourceDLP}\" \"${MD5Sum}\"";
		};
		221052070E3D22540057CD9C /* Fetch source and build */ = {
			isa = PBXShellScriptBuildPhase;
			buildActionMask = 2147483647;
			files = (
			);
			inputPaths = (
			);
			name = "Fetch source and build";
			outputPaths = (
			);
			runOnlyForDeploymentPostprocessing = 0;
			shellPath = /bin/sh;
			shellScript = "OUTDIR=\"bison\"    # Dir in macosx/external to unpack Bison to\nSYS_BISON=\"bison\" # System Bison executable\nBISON_BIN_DIR=\"`pwd`/external/$OUTDIR/built\" # Directory to install Bison to (relative to macosx/)\nLOCAL_BISON=\"$BISON_BIN_DIR/bison\" # Local Warzone Bison executable\n\n# getLocalBison\n# \n# Attempts to build and (if needed) download a version of Bison that is\n# compatible with Warzone. Returns 0 if successful, else 1.\nfunction getLocalBison\n{\n\tlocal DIRECTORY=\"bison-2.4\"\n\tlocal EXECUTABLE=$LOCAL_BISON\n\tlocal FILENAME=\"bison-2.4.tar.bz2\"\n\tlocal SOURCE=\"http://ftp.gnu.org/gnu/bison/bison-2.3.tar.bz2\"\n\tlocal MD5=\"2b9b088b46271c7fa902a7e85f503e1e\"\n\t\n\t## Fetch source ##\n\t\n\tcd external\n\t\n\tif [ -d \"$OUTDIR\" ]; then\n\t  echo \"$OUTDIR exists, skipping\"\n\t  return 0\n\tfi\n\t\n\tif [ -d \"$DIRECTORY\" ]; then\n\t  echo \"$DIRECTORY exists, probably from an earlier failed run\" >&2\n\t  return 1\n\tfi\n\t\n\tif [ ! -r \"$FILENAME\" ]; then\n\t  echo \"Fetching $SOURCE\"\n\t  if ! curl -L -o \"$FILENAME\" \"$SOURCE\"; then\n\t    echo \"Unable to fetch $SOURCE\" >&2\n\t    return 1\n\t  fi\n\tfi\n\t\n\tlocal HAVEMD5=`md5 -q \"$FILENAME\"`\n\t\n\tif [ -z \"$HAVEMD5\" ]; then\n\t  echo \"Unable to compute md5 for $FILENAME\" >&2\n\t  return 1\n\tfi\n\t\n\tif [ \"$HAVEMD5\" != \"$MD5\" ]; then\n\t  echo \"Md5 does not match for $FILENAME\" >&2\n\t  return 1\n\tfi\n\t\n\tlocal EXTENSION=`echo $FILENAME | sed -e 's/^.*\\.\\([^.]*\\)/\\1/'`\n\t\n\tif [ \"$EXTENSION\" = \"gz\" ]; then\n\t  if ! tar -zxf \"$FILENAME\"; then\n\t    echo \"Unpacking $FILENAME failed\" >&2\n\t    return 1\n\t  fi\n\telif [ \"$EXTENSION\" = \"bz2\" ]; then\n\t  if ! tar -jxf \"$FILENAME\"; then\n\t    echo \"Unpacking $FILENAME failed\" >&2\n\t    return 1\n\t  fi\n\telse\n\t  echo \"Unable to unpack $FILENAME\" >&2\n\t  return 1\n\tfi\n\t\n\tif [ ! -d \"$DIRECTORY\" ]; then\n\t  echo \"Can't find $DIRECTORY to rename\" >&2\n\t  return 1\n\tfi\n\t\n\tmv \"$DIRECTORY\" \"$OUTDIR\"\n\t\n\t## Build source ##\n\t\n\tcd \"$OUTDIR\"\n\t\n\techo \"Configuring GNU Bison\"\n\t./configure --prefix \"$BISON_BIN_DIR\"\n\t\n\tif [ \"$?\" -ne 0 ]; then\n\t\techo \"GNU Bison configure operation failed\" >&2\n\t\treturn 1\n\tfi\n\t\n\techo \"Compiling GNU Bison\"\n\tmake && make install\n\t\n\tif [ \"$?\" -ne 0 ]; then\n\t\techo \"GNU Bison make operation failed\" >&2\n\t\treturn 1\n\tfi\n\t\n\treturn 0\n}\n\n# isValidBison executable\n#\n# Determines if a version of Bison is compatible with Warzone. The argument\n# 'executable' specifies the location of the Bison executable to test. Returns\n# 1 if the version of Bison is valid, else 0\nfunction isValidBison\n{\n\tlocal BISON=$1            # Bison command to check version of\n\tlocal MIN_BISON_MAJOR=1   # Minimum major version of Bison to allow\n\tlocal MIN_BISON_MINOR=31  # Minimum minor version of Bison to allow\n\tlocal BISON_BLACKLIST=()  # Bison versions to blacklist (e.g. \"2.1\")\n\t\n\t# Expects the Bison version to be the only token of the form #.# on the first\n\t# line of the output from ./bison --version, where the first # is the major\n\t# version and the second # is the minor version\n\tlocal BISON_VER=`$BISON --version  | sed -En '1 s:.*([0-9]+\\.[0-9]+):\\1: p'`\n\tlocal BISON_MAJOR=`echo $BISON_VER | sed -E  's:([0-9]+)\\.[0-9]+:\\1:'`\n\tlocal BISON_MINOR=`echo $BISON_VER | sed -E  's:[0-9]+\\.([0-9]+):\\1:'`\n\t\n\tlocal VALID_BISON=$(( (BISON_MAJOR > MIN_BISON_MAJOR)\n\t                   || (  BISON_MAJOR == MIN_BISON_MAJOR\n\t                      && BISON_MINOR >= MIN_BISON_MINOR) ))\n\t\n\t# If version is valid so far, check the blacklist\n\tif [ $VALID_BISON -eq 1 ]; then\n\t\tfor (( i = 0; i < ${#BISON_BLACKLIST[@]}; ++i )); do\n\t\t\tif [ $BISON_VER == ${BISON_BLACKLIST[${i}]} ]; then\n\t\t\t\tVALID_BISON=0\n\t\t\tfi\n\t\tdone\n\tfi\n\t\n\treturn $VALID_BISON\n}\n\n## Main ##\n#\n# If there is not already a local version of Bison (one in macosx/external/) and\n# the version of Bison on the system is incompatible with the build process,\n# attempt to download a compatible version of Bison.\n\n# Check any local version of Bison\nif [ -e \"$LOCAL_BISON\" ]; then\n\tisValidBison $LOCAL_BISON\n\t\n\tif [ $? -eq 1 ]; then\n\t\t# Local version is valid (nothing further needs to be done)\n\t\techo \"The local executable of GNU Bison is a compatible version and will be used.\"\n\t\texit 0\n\telse\n\t\t# Local version is invalid\n\t\techo \"The local executable of GNU Bison is of an incompatible version\" >&2\n\t\texit 1\n\tfi\nfi\n\n# If the system version of Bison is incompatible, download a compatible version\nisValidBison $SYS_BISON\nif [ $? -ne 1 ]; then\n\techo \"The version of Bison on your system is not compatible with Warzone\"\n\techo \"A compatible version will be attempted to be downloaded and used\"\n\t\n\tgetLocalBison\n\tif [ $? -ne 0 ]; then\n\t\techo \"Retrieval of a compatible version of Bison has failed\" >&2\n\t\texit 1\n\tfi\nfi\n\nexit 0\n";
		};
		43025CD1111FB66E006C49B1 /* i18n */ = {
			isa = PBXShellScriptBuildPhase;
			buildActionMask = 2147483647;
			files = (
			);
			inputPaths = (
			);
			name = i18n;
			outputPaths = (
			);
			runOnlyForDeploymentPostprocessing = 0;
			shellPath = /bin/sh;
			shellScript = "# Config\nexport PATH=$PATH:/sw/bin:/opt/local/bin\npodir=\"../po\"\ndisfile=\"configs/LangDis\"\naresdir=\"build/${CONFIGURATION}/Warzone.app/Contents/Resources/\"\nbresdir=\"locale/\"\nmessdir=\"LC_MESSAGES/\"\nmonme=\"warzone2100.mo\"\npolist=`ls -1 ${podir} | sed -n 's:\\.po$:&:p' | sed -e 's:\\.po::'`\ndislist=`cat ${disfile} | sed -n 's:^<::p'`\n\n# 1st san check\necho \"Checking for msgfmt...\"\nif [ -f build/notrans.dis ]; then\n    rm build/notrans.dis\n    echo \"Gettext support has been disabled for this build because we could not find a binary.\" >&2\n    exit 0\nelif ! type -aP msgfmt; then\n    echo \"Fatal inability to properly translate messages.\" >&2\n    exit 1\nfi\n\n# Get the path\nmsgfmtpth=`type -P msgfmt`\n\n# 2nd san check\necho \"Checking for sanity...\"\nif ! $msgfmtpth --version; then\n    echo \"Fatal failure of san check.\" >&2\n    exit 1\nfi\n\n# Disable selected langs\nfor dislang in ${dislist}; do\n    echo \"Cleaning up for ${dislang} ...\"\n    rm -rfv \"${aresdir}${dislang}.lproj\"\ndone\n\n# Make .mo\nfor lang in ${polist}; do\n    if [ -d \"${aresdir}${lang}.lproj\" ]; then\n        echo \"Setting up for ${lang} ...\"\n        mkdir -p \"${aresdir}${bresdir}${lang}/${messdir}\"\n        $msgfmtpth -v -o \"${aresdir}${bresdir}${lang}/${messdir}${monme}\" \"${podir}/${lang}.po\"\n    fi\ndone\n\nexit 0";
		};
		43095E9A10EEA8630067E86B /* Run autorevision */ = {
			isa = PBXShellScriptBuildPhase;
			buildActionMask = 2147483647;
			files = (
			);
			inputPaths = (
			);
			name = "Run autorevision";
			outputPaths = (
			);
			runOnlyForDeploymentPostprocessing = 0;
			shellPath = /bin/sh;
			shellScript = "cd ..\n./macosx/build/${CONFIGURATION}/Autorevision +cstr . src/autorevision.h\nsed -n 's:#define:&:p' src/autorevision.h | sed 's:\"::g' | sed -e 's:tags/::' -e 's:branches/\\(.*\\)$:\\1 (SVN_REV):' -e 's:trunk:Trunk (SVN_REV):' | sed -e 's:_beta: Beta :' -e 's:_rc: RC :' >macosx/build/autorevision.h";
		};
		4345290E1130F84E002AD731 /* msgfmt */ = {
			isa = PBXShellScriptBuildPhase;
			buildActionMask = 2147483647;
			files = (
			);
			inputPaths = (
			);
			name = msgfmt;
			outputPaths = (
			);
			runOnlyForDeploymentPostprocessing = 0;
			shellPath = /bin/sh;
			shellScript = "DirectorY=\"gettext-0.17.mpkg_\"\nOutDir=\"gettext-0.17.mpkg\"\nFileName=\"gettext-0.17.mpkg.tar.gz\"\nBuiltDLP=\"http://downloads.sourceforge.net/project/warzone2100/build-tools/mac/gettext-0.17.mpkg.tar.gz\"\nMD5Sum=\"ba7984918fe0b36e2e7c786693e005f2\"\n\n# Checks\nexport PATH=$PATH:/sw/bin:/opt/local/bin\nif type -aP msgfmt; then\n    echo \"msgfmt exists, skipping\"\n    exit 0\nelif [ -x \"/opt/local/bin/port\" ]; then\n  echo \"Please run the following command in the terminal: 'sudo port install gettext'.\" >&2\n  open -b com.apple.Terminal\n  exit 1\nelif [ -d \"${SRCROOT}/external/${OutDir}\" ]; then\n    touch build/notrans.dis\n    echo \"Gettext support has been disabled because we could not find a binary.\" >&2\n    exit 0\nelif [ ! `sw_vers -productVersion | sed -e 's:^...\\(.\\)..$:\\1:'` -ge \"6\" ]; then\n    touch build/notrans.dis\n    echo \"Gettext support has been disabled because we could not find a binary.\" >&2\n    exit 0\nfi\n\nconfigs/FetchPrebuilt.sh \"${DirectorY}\" \"${OutDir}\" \"${FileName}\" \"${BuiltDLP}\" \"${MD5Sum}\"\n\n# Install\nif [ -d \"${SRCROOT}/external/${OutDir}\" ]; then\n    echo \"Please install the gettext package before continuing.\" >&2\n    open \"${SRCROOT}/external/${OutDir}\"\n    exit 1\nfi";
		};
		43F3011910D3572400707B6E /* ShellScript */ = {
			isa = PBXShellScriptBuildPhase;
			buildActionMask = 2147483647;
			files = (
			);
			inputPaths = (
			);
			outputPaths = (
			);
			runOnlyForDeploymentPostprocessing = 0;
			shellPath = /bin/sh;
			shellScript = "# shell script goes here\n\ncd external/popt\n\n./configure > log\n\nexit 0";
		};
		43F77C7610F0125E00E04615 /* ShellScript */ = {
			isa = PBXShellScriptBuildPhase;
			buildActionMask = 2147483647;
			files = (
			);
			inputPaths = (
			);
			outputPaths = (
			);
			runOnlyForDeploymentPostprocessing = 0;
			shellPath = /bin/bash;
			shellScript = "# Config\nsimgfl=\"http://downloads.sourceforge.net/project/warzone2100/build-tools/mac/wztemplate.sparseimage\"\nsimgflnme=\"wztemplate.sparseimage\"\nsimgflmd5=\"da10e06f2b9b2b565e70dd8e98deaaad\"\nsequence=\"http://www.il.fontys.nl/~giel/warzone/videos/latest/en/hi/sequences.wz\"\nsequencenme=\"sequences.wz\"\nsequencelo=\"http://www.il.fontys.nl/~giel/warzone/videos/latest/en/lo/sequences.wz\"\nsequencelonme=\"sequences-lo.wz\"\nrelbuild=\"build/Release/Warzone.app\"\ndmgout=\"build/dmgout\"\n\n# Fail if not release\nif [ ! -d \"$relbuild\" ]; then\n    echo \"This should only be run as Release\"\n    exit 1\nfi\n\n# Make a dir and get the sparseimage\nmkdir -p \"$dmgout\"\ncd  \"$dmgout\"\nif [ ! -f \"$simgflnme\" ]; then\n    echo \"Fetching $simgfl\"\n    if ! curl -L -O --connect-timeout \"30\" \"$simgfl\"; then\n        echo \"Unable to fetch $simgfl\"\n        exit 1\n    fi\nelse\n    echo \"$simgflnme already exists, skipping\"\nfi\n\n# Get the sequences\n\n# Comment out the following to skip the high qual seq\n# if [ ! -f \"$sequencenme\" ]; then\n#     echo \"Fetching $sequencenme\"\n#     if ! curl -L -O --connect-timeout \"30\" \"$sequence\"; then\n#         echo \"Unable to fetch $sequence\"\n#         exit 1\n#     fi\n# else\n#     echo \"$sequencenme already exists, skipping\"\n# fi\n# \n\n# Comment out the following to skip the low qual seq\nif [ ! -f \"$sequencelonme\" ]; then\n    echo \"Fetching $sequencelonme\"\n    if [ -f \"${HOME}/Applications/Build/wz2100/dmgmaker/sequences-lo.wz\" ]; then\n        cp \"${HOME}/Applications/Build/wz2100/dmgmaker/sequences-lo.wz\" \"$sequencelonme\"\n    elif [ -f \"${HOME}/Library/Application Support/Warzone 2100 Trunk/sequences-lq.wz\" ]; then\n        cp \"${HOME}/Library/Application Support/Warzone 2100 Trunk/sequences-lq.wz\" \"$sequencelonme\"\n    else\n        if ! curl -L --connect-timeout \"30\" -o \"$sequencelonme\" \"$sequencelo\"; then\n            echo \"Unable to fetch $sequencelo\"\n            exit 1\n        fi\n    fi\nelse\n    echo \"$sequencelonme already exists, skipping\"\nfi\n# \n\n# Copy over the app\ncd ../../\necho \"Copying the app cleanly.\"\nrm -r -f $dmgout/Warzone.app\nif ! tar -c --exclude '.svn' --exclude 'Makefile*' --exclude 'makefile*' --exclude '.DS_Store' -C build/Release Warzone.app | tar -xC $dmgout; then\n    echo \"Unable to copy the app\"\n    exit 1\nfi\ncd \"$dmgout\"\n\n# mkredist.bash\n\ncd Warzone.app/Contents/Resources/data/\n\necho \"== Compressing base.wz ==\"\nif [ -d base/ ]; then\n  cd base/\n  zip -r ../base.wz *\n  cd ..\n  rm -rf base/\nfi\n\necho \"== Compressing mp.wz ==\"\nif [ -d mp/ ]; then\n  cd mp/\n  zip -r ../mp.wz *\n  cd ..\n  rm -rf mp/\nfi\n\ncd mods/\n\nmodlst=`ls -1`\nfor moddr in ${modlst}; do\n    if [ -d ${moddr} ]; then\n        cd ${moddr}\n        modlstd=`ls -1`\n        for modwz in ${modlstd}; do\n            if [ -d ${modwz} ]; then\n                echo \"== Compressing ${modwz}.wz ==\"\n                cd ${modwz}\n                zip -r ../${modwz}.wz *\n                cd ..\n                rm -rf \"${modwz}/\"\n            fi\n        done\n        cd ..\n    fi\ndone\n\ncd ../../../../../\n\nrm -r -f ./out ./temp\nmkdir temp/\nmkdir out/\n\necho \"== Creating DMG ==\"\ncp wztemplate.sparseimage temp/wztemplatecopy.sparseimage\nhdiutil resize -size 150m temp/wztemplatecopy.sparseimage\nmountpt=`hdiutil mount temp/wztemplatecopy.sparseimage | tr -d \"\\t\" | sed -E 's:(/dev/disk[0-9])( +)(/Volumes/Warzone 2100):\\1:'`\ncp -r Warzone.app/* /Volumes/Warzone\\ 2100/Warzone.app\n# hdiutil detach `expr match \"$mountpt\" '\\(^[^ ]*\\)'`\nhdiutil detach \"$mountpt\"\nhdiutil convert temp/wztemplatecopy.sparseimage -format UDZO -o out/warzone2100-novideo.dmg\n\nif [ -f \"$sequencelonme\" ]; then\n    echo \"== Creating LQ DMG ==\"\n    hdiutil resize -size 350m temp/wztemplatecopy.sparseimage\n    mountpt=`hdiutil mount temp/wztemplatecopy.sparseimage | tr -d \"\\t\" | sed -E 's:(/dev/disk[0-9])( +)(/Volumes/Warzone 2100):\\1:'`\n    cp sequences-lo.wz /Volumes/Warzone\\ 2100/Warzone.app/Contents/Resources/data/sequences.wz\n    # hdiutil detach `expr match \"$mountpt\" '\\(^[^ ]*\\)'`\n    hdiutil detach \"$mountpt\"\n    hdiutil convert temp/wztemplatecopy.sparseimage -format UDZO -o out/warzone2100-lqvideo.dmg\nelse\n    echo \"$sequencelonme does not exist, skipping\"\nfi\n\n\nif [ -f \"$sequencenme\" ]; then\n    echo \"== Creating HQ DMG ==\"\n    hdiutil resize -size 700m temp/wztemplatecopy.sparseimage\n    mountpt=`hdiutil mount temp/wztemplatecopy.sparseimage | tr -d \"\\t\" | sed -E 's:(/dev/disk[0-9])( +)(/Volumes/Warzone 2100):\\1:'`\n    rm /Volumes/Warzone\\ 2100/Warzone.app/Contents/Resources/data/sequences.wz\n    cp sequences.wz /Volumes/Warzone\\ 2100/Warzone.app/Contents/Resources/data/sequences.wz\n    hdiutil detach \"$mountpt\"\n    hdiutil converttemp/wztemplatecopy.sparseimage -format UDZO  -o out/warzone2100-hqvideo.dmg\nelse\n    echo \"$sequencenme does not exist, skipping\"\nfi\n\necho \"== Cleaning up ==\"\nrm -f temp/wztemplatecopy.sparseimage\nrmdir temp/\n\n# Open the dir\nopen \"out\"\n\nexit 0";
		};
		43FA570B10FF8E9B0074E914 /* SDL */ = {
			isa = PBXShellScriptBuildPhase;
			buildActionMask = 2147483647;
			files = (
			);
			inputPaths = (
			);
			name = SDL;
			outputPaths = (
			);
			runOnlyForDeploymentPostprocessing = 0;
			shellPath = /bin/sh;
			shellScript = "DirectorY=\"SDL_\"\nOutDir=\"SDL\"\nFileName=\"SDL.tar.gz\"\nBuiltDLP=\"http://downloads.sourceforge.net/project/warzone2100/build-tools/mac/SDL.tar.gz\"\nMD5Sum=\"200bf42ff5118a57b26114248cc6b9fe\"\n\nconfigs/FetchPrebuilt.sh \"${DirectorY}\" \"${OutDir}\" \"${FileName}\" \"${BuiltDLP}\" \"${MD5Sum}\"";
		};
		9711774C0F87A677000C8A96 /* Fetch source */ = {
			isa = PBXShellScriptBuildPhase;
			buildActionMask = 2147483647;
			files = (
			);
			inputPaths = (
			);
			name = "Fetch source";
			outputPaths = (
			);
			runOnlyForDeploymentPostprocessing = 0;
			shellPath = /bin/sh;
			shellScript = "DirectorY=\"pixman-0.17.2\"\nOutDir=\"pixman\"\nFileName=\"pixman-0.17.2.tar.gz\"\nSourceDLP=\"http://cairographics.org/releases/pixman-0.17.2.tar.gz\"\nMD5Sum=\"006c74f1450e5ed2e1bdaf88e9806faa\"\n\nconfigs/FetchSource.sh \"${DirectorY}\" \"${OutDir}\" \"${FileName}\" \"${SourceDLP}\" \"${MD5Sum}\"";
		};
		971177D10F87A82A000C8A96 /* Generate headers */ = {
			isa = PBXShellScriptBuildPhase;
			buildActionMask = 2147483647;
			files = (
			);
			inputPaths = (
			);
			name = "Generate headers";
			outputPaths = (
			);
			runOnlyForDeploymentPostprocessing = 0;
			shellPath = /bin/sh;
			shellScript = "cd external/pixman\n\ncat <<EOF > config.h\n#define AC_APPLE_UNIVERSAL_BUILD\n#define HAVE_DLFCN_H 1\n#define HAVE_INTTYPES_H 1\n#define HAVE_MEMORY_H 1\n#define HAVE_STDINT_H 1\n#define HAVE_STDLIB_H 1\n#define HAVE_STRINGS_H 1\n#define HAVE_STRING_H 1\n#define HAVE_SYS_STAT_H 1\n#define HAVE_SYS_TYPES_H 1\n#define HAVE_UNISTD_H 1\n#define PACKAGE \"pixman\"\n#define PACKAGE_BUGREPORT \"\"sandmann@daimi.au.dk\"\"\n#define PACKAGE_NAME \"pixman\"\n#define PACKAGE_STRING \"pixman 0.14.0\"\n#define PACKAGE_TARNAME \"pixman\"\n#define PACKAGE_VERSION \"0.14.0\"\n#define STDC_HEADERS 1\n#define VERSION \"0.14.0\"\n#if defined AC_APPLE_UNIVERSAL_BUILD\n# if defined __BIG_ENDIAN__\n#  define WORDS_BIGENDIAN 1\n# endif\n#else\n# ifndef WORDS_BIGENDIAN\n#  define USE_MMX 1\n# endif\n#endif\nEOF";
		};
		97AEAAED0E8C1B5200A10721 /* Fetch source */ = {
			isa = PBXShellScriptBuildPhase;
			buildActionMask = 2147483647;
			files = (
			);
			inputPaths = (
			);
			name = "Fetch source";
			outputPaths = (
			);
			runOnlyForDeploymentPostprocessing = 0;
			shellPath = /bin/sh;
			shellScript = "DirectorY=\"libtheora-1.1.1\"\nOutDir=\"libtheora\"\nFileName=\"libtheora-1.1.1.tar.gz\"\nSourceDLP=\"http://downloads.xiph.org/releases/theora/libtheora-1.1.1.tar.gz\"\nMD5Sum=\"bb4dc37f0dc97db98333e7160bfbb52b\"\n\nconfigs/FetchSource.sh \"${DirectorY}\" \"${OutDir}\" \"${FileName}\" \"${SourceDLP}\" \"${MD5Sum}\"";
		};
/* End PBXShellScriptBuildPhase section */

/* Begin PBXSourcesBuildPhase section */
		0223BBCE0CFE3D5C0056EF85 /* Sources */ = {
			isa = PBXSourcesBuildPhase;
			buildActionMask = 2147483647;
			files = (
				0223BC040CFE3FFA0056EF85 /* context.c in Sources */,
				0223BC060CFE3FFA0056EF85 /* except.c in Sources */,
				0223BC080CFE3FFA0056EF85 /* font.c in Sources */,
				0223BC090CFE3FFA0056EF85 /* glew.c in Sources */,
				0223BC0A0CFE3FFA0056EF85 /* global.c in Sources */,
				0223BC0B0CFE3FFA0056EF85 /* master.c in Sources */,
				0223BC0C0CFE3FFA0056EF85 /* measure.c in Sources */,
				0223BC0D0CFE3FFA0056EF85 /* misc.c in Sources */,
				0223BC0E0CFE3FFA0056EF85 /* oarray.c in Sources */,
				0223BC100CFE3FFA0056EF85 /* ocharmap.c in Sources */,
				0223BC120CFE3FFA0056EF85 /* ocontext.c in Sources */,
				0223BC140CFE3FFA0056EF85 /* ofacedesc.c in Sources */,
				0223BC160CFE3FFA0056EF85 /* ofont.c in Sources */,
				0223BC180CFE3FFA0056EF85 /* oglyph.c in Sources */,
				0223BC1A0CFE3FFA0056EF85 /* omaster.c in Sources */,
				0223BC1C0CFE3FFA0056EF85 /* render.c in Sources */,
				0223BC1D0CFE3FFA0056EF85 /* scalable.c in Sources */,
				0223BC1E0CFE3FFA0056EF85 /* texture.c in Sources */,
				0223BC200CFE3FFA0056EF85 /* transform.c in Sources */,
				0223BC210CFE3FFA0056EF85 /* unicode.c in Sources */,
				0223BC2C0CFE40210056EF85 /* fribidi_char_type.c in Sources */,
				0223BC2D0CFE40210056EF85 /* fribidi_mirroring.c in Sources */,
				0223BC300CFE40210056EF85 /* fribidi_types.c in Sources */,
				0223BC340CFE40210056EF85 /* fribidi.c in Sources */,
				02F5CC570D1490620000A2D0 /* database.c in Sources */,
			);
			runOnlyForDeploymentPostprocessing = 0;
		};
		022B2F1F0BD55814002E64E3 /* Sources */ = {
			isa = PBXSourcesBuildPhase;
			buildActionMask = 2147483647;
			files = (
				43E1898911441107000870EB /* bindtextdom.c in Sources */,
				43E1898A11441108000870EB /* dcgettext.c in Sources */,
				43E1898B11441109000870EB /* dcigettext.c in Sources */,
				43E1898C1144110A000870EB /* dcngettext.c in Sources */,
				43E1898D1144110B000870EB /* dgettext.c in Sources */,
				43E1898E1144110C000870EB /* dngettext.c in Sources */,
				43E1898F1144110D000870EB /* explodename.c in Sources */,
				43E189901144110E000870EB /* finddomain.c in Sources */,
				43E1899111441110000870EB /* gettext.c in Sources */,
				43E1899211441111000870EB /* hash-string.c in Sources */,
				43E1899311441113000870EB /* intl-compat.c in Sources */,
				43E1899511441115000870EB /* l10nflist.c in Sources */,
				43E1899611441117000870EB /* langprefs.c in Sources */,
				43E1899711441118000870EB /* loadmsgcat.c in Sources */,
				43E1899811441119000870EB /* localcharset.c in Sources */,
				43E189991144111E000870EB /* localealias.c in Sources */,
				43E1899A1144111F000870EB /* localename.c in Sources */,
				43E1899B11441120000870EB /* lock.c in Sources */,
				43E1899C11441123000870EB /* log.c in Sources */,
				43E1899D11441124000870EB /* ngettext.c in Sources */,
				43E1899F11441126000870EB /* osdep.c in Sources */,
				43E189A01144112B000870EB /* plural-exp.c in Sources */,
				43E189A11144112C000870EB /* plural.c in Sources */,
				43E189A21144112D000870EB /* printf-args.c in Sources */,
				43E189A31144112E000870EB /* printf-parse.c in Sources */,
				43E189A411441131000870EB /* printf.c in Sources */,
				43E189A511441132000870EB /* relocatable.c in Sources */,
				43E189A611441133000870EB /* textdomain.c in Sources */,
				43E189A711441134000870EB /* tsearch.c in Sources */,
				43E189A811441135000870EB /* vasnprintf.c in Sources */,
				43E189A911441136000870EB /* version.c in Sources */,
			);
			runOnlyForDeploymentPostprocessing = 0;
		};
		02356D720BD3BB3400E9A019 /* Sources */ = {
			isa = PBXSourcesBuildPhase;
			buildActionMask = 2147483647;
			files = (
				0246A0C10BD3CBD5004D1C70 /* configfile.c in Sources */,
				0246A0C20BD3CBD5004D1C70 /* debug.c in Sources */,
				0246A0C40BD3CBD5004D1C70 /* frame.c in Sources */,
				0246A0C50BD3CBD5004D1C70 /* frameresource.c in Sources */,
				0246A0C70BD3CBD5004D1C70 /* input.c in Sources */,
				0246A0C90BD3CBD5004D1C70 /* resource_parser.y in Sources */,
				0246A0C80BD3CBD5004D1C70 /* resource_lexer.l in Sources */,
				0246A0CA0BD3CBD5004D1C70 /* SDL_framerate.c in Sources */,
				0246A0CC0BD3CBD5004D1C70 /* strres_parser.y in Sources */,
				0246A0CB0BD3CBD5004D1C70 /* strres_lexer.l in Sources */,
				0246A0CD0BD3CBD5004D1C70 /* strres.c in Sources */,
				0246A0CE0BD3CBD5004D1C70 /* treap.c in Sources */,
				0246A0CF0BD3CBD5004D1C70 /* trig.c in Sources */,
				0246A0E30BD3CC0B004D1C70 /* anim.c in Sources */,
				0246A0E40BD3CC0B004D1C70 /* animobj.c in Sources */,
				0246A0E60BD3CC0B004D1C70 /* audp_parser.y in Sources */,
				0246A0E50BD3CC0B004D1C70 /* audp_lexer.l in Sources */,
				0246A0E70BD3CC0B004D1C70 /* gtime.c in Sources */,
				0246A1030BD3CC29004D1C70 /* bitimage.c in Sources */,
				0246A1040BD3CC29004D1C70 /* imd.c in Sources */,
				0246A1050BD3CC29004D1C70 /* imdload.c in Sources */,
				0246A1070BD3CC29004D1C70 /* pieclip.c in Sources */,
				0246A1080BD3CC29004D1C70 /* piestate.c in Sources */,
				0246A11D0BD3CC43004D1C70 /* ivi.c in Sources */,
				0246A11E0BD3CC43004D1C70 /* pieblitfunc.c in Sources */,
				0246A11F0BD3CC43004D1C70 /* piedraw.c in Sources */,
				0246A1200BD3CC43004D1C70 /* piefunc.c in Sources */,
				0246A1210BD3CC43004D1C70 /* piematrix.c in Sources */,
				0246A1220BD3CC43004D1C70 /* piemode.c in Sources */,
				0246A1230BD3CC43004D1C70 /* piepalette.c in Sources */,
				0246A1240BD3CC43004D1C70 /* piestate.c in Sources */,
				0246A1270BD3CC43004D1C70 /* rendmode.c in Sources */,
				0246A1280BD3CC43004D1C70 /* screen.c in Sources */,
				0246A1290BD3CC43004D1C70 /* tex.c in Sources */,
				0246A12A0BD3CC43004D1C70 /* textdraw.c in Sources */,
				0246A14E0BD3CC71004D1C70 /* chat_parser.y in Sources */,
				0246A14D0BD3CC71004D1C70 /* chat_lexer.l in Sources */,
				0246A14F0BD3CC71004D1C70 /* codeprint.c in Sources */,
				0246A1500BD3CC71004D1C70 /* event.c in Sources */,
				0246A1540BD3CC71004D1C70 /* script_parser.y in Sources */,
				0246A1530BD3CC71004D1C70 /* script_lexer.l in Sources */,
				0246A1550BD3CC71004D1C70 /* script.c in Sources */,
				0246A1560BD3CC71004D1C70 /* stack.c in Sources */,
				0246A1730BD3CCA6004D1C70 /* audio_id.c in Sources */,
				0246A1740BD3CCA6004D1C70 /* audio.c in Sources */,
				0246A1750BD3CCA6004D1C70 /* cdaudio.c in Sources */,
				0246A1760BD3CCA6004D1C70 /* openal_track.c in Sources */,
				0246A1770BD3CCA6004D1C70 /* playlist.c in Sources */,
				0246A1780BD3CCA6004D1C70 /* track.c in Sources */,
				0246A18E0BD3CCBD004D1C70 /* bar.c in Sources */,
				0246A18F0BD3CCBD004D1C70 /* button.c in Sources */,
				0246A1900BD3CCBD004D1C70 /* editbox.c in Sources */,
				0246A1910BD3CCBD004D1C70 /* form.c in Sources */,
				0246A1920BD3CCBD004D1C70 /* label.c in Sources */,
				0246A1930BD3CCBD004D1C70 /* scrap.c in Sources */,
				0246A1940BD3CCBD004D1C70 /* slider.c in Sources */,
				0246A1950BD3CCBD004D1C70 /* tip.c in Sources */,
				0246A1960BD3CCBD004D1C70 /* widget.c in Sources */,
				0246A28D0BD3CCDC004D1C70 /* action.c in Sources */,
				0246A28E0BD3CCDC004D1C70 /* advvis.c in Sources */,
				0246A28F0BD3CCDC004D1C70 /* ai.c in Sources */,
				0246A2900BD3CCDC004D1C70 /* aiexperience.c in Sources */,
				0246A2920BD3CCDC004D1C70 /* astar.c in Sources */,
				0246A2930BD3CCDC004D1C70 /* atmos.c in Sources */,
				0246A2940BD3CCDC004D1C70 /* aud.c in Sources */,
				0246A2950BD3CCDC004D1C70 /* bridge.c in Sources */,
				0246A2960BD3CCDC004D1C70 /* bucket3d.c in Sources */,
				0246A2980BD3CCDC004D1C70 /* cheat.c in Sources */,
				0246A2990BD3CCDC004D1C70 /* clparse.c in Sources */,
				0246A29A0BD3CCDC004D1C70 /* cluster.c in Sources */,
				0246A29B0BD3CCDC004D1C70 /* cmddroid.c in Sources */,
				0246A29C0BD3CCDC004D1C70 /* combat.c in Sources */,
				0246A29D0BD3CCDC004D1C70 /* component.c in Sources */,
				0246A29E0BD3CCDC004D1C70 /* configuration.c in Sources */,
				0246A29F0BD3CCDC004D1C70 /* console.c in Sources */,
				0246A2A10BD3CCDC004D1C70 /* data.c in Sources */,
				0246A2A20BD3CCDC004D1C70 /* design.c in Sources */,
				0246A2A30BD3CCDC004D1C70 /* difficulty.c in Sources */,
				0246A2A50BD3CCDC004D1C70 /* display.c in Sources */,
				0246A2A60BD3CCDC004D1C70 /* display3d.c in Sources */,
				0246A2A70BD3CCDC004D1C70 /* drive.c in Sources */,
				0246A2A80BD3CCDC004D1C70 /* droid.c in Sources */,
				0246A2A90BD3CCDC004D1C70 /* e3demo.c in Sources */,
				0246A2AB0BD3CCDC004D1C70 /* edit3d.c in Sources */,
				0246A2AC0BD3CCDC004D1C70 /* effects.c in Sources */,
				0246A2AD0BD3CCDC004D1C70 /* environ.c in Sources */,
				0246A2AE0BD3CCDC004D1C70 /* feature.c in Sources */,
				0246A2B00BD3CCDC004D1C70 /* formation.c in Sources */,
				0246A2B10BD3CCDC004D1C70 /* fpath.c in Sources */,
				0246A2B20BD3CCDC004D1C70 /* frontend.c in Sources */,
				0246A2B30BD3CCDC004D1C70 /* function.c in Sources */,
				0246A2B40BD3CCDC004D1C70 /* game.c in Sources */,
				0246A2B50BD3CCDC004D1C70 /* gateway.c in Sources */,
				0246A2B80BD3CCDC004D1C70 /* geometry.c in Sources */,
				0246A2B90BD3CCDC004D1C70 /* group.c in Sources */,
				0246A2BA0BD3CCDC004D1C70 /* hci.c in Sources */,
				0246A2BB0BD3CCDC004D1C70 /* ingameop.c in Sources */,
				0246A2BC0BD3CCDC004D1C70 /* init.c in Sources */,
				0246A2BD0BD3CCDC004D1C70 /* intdisplay.c in Sources */,
				0246A2BE0BD3CCDC004D1C70 /* intelmap.c in Sources */,
				0246A2BF0BD3CCDC004D1C70 /* intimage.c in Sources */,
				0246A2C00BD3CCDC004D1C70 /* intorder.c in Sources */,
				0246A2C10BD3CCDC004D1C70 /* keybind.c in Sources */,
				0246A2C20BD3CCDC004D1C70 /* keyedit.c in Sources */,
				0246A2C30BD3CCDC004D1C70 /* keymap.c in Sources */,
				0246A2C40BD3CCDC004D1C70 /* level_lexer.l in Sources */,
				0246A2C50BD3CCDC004D1C70 /* levels.c in Sources */,
				0246A2C60BD3CCDC004D1C70 /* lighting.c in Sources */,
				0246A2C70BD3CCDC004D1C70 /* loadsave.c in Sources */,
				0246A2C80BD3CCDC004D1C70 /* loop.c in Sources */,
				0246A2C90BD3CCDC004D1C70 /* main.c in Sources */,
				0246A2CA0BD3CCDC004D1C70 /* map.c in Sources */,
				0246A2CB0BD3CCDC004D1C70 /* mapdisplay.c in Sources */,
				0246A2CC0BD3CCDC004D1C70 /* mapgrid.cpp in Sources */,
				0246A2CD0BD3CCDC004D1C70 /* mechanics.c in Sources */,
				0246A2CE0BD3CCDC004D1C70 /* message.c in Sources */,
				0246A2CF0BD3CCDC004D1C70 /* miscimd.c in Sources */,
				0246A2D00BD3CCDC004D1C70 /* mission.c in Sources */,
				0246A2D10BD3CCDC004D1C70 /* move.c in Sources */,
				0246A2D20BD3CCDC004D1C70 /* multibot.c in Sources */,
				0246A2D30BD3CCDC004D1C70 /* multigifts.c in Sources */,
				0246A2D40BD3CCDC004D1C70 /* multiint.c in Sources */,
				0246A2D50BD3CCDC004D1C70 /* multijoin.c in Sources */,
				0246A2D60BD3CCDC004D1C70 /* multilimit.c in Sources */,
				0246A2D70BD3CCDC004D1C70 /* multimenu.c in Sources */,
				0246A2D80BD3CCDC004D1C70 /* multiopt.c in Sources */,
				0246A2D90BD3CCDC004D1C70 /* multiplay.c in Sources */,
				0246A2DA0BD3CCDC004D1C70 /* multistat.c in Sources */,
				0246A2DB0BD3CCDC004D1C70 /* multistruct.c in Sources */,
				0246A2DC0BD3CCDC004D1C70 /* multisync.c in Sources */,
				0246A2DD0BD3CCDC004D1C70 /* objects.c in Sources */,
				0246A2DE0BD3CCDC004D1C70 /* objmem.c in Sources */,
				0246A2DF0BD3CCDC004D1C70 /* oprint.c in Sources */,
				0246A2E10BD3CCDC004D1C70 /* order.c in Sources */,
				0246A2E30BD3CCDC004D1C70 /* power.c in Sources */,
				0246A2E40BD3CCDC004D1C70 /* projectile.c in Sources */,
				0246A2E50BD3CCDC004D1C70 /* radar.c in Sources */,
				0246A2E60BD3CCDC004D1C70 /* raycast.c in Sources */,
				0246A2E70BD3CCDC004D1C70 /* research.c in Sources */,
				0246A2E80BD3CCDC004D1C70 /* scores.c in Sources */,
				0246A2E90BD3CCDC004D1C70 /* scriptai.c in Sources */,
				0246A2EA0BD3CCDC004D1C70 /* scriptcb.c in Sources */,
				0246A2EB0BD3CCDC004D1C70 /* scriptextern.c in Sources */,
				0246A2EC0BD3CCDC004D1C70 /* scriptfuncs.c in Sources */,
				0246A2ED0BD3CCDC004D1C70 /* scriptobj.c in Sources */,
				0246A2EE0BD3CCDC004D1C70 /* scripttabs.c in Sources */,
				0246A2F00BD3CCDC004D1C70 /* scriptvals_parser.y in Sources */,
				0246A2EF0BD3CCDC004D1C70 /* scriptvals_lexer.l in Sources */,
				0246A2F10BD3CCDC004D1C70 /* scriptvals.c in Sources */,
				0246A2F20BD3CCDC004D1C70 /* selection.c in Sources */,
				0246A2F30BD3CCDC004D1C70 /* seqdisp.c in Sources */,
				0246A2F40BD3CCDC004D1C70 /* stats.c in Sources */,
				0246A2F50BD3CCDC004D1C70 /* structure.c in Sources */,
				0246A2F70BD3CCDC004D1C70 /* text.c in Sources */,
				0246A2F80BD3CCDC004D1C70 /* texture.c in Sources */,
				0246A2F90BD3CCDC004D1C70 /* transporter.c in Sources */,
				0246A2FA0BD3CCDC004D1C70 /* visibility.c in Sources */,
				0246A2FB0BD3CCDC004D1C70 /* warcam.c in Sources */,
				0246A2FC0BD3CCDC004D1C70 /* warzoneconfig.c in Sources */,
				0246A2FD0BD3CCDC004D1C70 /* wrappers.c in Sources */,
				02C8AEF80BE68A5600E9D8A7 /* png_util.c in Sources */,
				02C8AEFC0BE68A6800E9D8A7 /* oggvorbis.c in Sources */,
<<<<<<< HEAD
				02CBED8C0C5B8BEB00316CE2 /* nettypes.cpp in Sources */,
=======
>>>>>>> 975352a7
				0223BBB00CFE3C380056EF85 /* version.c in Sources */,
				0223BBC00CFE3CD60056EF85 /* tagfile.c in Sources */,
				02CDDD1C0D159E2F00722688 /* openal_error.c in Sources */,
				020A7E670D246D2B009C29F5 /* sequence.c in Sources */,
				02AAD1440D9ED28C00248B0F /* i18n.c in Sources */,
				02BBB2090DA874F6002D438B /* exceptionhandler.c in Sources */,
				02B2132D0DA8755F0059E864 /* cursors.c in Sources */,
				02B2132E0DA8755F0059E864 /* cursors16.c in Sources */,
				02B2132F0DA8755F0059E864 /* cursors32.c in Sources */,
				02DE76060DC3B84900D48F58 /* GLee.c in Sources */,
				9742E5730DF9975E000A5D41 /* lexer_input.c in Sources */,
				9742E5770DF9979C000A5D41 /* parsetest.c in Sources */,
				2244463C0E3EB7CB004D0F1F /* message_lexer.l in Sources */,
				2244463D0E3EB7CB004D0F1F /* message_parser.y in Sources */,
				22E244D70E65361800EC2B3E /* baseobject.c in Sources */,
				024480240C5E4BEE00E1A641 /* utf.c in Sources */,
				976AE8280EA0B59A00F2473F /* timer.c in Sources */,
				974EDB380EDC818D00A25352 /* terrain.c in Sources */,
				974964240F5ABBBB00A38899 /* hashtable.c in Sources */,
				9749642C0F5ABBE100A38899 /* stdio_ext.c in Sources */,
				974964330F5ABC3F00A38899 /* eventsave.c in Sources */,
				974964340F5ABC3F00A38899 /* interpreter.c in Sources */,
				975BCF3F0FED360000C36BEC /* dumpinfo.cpp in Sources */,
				647D9C531039288D006D37CF /* dictionary.c in Sources */,
				647D9C541039288D006D37CF /* iniparser.c in Sources */,
				647D9C571039289A006D37CF /* challenge.c in Sources */,
				43A8417811028EDD00733CCB /* pointtree.cpp in Sources */,
				43BE75EA11124BB5007DF934 /* wavecast.cpp in Sources */,
				4336D8AA111DDF0F0012E8E4 /* random.cpp in Sources */,
<<<<<<< HEAD
				43A64FE5113A0F890080968C /* netqueue.cpp in Sources */,
				438F99561141A296003CB5F2 /* crc.cpp in Sources */,
=======
				43C18FB1114FF38B0028741B /* igd_desc_parse.c in Sources */,
				43C18FB9114FF38B0028741B /* minisoap.c in Sources */,
				43C18FBA114FF38B0028741B /* minissdpc.c in Sources */,
				43C18FBB114FF38B0028741B /* miniupnpc.c in Sources */,
				43C18FBF114FF38B0028741B /* miniwget.c in Sources */,
				43C18FC0114FF38B0028741B /* minixml.c in Sources */,
				43C18FCC114FF38B0028741B /* upnpcommands.c in Sources */,
				43C18FCD114FF38B0028741B /* upnperrors.c in Sources */,
				43C18FCE114FF38B0028741B /* upnpreplyparse.c in Sources */,
				43C18FCF114FF38B0028741B /* netjoin_stub.c in Sources */,
				43C18FD0114FF38B0028741B /* netlog.c in Sources */,
				43C18FD1114FF38B0028741B /* netplay.c in Sources */,
				43C18FD2114FF38B0028741B /* netsocket.cpp in Sources */,
				43C18FD3114FF38B0028741B /* nettypes.c in Sources */,
>>>>>>> 975352a7
			);
			runOnlyForDeploymentPostprocessing = 0;
		};
		02356D800BD3BB4100E9A019 /* Sources */ = {
			isa = PBXSourcesBuildPhase;
			buildActionMask = 2147483647;
			files = (
				02356DA00BD3BB6F00E9A019 /* adler32.c in Sources */,
				02356DA10BD3BB6F00E9A019 /* compress.c in Sources */,
				02356DA20BD3BB6F00E9A019 /* crc32.c in Sources */,
				02356DA40BD3BB6F00E9A019 /* deflate.c in Sources */,
				02356DA60BD3BB6F00E9A019 /* gzio.c in Sources */,
				02356DA70BD3BB6F00E9A019 /* infback.c in Sources */,
				02356DA80BD3BB6F00E9A019 /* inffast.c in Sources */,
				02356DAB0BD3BB6F00E9A019 /* inflate.c in Sources */,
				02356DAD0BD3BB6F00E9A019 /* inftrees.c in Sources */,
				02356DAF0BD3BB6F00E9A019 /* trees.c in Sources */,
				02356DB10BD3BB6F00E9A019 /* uncompr.c in Sources */,
				02356DB40BD3BB6F00E9A019 /* zutil.c in Sources */,
			);
			runOnlyForDeploymentPostprocessing = 0;
		};
		02356DBF0BD3BBFC00E9A019 /* Sources */ = {
			isa = PBXSourcesBuildPhase;
			buildActionMask = 2147483647;
			files = (
				02356DDB0BD3BC9900E9A019 /* png.c in Sources */,
				02356DDE0BD3BC9900E9A019 /* pngerror.c in Sources */,
				02356DE00BD3BC9900E9A019 /* pngget.c in Sources */,
				02356DE10BD3BC9900E9A019 /* pngmem.c in Sources */,
				02356DE20BD3BC9900E9A019 /* pngpread.c in Sources */,
				02356DE30BD3BC9900E9A019 /* pngread.c in Sources */,
				02356DE40BD3BC9900E9A019 /* pngrio.c in Sources */,
				02356DE50BD3BC9900E9A019 /* pngrtran.c in Sources */,
				02356DE60BD3BC9900E9A019 /* pngrutil.c in Sources */,
				02356DE70BD3BC9900E9A019 /* pngset.c in Sources */,
				02356DE80BD3BC9900E9A019 /* pngtrans.c in Sources */,
				02356DE90BD3BC9900E9A019 /* pngwio.c in Sources */,
				02356DEA0BD3BC9900E9A019 /* pngwrite.c in Sources */,
				02356DEB0BD3BC9900E9A019 /* pngwtran.c in Sources */,
				02356DEC0BD3BC9900E9A019 /* pngwutil.c in Sources */,
			);
			runOnlyForDeploymentPostprocessing = 0;
		};
		02356E060BD3BCFE00E9A019 /* Sources */ = {
			isa = PBXSourcesBuildPhase;
			buildActionMask = 2147483647;
			files = (
				02356E120BD3BD7E00E9A019 /* bitwise.c in Sources */,
				02356E130BD3BD7E00E9A019 /* framing.c in Sources */,
			);
			runOnlyForDeploymentPostprocessing = 0;
		};
		02581C5A0BD5A94A00957CBC /* Sources */ = {
			isa = PBXSourcesBuildPhase;
			buildActionMask = 2147483647;
			files = (
				432BE39810D9C45900A486AB /* SDLMain.m in Sources */,
			);
			runOnlyForDeploymentPostprocessing = 0;
		};
		02CDDCF10D159BC300722688 /* Sources */ = {
			isa = PBXSourcesBuildPhase;
			buildActionMask = 2147483647;
			files = (
				02CDDCF90D159BE000722688 /* autorevision.cpp in Sources */,
			);
			runOnlyForDeploymentPostprocessing = 0;
		};
		02DDA7EB0BD3C03F0049AB60 /* Sources */ = {
			isa = PBXSourcesBuildPhase;
			buildActionMask = 2147483647;
			files = (
				02DDA81C0BD3C1420049AB60 /* analysis.c in Sources */,
				02DDA81E0BD3C1420049AB60 /* bitrate.c in Sources */,
				02DDA8200BD3C1420049AB60 /* block.c in Sources */,
				02DDA8210BD3C1420049AB60 /* codebook.c in Sources */,
				02DDA8240BD3C1420049AB60 /* envelope.c in Sources */,
				02DDA8260BD3C1420049AB60 /* floor0.c in Sources */,
				02DDA8270BD3C1420049AB60 /* floor1.c in Sources */,
				02DDA8290BD3C1420049AB60 /* info.c in Sources */,
				02DDA82B0BD3C1420049AB60 /* lookup.c in Sources */,
				02DDA82D0BD3C1420049AB60 /* lpc.c in Sources */,
				02DDA82F0BD3C1420049AB60 /* lsp.c in Sources */,
				02DDA8310BD3C1420049AB60 /* mapping0.c in Sources */,
				02DDA8330BD3C1420049AB60 /* mdct.c in Sources */,
				02DDA8370BD3C1420049AB60 /* psy.c in Sources */,
				02DDA8390BD3C1420049AB60 /* registry.c in Sources */,
				02DDA83B0BD3C1420049AB60 /* res0.c in Sources */,
				02DDA83D0BD3C1420049AB60 /* sharedbook.c in Sources */,
				02DDA83E0BD3C1420049AB60 /* smallft.c in Sources */,
				02DDA8400BD3C1420049AB60 /* synthesis.c in Sources */,
				02DDA8410BD3C1420049AB60 /* window.c in Sources */,
				02DDA8590BD3C18B0049AB60 /* vorbisenc.c in Sources */,
				02DDA85A0BD3C18B0049AB60 /* vorbisfile.c in Sources */,
			);
			runOnlyForDeploymentPostprocessing = 0;
		};
		02DDA8AE0BD3C2F20049AB60 /* Sources */ = {
			isa = PBXSourcesBuildPhase;
			buildActionMask = 2147483647;
			files = (
				02DDA8BC0BD3C32D0049AB60 /* physfs_byteorder.c in Sources */,
				02DDA8BE0BD3C32D0049AB60 /* physfs.c in Sources */,
				02DDA8C70BD3C3450049AB60 /* dir.c in Sources */,
				02DDA8C80BD3C3450049AB60 /* grp.c in Sources */,
				02DDA8CC0BD3C3450049AB60 /* wad.c in Sources */,
				02DDA8CD0BD3C3450049AB60 /* zip.c in Sources */,
				02DDA8D00BD3C3600049AB60 /* posix.c in Sources */,
				02DDA8D10BD3C3600049AB60 /* unix.c in Sources */,
				43F3001410D3410C00707B6E /* macosx.c in Sources */,
				43F3003310D341F000707B6E /* hog.c in Sources */,
				43F3003410D341F100707B6E /* mvl.c in Sources */,
				43F3003510D341F200707B6E /* qpak.c in Sources */,
				43F3004110D3422400707B6E /* physfs_unicode.c in Sources */,
			);
			runOnlyForDeploymentPostprocessing = 0;
		};
		02F5CC6A0D1494AA0000A2D0 /* Sources */ = {
			isa = PBXSourcesBuildPhase;
			buildActionMask = 2147483647;
			files = (
				02F5CC8B0D1496580000A2D0 /* popt.c in Sources */,
				02F5CC8E0D1496580000A2D0 /* popthelp.c in Sources */,
				02F5CC900D1496580000A2D0 /* poptparse.c in Sources */,
				43F300CF10D3470600707B6E /* poptint.c in Sources */,
			);
			runOnlyForDeploymentPostprocessing = 0;
		};
		971177510F87A677000C8A96 /* Sources */ = {
			isa = PBXSourcesBuildPhase;
			buildActionMask = 2147483647;
			files = (
				43488CFD10D61654001660EB /* pixman-access-accessors.c in Sources */,
				43488CFE10D61654001660EB /* pixman-access.c in Sources */,
				43488D0410D61654001660EB /* pixman-bits-image.c in Sources */,
				43488D0510D61654001660EB /* pixman-combine32.c in Sources */,
				43488D0710D61654001660EB /* pixman-combine64.c in Sources */,
				43488D0A10D61654001660EB /* pixman-conical-gradient.c in Sources */,
				43488D0B10D61654001660EB /* pixman-cpu.c in Sources */,
				43488D0C10D61654001660EB /* pixman-edge-accessors.c in Sources */,
				43488D0E10D61654001660EB /* pixman-edge.c in Sources */,
				43488D0F10D61654001660EB /* pixman-fast-path.c in Sources */,
				43488D1010D61654001660EB /* pixman-general.c in Sources */,
				43488D1110D61654001660EB /* pixman-gradient-walker.c in Sources */,
				43488D1210D61654001660EB /* pixman-image.c in Sources */,
				43488D1310D61654001660EB /* pixman-implementation.c in Sources */,
				43488D1410D61654001660EB /* pixman-linear-gradient.c in Sources */,
				43488D1510D61654001660EB /* pixman-matrix.c in Sources */,
				43488D1610D61654001660EB /* pixman-mmx.c in Sources */,
				43488D1810D61654001660EB /* pixman-radial-gradient.c in Sources */,
				43488D1A10D61654001660EB /* pixman-region16.c in Sources */,
				43488D1B10D61654001660EB /* pixman-region32.c in Sources */,
				43488D1C10D61654001660EB /* pixman-solid-fill.c in Sources */,
				43488D1E10D61654001660EB /* pixman-timer.c in Sources */,
				43488D1F10D61654001660EB /* pixman-trap.c in Sources */,
				43488D2010D61654001660EB /* pixman-utils.c in Sources */,
				43488D2410D61654001660EB /* pixman.c in Sources */,
			);
			runOnlyForDeploymentPostprocessing = 0;
		};
		97AEAB170E8C1B5200A10721 /* Sources */ = {
			isa = PBXSourcesBuildPhase;
			buildActionMask = 2147483647;
			files = (
				43F3008D10D344B000707B6E /* analyze.c in Sources */,
				43F3008E10D344B000707B6E /* apiwrapper.c in Sources */,
				43F3009010D344B000707B6E /* bitpack.c in Sources */,
				43F3009210D344B000707B6E /* cpu.c in Sources */,
				43F3009510D344B000707B6E /* decapiwrapper.c in Sources */,
				43F3009610D344B000707B6E /* decinfo.c in Sources */,
				43F3009810D344B000707B6E /* decode.c in Sources */,
				43F3009910D344B000707B6E /* dequant.c in Sources */,
				43F3009B10D344B000707B6E /* encapiwrapper.c in Sources */,
				43F3009C10D344B000707B6E /* encfrag.c in Sources */,
				43F3009D10D344B000707B6E /* encinfo.c in Sources */,
				43F300A110D344B000707B6E /* enquant.c in Sources */,
				43F300A310D344B000707B6E /* fdct.c in Sources */,
				43F300A410D344B000707B6E /* fragment.c in Sources */,
				43F300A510D344B000707B6E /* huffdec.c in Sources */,
				43F300A710D344B000707B6E /* huffenc.c in Sources */,
				43F300AA10D344B000707B6E /* idct.c in Sources */,
				43F300AB10D344B000707B6E /* info.c in Sources */,
				43F300AC10D344B000707B6E /* internal.c in Sources */,
				43F300AE10D344B000707B6E /* mathops.c in Sources */,
				43F300B010D344B000707B6E /* mcenc.c in Sources */,
				43F300B310D344B000707B6E /* quant.c in Sources */,
				43F300B510D344B000707B6E /* rate.c in Sources */,
				43F300B610D344B000707B6E /* state.c in Sources */,
				43F300B710D344B000707B6E /* tokenize.c in Sources */,
				43F300B810D344B000707B6E /* mmxencfrag.c in Sources */,
				43F300B910D344B000707B6E /* mmxfdct.c in Sources */,
				43F300BA10D344B000707B6E /* mmxfrag.c in Sources */,
				43F300BC10D344B000707B6E /* mmxidct.c in Sources */,
				43F300BE10D344B000707B6E /* mmxstate.c in Sources */,
				43F300BF10D344B000707B6E /* sse2fdct.c in Sources */,
				43F300C010D344B000707B6E /* x86enc.c in Sources */,
				43F300C310D344B000707B6E /* x86state.c in Sources */,
				43F300D710D3496D00707B6E /* encode.c in Sources */,
			);
			runOnlyForDeploymentPostprocessing = 0;
		};
/* End PBXSourcesBuildPhase section */

/* Begin PBXTargetDependency section */
		022B313F0BD56915002E64E3 /* PBXTargetDependency */ = {
			isa = PBXTargetDependency;
			target = 022B2F210BD55814002E64E3 /* Gettext */;
			targetProxy = 022B313E0BD56915002E64E3 /* PBXContainerItemProxy */;
		};
		02356E020BD3BCBF00E9A019 /* PBXTargetDependency */ = {
			isa = PBXTargetDependency;
			target = 02356D820BD3BB4100E9A019 /* Zlib */;
			targetProxy = 02356E010BD3BCBF00E9A019 /* PBXContainerItemProxy */;
		};
		0246A2FF0BD3CCF0004D1C70 /* PBXTargetDependency */ = {
			isa = PBXTargetDependency;
			target = 02356D820BD3BB4100E9A019 /* Zlib */;
			targetProxy = 0246A2FE0BD3CCF0004D1C70 /* PBXContainerItemProxy */;
		};
		0246A3010BD3CCF2004D1C70 /* PBXTargetDependency */ = {
			isa = PBXTargetDependency;
			target = 02356DC10BD3BBFC00E9A019 /* Png */;
			targetProxy = 0246A3000BD3CCF2004D1C70 /* PBXContainerItemProxy */;
		};
		0246A3030BD3CCF3004D1C70 /* PBXTargetDependency */ = {
			isa = PBXTargetDependency;
			target = 02356E080BD3BCFE00E9A019 /* Ogg */;
			targetProxy = 0246A3020BD3CCF3004D1C70 /* PBXContainerItemProxy */;
		};
		0246A3050BD3CCF6004D1C70 /* PBXTargetDependency */ = {
			isa = PBXTargetDependency;
			target = 02DDA7ED0BD3C03F0049AB60 /* Vorbis */;
			targetProxy = 0246A3040BD3CCF6004D1C70 /* PBXContainerItemProxy */;
		};
		0246A3070BD3CCF9004D1C70 /* PBXTargetDependency */ = {
			isa = PBXTargetDependency;
			target = 02DDA8B00BD3C2F20049AB60 /* PhysFS */;
			targetProxy = 0246A3060BD3CCF9004D1C70 /* PBXContainerItemProxy */;
		};
		02581C630BD5A97400957CBC /* PBXTargetDependency */ = {
			isa = PBXTargetDependency;
			target = 02581C5C0BD5A94A00957CBC /* SDLmain */;
			targetProxy = 02581C620BD5A97400957CBC /* PBXContainerItemProxy */;
		};
		02CDDCFF0D159C0000722688 /* PBXTargetDependency */ = {
			isa = PBXTargetDependency;
			target = 02CDDCF30D159BC300722688 /* Autorevision */;
			targetProxy = 02CDDCFE0D159C0000722688 /* PBXContainerItemProxy */;
		};
		02DDA8690BD3C21E0049AB60 /* PBXTargetDependency */ = {
			isa = PBXTargetDependency;
			target = 02356E080BD3BCFE00E9A019 /* Ogg */;
			targetProxy = 02DDA8680BD3C21E0049AB60 /* PBXContainerItemProxy */;
		};
		02DDA8D30BD3C3780049AB60 /* PBXTargetDependency */ = {
			isa = PBXTargetDependency;
			target = 02356D820BD3BB4100E9A019 /* Zlib */;
			targetProxy = 02DDA8D20BD3C3780049AB60 /* PBXContainerItemProxy */;
		};
		221052AC0E3D369C0057CD9C /* PBXTargetDependency */ = {
			isa = PBXTargetDependency;
			target = 221052010E3D21E80057CD9C /* Bison */;
			targetProxy = 221052AB0E3D369C0057CD9C /* PBXContainerItemProxy */;
		};
		43AE78FD10F0F4F500FED5D3 /* PBXTargetDependency */ = {
			isa = PBXTargetDependency;
			target = 02356D740BD3BB3400E9A019 /* Warzone */;
			targetProxy = 43AE78FC10F0F4F500FED5D3 /* PBXContainerItemProxy */;
		};
		43FA571110FF8ED90074E914 /* PBXTargetDependency */ = {
			isa = PBXTargetDependency;
			target = 43FA570C10FF8E9B0074E914 /* Setup Prebuilt Components */;
			targetProxy = 43FA571010FF8ED90074E914 /* PBXContainerItemProxy */;
		};
		43FA571310FF8EE90074E914 /* PBXTargetDependency */ = {
			isa = PBXTargetDependency;
			target = 43FA570C10FF8E9B0074E914 /* Setup Prebuilt Components */;
			targetProxy = 43FA571210FF8EE90074E914 /* PBXContainerItemProxy */;
		};
		97AEAAEB0E8C1B5200A10721 /* PBXTargetDependency */ = {
			isa = PBXTargetDependency;
			target = 02356E080BD3BCFE00E9A019 /* Ogg */;
			targetProxy = 97AEAAEC0E8C1B5200A10721 /* PBXContainerItemProxy */;
		};
		97AEAB770E8C1C4800A10721 /* PBXTargetDependency */ = {
			isa = PBXTargetDependency;
			target = 02DDA7ED0BD3C03F0049AB60 /* Vorbis */;
			targetProxy = 97AEAB760E8C1C4800A10721 /* PBXContainerItemProxy */;
		};
		97AEAC550E8C261600A10721 /* PBXTargetDependency */ = {
			isa = PBXTargetDependency;
			target = 97AEAAEA0E8C1B5200A10721 /* Theora */;
			targetProxy = 97AEAC540E8C261600A10721 /* PBXContainerItemProxy */;
		};
		97B1D6680D1541C000737638 /* PBXTargetDependency */ = {
			isa = PBXTargetDependency;
			target = 0223BBD00CFE3D5C0056EF85 /* QuesoGLC */;
			targetProxy = 97B1D6670D1541C000737638 /* PBXContainerItemProxy */;
		};
/* End PBXTargetDependency section */

/* Begin PBXVariantGroup section */
		432BE3C110D9C79400A486AB /* InfoPlist.strings */ = {
			isa = PBXVariantGroup;
			children = (
				432BE3C210D9C79400A486AB /* English */,
			);
			name = InfoPlist.strings;
			sourceTree = "<group>";
		};
		432BE3EE10D9CB4D00A486AB /* InfoPlist.strings */ = {
			isa = PBXVariantGroup;
			children = (
				432BE3EF10D9CB4D00A486AB /* English */,
			);
			name = InfoPlist.strings;
			sourceTree = "<group>";
		};
		432BE3FE10D9CF1300A486AB /* InfoPlist.strings */ = {
			isa = PBXVariantGroup;
			children = (
				432BE3FF10D9CF1300A486AB /* English */,
			);
			name = InfoPlist.strings;
			sourceTree = "<group>";
		};
		438BDDD71129DC9A00998660 /* InfoPlist.strings */ = {
			isa = PBXVariantGroup;
			children = (
				438BDDD81129DC9A00998660 /* cs */,
				438BDDD91129DC9A00998660 /* da */,
				438BDDDA1129DC9A00998660 /* de */,
				438BDDDB1129DC9A00998660 /* en_GB */,
				438BDDDC1129DC9A00998660 /* English */,
				438BDDDE1129DC9A00998660 /* es */,
				438BDDDF1129DC9A00998660 /* et_EE */,
				438BDDE01129DC9A00998660 /* fi */,
				438BDDE11129DC9A00998660 /* fr */,
				438BDDE21129DC9A00998660 /* fy */,
				438BDDE31129DC9A00998660 /* ga */,
				438BDDE41129DC9A00998660 /* hr */,
				438BDDE51129DC9A00998660 /* it */,
				438BDDE61129DC9A00998660 /* la */,
				438BDDE71129DC9A00998660 /* lt */,
				438BDDE81129DC9A00998660 /* nb */,
				438BDDE91129DC9A00998660 /* nl */,
				438BDDEA1129DC9A00998660 /* pl */,
				438BDDEB1129DC9A00998660 /* pt */,
				438BDDEC1129DC9A00998660 /* pt_BR */,
				438BDDED1129DC9A00998660 /* ro */,
				438BDDEE1129DC9A00998660 /* ru */,
				438BDDEF1129DC9A00998660 /* sl */,
				438BDDF01129DC9A00998660 /* uk_UA */,
				438BDDF11129DC9A00998660 /* zh_CN */,
				438BDDF21129DC9A00998660 /* zh_TW */,
			);
			name = InfoPlist.strings;
			sourceTree = "<group>";
		};
/* End PBXVariantGroup section */

/* Begin XCBuildConfiguration section */
		0223BBD40CFE3D5C0056EF85 /* Debug */ = {
			isa = XCBuildConfiguration;
			baseConfigurationReference = 43025F3611220C46006C49B1 /* QuesoGLC-Debug.xcconfig */;
			buildSettings = {
			};
			name = Debug;
		};
		0223BBD50CFE3D5C0056EF85 /* Release */ = {
			isa = XCBuildConfiguration;
			baseConfigurationReference = 43025F3711220C46006C49B1 /* QuesoGLC-Release.xcconfig */;
			buildSettings = {
			};
			name = Release;
		};
		022B2F250BD55816002E64E3 /* Debug */ = {
			isa = XCBuildConfiguration;
			baseConfigurationReference = 43025ECA1120E0C0006C49B1 /* Gettext-Debug.xcconfig */;
			buildSettings = {
			};
			name = Debug;
		};
		022B2F260BD55816002E64E3 /* Release */ = {
			isa = XCBuildConfiguration;
			baseConfigurationReference = 43025ECB1120E0C0006C49B1 /* Gettext-Release.xcconfig */;
			buildSettings = {
			};
			name = Release;
		};
		02356D680BD3BB2600E9A019 /* Debug */ = {
			isa = XCBuildConfiguration;
			baseConfigurationReference = 43025DFE1120A4CA006C49B1 /* Project-All.xcconfig */;
			buildSettings = {
			};
			name = Debug;
		};
		02356D690BD3BB2600E9A019 /* Release */ = {
			isa = XCBuildConfiguration;
			baseConfigurationReference = 43025DFE1120A4CA006C49B1 /* Project-All.xcconfig */;
			buildSettings = {
			};
			name = Release;
		};
		02356D7A0BD3BB3600E9A019 /* Debug */ = {
			isa = XCBuildConfiguration;
			baseConfigurationReference = 43025E001120A4CA006C49B1 /* Warzone-Debug.xcconfig */;
			buildSettings = {
			};
			name = Debug;
		};
		02356D7B0BD3BB3600E9A019 /* Release */ = {
			isa = XCBuildConfiguration;
			baseConfigurationReference = 43025E011120A4CA006C49B1 /* Warzone-Release.xcconfig */;
			buildSettings = {
			};
			name = Release;
		};
		02356D860BD3BB4200E9A019 /* Debug */ = {
			isa = XCBuildConfiguration;
			baseConfigurationReference = 43025ED4112144C0006C49B1 /* Zlib-Debug.xcconfig */;
			buildSettings = {
			};
			name = Debug;
		};
		02356D870BD3BB4200E9A019 /* Release */ = {
			isa = XCBuildConfiguration;
			baseConfigurationReference = 43025ED5112144C0006C49B1 /* Zlib-Release.xcconfig */;
			buildSettings = {
			};
			name = Release;
		};
		02356DC50BD3BBFC00E9A019 /* Debug */ = {
			isa = XCBuildConfiguration;
			baseConfigurationReference = 43025F231121DC68006C49B1 /* Png-Debug.xcconfig */;
			buildSettings = {
			};
			name = Debug;
		};
		02356DC60BD3BBFC00E9A019 /* Release */ = {
			isa = XCBuildConfiguration;
			baseConfigurationReference = 43025F241121DC68006C49B1 /* Png-Release.xcconfig */;
			buildSettings = {
			};
			name = Release;
		};
		02356E0C0BD3BCFF00E9A019 /* Debug */ = {
			isa = XCBuildConfiguration;
			baseConfigurationReference = 43025F061121D267006C49B1 /* Ogg-Debug.xcconfig */;
			buildSettings = {
			};
			name = Debug;
		};
		02356E0D0BD3BCFF00E9A019 /* Release */ = {
			isa = XCBuildConfiguration;
			baseConfigurationReference = 43025F071121D267006C49B1 /* Ogg-Release.xcconfig */;
			buildSettings = {
			};
			name = Release;
		};
		02581C6C0BD5A9A200957CBC /* Debug */ = {
			isa = XCBuildConfiguration;
			baseConfigurationReference = 43025EBA1120D338006C49B1 /* SDLmain-Debug.xcconfig */;
			buildSettings = {
			};
			name = Debug;
		};
		02581C6D0BD5A9A200957CBC /* Release */ = {
			isa = XCBuildConfiguration;
			baseConfigurationReference = 43025EBB1120D338006C49B1 /* SDLmain-Release.xcconfig */;
			buildSettings = {
			};
			name = Release;
		};
		02CDDCFB0D159BE000722688 /* Debug */ = {
			isa = XCBuildConfiguration;
			baseConfigurationReference = 43025EB71120CD41006C49B1 /* Autorevision-Debug.xcconfig */;
			buildSettings = {
			};
			name = Debug;
		};
		02CDDCFC0D159BE000722688 /* Release */ = {
			isa = XCBuildConfiguration;
			baseConfigurationReference = 43025EB81120CD41006C49B1 /* Autorevision-Release.xcconfig */;
			buildSettings = {
			};
			name = Release;
		};
		02DDA7F10BD3C03F0049AB60 /* Debug */ = {
			isa = XCBuildConfiguration;
			baseConfigurationReference = 43025F2B1121F965006C49B1 /* Vorbis-Debug.xcconfig */;
			buildSettings = {
			};
			name = Debug;
		};
		02DDA7F20BD3C03F0049AB60 /* Release */ = {
			isa = XCBuildConfiguration;
			baseConfigurationReference = 43025F2C1121F965006C49B1 /* Vorbis-Release.xcconfig */;
			buildSettings = {
			};
			name = Release;
		};
		02DDA8B40BD3C2F20049AB60 /* Debug */ = {
			isa = XCBuildConfiguration;
			baseConfigurationReference = 43025F301121FEC7006C49B1 /* PhysFS-Debug.xcconfig */;
			buildSettings = {
			};
			name = Debug;
		};
		02DDA8B50BD3C2F20049AB60 /* Release */ = {
			isa = XCBuildConfiguration;
			baseConfigurationReference = 43025F311121FEC7006C49B1 /* PhysFS-Release.xcconfig */;
			buildSettings = {
			};
			name = Release;
		};
		02F5CC700D1494AB0000A2D0 /* Debug */ = {
			isa = XCBuildConfiguration;
			baseConfigurationReference = 43025F331122072F006C49B1 /* Popt-Debug.xcconfig */;
			buildSettings = {
			};
			name = Debug;
		};
		02F5CC710D1494AB0000A2D0 /* Release */ = {
			isa = XCBuildConfiguration;
			baseConfigurationReference = 43025F341122072F006C49B1 /* Popt-Release.xcconfig */;
			buildSettings = {
			};
			name = Release;
		};
		221052050E3D220C0057CD9C /* Debug */ = {
			isa = XCBuildConfiguration;
			baseConfigurationReference = 43025EB41120AD17006C49B1 /* Bison-Debug.xcconfig */;
			buildSettings = {
			};
			name = Debug;
		};
		221052060E3D220C0057CD9C /* Release */ = {
			isa = XCBuildConfiguration;
			baseConfigurationReference = 43025EB51120AD17006C49B1 /* Bison-Release.xcconfig */;
			buildSettings = {
			};
			name = Release;
		};
		4389DBD4111B0A0700B98DEF /* StaticAnalyzer */ = {
			isa = XCBuildConfiguration;
			baseConfigurationReference = 43025DFE1120A4CA006C49B1 /* Project-All.xcconfig */;
			buildSettings = {
			};
			name = StaticAnalyzer;
		};
		4389DBD5111B0A0700B98DEF /* StaticAnalyzer */ = {
			isa = XCBuildConfiguration;
			baseConfigurationReference = 43025E021120A4CA006C49B1 /* Warzone-StaticAnalyzer.xcconfig */;
			buildSettings = {
			};
			name = StaticAnalyzer;
		};
		4389DBD6111B0A0700B98DEF /* StaticAnalyzer */ = {
			isa = XCBuildConfiguration;
			baseConfigurationReference = 43025EB41120AD17006C49B1 /* Bison-Debug.xcconfig */;
			buildSettings = {
			};
			name = StaticAnalyzer;
		};
		4389DBD7111B0A0700B98DEF /* StaticAnalyzer */ = {
			isa = XCBuildConfiguration;
			baseConfigurationReference = 43025EB71120CD41006C49B1 /* Autorevision-Debug.xcconfig */;
			buildSettings = {
			};
			name = StaticAnalyzer;
		};
		4389DBD8111B0A0700B98DEF /* StaticAnalyzer */ = {
			isa = XCBuildConfiguration;
			buildSettings = {
				COPY_PHASE_STRIP = YES;
				DEBUG_INFORMATION_FORMAT = "dwarf-with-dsym";
				GCC_ENABLE_FIX_AND_CONTINUE = NO;
				PRODUCT_NAME = "Setup Prebuilt Components";
				ZERO_LINK = NO;
			};
			name = StaticAnalyzer;
		};
		4389DBD9111B0A0700B98DEF /* StaticAnalyzer */ = {
			isa = XCBuildConfiguration;
			baseConfigurationReference = 43025EBA1120D338006C49B1 /* SDLmain-Debug.xcconfig */;
			buildSettings = {
			};
			name = StaticAnalyzer;
		};
		4389DBDA111B0A0700B98DEF /* StaticAnalyzer */ = {
			isa = XCBuildConfiguration;
			baseConfigurationReference = 43025ECA1120E0C0006C49B1 /* Gettext-Debug.xcconfig */;
			buildSettings = {
			};
			name = StaticAnalyzer;
		};
		4389DBDB111B0A0700B98DEF /* StaticAnalyzer */ = {
			isa = XCBuildConfiguration;
			baseConfigurationReference = 43025ED4112144C0006C49B1 /* Zlib-Debug.xcconfig */;
			buildSettings = {
			};
			name = StaticAnalyzer;
		};
		4389DBDC111B0A0700B98DEF /* StaticAnalyzer */ = {
			isa = XCBuildConfiguration;
			baseConfigurationReference = 43025F061121D267006C49B1 /* Ogg-Debug.xcconfig */;
			buildSettings = {
			};
			name = StaticAnalyzer;
		};
		4389DBDD111B0A0700B98DEF /* StaticAnalyzer */ = {
			isa = XCBuildConfiguration;
			baseConfigurationReference = 43025F231121DC68006C49B1 /* Png-Debug.xcconfig */;
			buildSettings = {
			};
			name = StaticAnalyzer;
		};
		4389DBDE111B0A0700B98DEF /* StaticAnalyzer */ = {
			isa = XCBuildConfiguration;
			baseConfigurationReference = 43025F2B1121F965006C49B1 /* Vorbis-Debug.xcconfig */;
			buildSettings = {
			};
			name = StaticAnalyzer;
		};
		4389DBDF111B0A0700B98DEF /* StaticAnalyzer */ = {
			isa = XCBuildConfiguration;
			baseConfigurationReference = 43025F301121FEC7006C49B1 /* PhysFS-Debug.xcconfig */;
			buildSettings = {
			};
			name = StaticAnalyzer;
		};
		4389DBE0111B0A0700B98DEF /* StaticAnalyzer */ = {
			isa = XCBuildConfiguration;
			buildSettings = {
				COPY_PHASE_STRIP = YES;
				DEBUG_INFORMATION_FORMAT = "dwarf-with-dsym";
				GCC_ENABLE_FIX_AND_CONTINUE = NO;
				PRODUCT_NAME = "Configure Popt";
				ZERO_LINK = NO;
			};
			name = StaticAnalyzer;
		};
		4389DBE1111B0A0700B98DEF /* StaticAnalyzer */ = {
			isa = XCBuildConfiguration;
			baseConfigurationReference = 43025F331122072F006C49B1 /* Popt-Debug.xcconfig */;
			buildSettings = {
			};
			name = StaticAnalyzer;
		};
		4389DBE2111B0A0700B98DEF /* StaticAnalyzer */ = {
			isa = XCBuildConfiguration;
			baseConfigurationReference = 43025F3611220C46006C49B1 /* QuesoGLC-Debug.xcconfig */;
			buildSettings = {
			};
			name = StaticAnalyzer;
		};
		4389DBE3111B0A0700B98DEF /* StaticAnalyzer */ = {
			isa = XCBuildConfiguration;
			baseConfigurationReference = 43025F3D11221018006C49B1 /* Theora-Debug.xcconfig */;
			buildSettings = {
			};
			name = StaticAnalyzer;
		};
		4389DBE4111B0A0700B98DEF /* StaticAnalyzer */ = {
			isa = XCBuildConfiguration;
			buildSettings = {
				DYLIB_COMPATIBILITY_VERSION = 1;
				DYLIB_CURRENT_VERSION = 1;
				FRAMEWORK_SEARCH_PATHS = (
					"$(inherited)",
					"$(FRAMEWORK_SEARCH_PATHS_QUOTED_1)",
					"$(FRAMEWORK_SEARCH_PATHS_QUOTED_2)",
				);
				FRAMEWORK_SEARCH_PATHS_QUOTED_1 = "\"$(SYSTEM_DEVELOPER_DIR)/SDKs/MacOSX10.4u.sdk/System/Library/Frameworks\"";
				FRAMEWORK_SEARCH_PATHS_QUOTED_2 = "\"$(SYSTEM_DEVELOPER_DIR)/SDKs/MacOSX10.4u.sdk/System/Library/Frameworks\"";
				FRAMEWORK_VERSION = A;
				GCC_MODEL_TUNING = G5;
				GCC_PRECOMPILE_PREFIX_HEADER = YES;
				GCC_PREFIX_HEADER = "";
				GCC_PREPROCESSOR_DEFINITIONS = (
					HAVE_CONFIG_H,
					"$(inherited)",
				);
				HEADER_SEARCH_PATHS = "external/pixman/**";
				INFOPLIST_FILE = "Resources/GenericFramework-Info.plist";
				INSTALL_PATH = "@executable_path/../Frameworks";
				PREBINDING = NO;
				PRODUCT_NAME = pixman;
			};
			name = StaticAnalyzer;
		};
		4389DBE5111B0A0700B98DEF /* StaticAnalyzer */ = {
			isa = XCBuildConfiguration;
			buildSettings = {
				COPY_PHASE_STRIP = YES;
				DEBUG_INFORMATION_FORMAT = "dwarf-with-dsym";
				GCC_ENABLE_FIX_AND_CONTINUE = NO;
				PRODUCT_NAME = "Make DMGs for Release";
				ZERO_LINK = NO;
			};
			name = StaticAnalyzer;
		};
		43F3011B10D3572400707B6E /* Debug */ = {
			isa = XCBuildConfiguration;
			buildSettings = {
				COPY_PHASE_STRIP = NO;
				GCC_DYNAMIC_NO_PIC = NO;
				GCC_OPTIMIZATION_LEVEL = 0;
				PRODUCT_NAME = "Configure Popt";
			};
			name = Debug;
		};
		43F3011C10D3572400707B6E /* Release */ = {
			isa = XCBuildConfiguration;
			buildSettings = {
				COPY_PHASE_STRIP = YES;
				DEBUG_INFORMATION_FORMAT = "dwarf-with-dsym";
				GCC_ENABLE_FIX_AND_CONTINUE = NO;
				PRODUCT_NAME = "Configure Popt";
				ZERO_LINK = NO;
			};
			name = Release;
		};
		43F77C8110F0125F00E04615 /* Debug */ = {
			isa = XCBuildConfiguration;
			buildSettings = {
				COPY_PHASE_STRIP = NO;
				GCC_DYNAMIC_NO_PIC = NO;
				GCC_OPTIMIZATION_LEVEL = 0;
				PRODUCT_NAME = "Make DMGs for Release";
			};
			name = Debug;
		};
		43F77C8210F0125F00E04615 /* Release */ = {
			isa = XCBuildConfiguration;
			buildSettings = {
				COPY_PHASE_STRIP = YES;
				DEBUG_INFORMATION_FORMAT = "dwarf-with-dsym";
				GCC_ENABLE_FIX_AND_CONTINUE = NO;
				PRODUCT_NAME = "Make DMGs for Release";
				ZERO_LINK = NO;
			};
			name = Release;
		};
		43FA570D10FF8E9D0074E914 /* Debug */ = {
			isa = XCBuildConfiguration;
			buildSettings = {
				COPY_PHASE_STRIP = NO;
				GCC_DYNAMIC_NO_PIC = NO;
				GCC_OPTIMIZATION_LEVEL = 0;
				PRODUCT_NAME = "Setup Prebuilt Components";
			};
			name = Debug;
		};
		43FA570E10FF8E9D0074E914 /* Release */ = {
			isa = XCBuildConfiguration;
			buildSettings = {
				COPY_PHASE_STRIP = YES;
				DEBUG_INFORMATION_FORMAT = "dwarf-with-dsym";
				GCC_ENABLE_FIX_AND_CONTINUE = NO;
				PRODUCT_NAME = "Setup Prebuilt Components";
				ZERO_LINK = NO;
			};
			name = Release;
		};
		971177620F87A677000C8A96 /* Debug */ = {
			isa = XCBuildConfiguration;
			buildSettings = {
				DYLIB_COMPATIBILITY_VERSION = 1;
				DYLIB_CURRENT_VERSION = 1;
				FRAMEWORK_SEARCH_PATHS = (
					"$(inherited)",
					"$(FRAMEWORK_SEARCH_PATHS_QUOTED_1)",
					"$(FRAMEWORK_SEARCH_PATHS_QUOTED_2)",
				);
				FRAMEWORK_SEARCH_PATHS_QUOTED_1 = "\"$(SYSTEM_DEVELOPER_DIR)/SDKs/MacOSX10.4u.sdk/System/Library/Frameworks\"";
				FRAMEWORK_SEARCH_PATHS_QUOTED_2 = "\"$(SYSTEM_DEVELOPER_DIR)/SDKs/MacOSX10.4u.sdk/System/Library/Frameworks\"";
				FRAMEWORK_VERSION = A;
				GCC_DYNAMIC_NO_PIC = NO;
				GCC_ENABLE_FIX_AND_CONTINUE = YES;
				GCC_MODEL_TUNING = G5;
				GCC_OPTIMIZATION_LEVEL = 0;
				GCC_PRECOMPILE_PREFIX_HEADER = YES;
				GCC_PREFIX_HEADER = "";
				GCC_PREPROCESSOR_DEFINITIONS = (
					HAVE_CONFIG_H,
					"$(inherited)",
				);
				HEADER_SEARCH_PATHS = "external/pixman/**";
				INFOPLIST_FILE = "Resources/GenericFramework-Info.plist";
				INSTALL_PATH = "@executable_path/../Frameworks";
				PREBINDING = NO;
				PRODUCT_NAME = pixman;
			};
			name = Debug;
		};
		971177630F87A677000C8A96 /* Release */ = {
			isa = XCBuildConfiguration;
			buildSettings = {
				DYLIB_COMPATIBILITY_VERSION = 1;
				DYLIB_CURRENT_VERSION = 1;
				FRAMEWORK_SEARCH_PATHS = (
					"$(inherited)",
					"$(FRAMEWORK_SEARCH_PATHS_QUOTED_1)",
					"$(FRAMEWORK_SEARCH_PATHS_QUOTED_2)",
				);
				FRAMEWORK_SEARCH_PATHS_QUOTED_1 = "\"$(SYSTEM_DEVELOPER_DIR)/SDKs/MacOSX10.4u.sdk/System/Library/Frameworks\"";
				FRAMEWORK_SEARCH_PATHS_QUOTED_2 = "\"$(SYSTEM_DEVELOPER_DIR)/SDKs/MacOSX10.4u.sdk/System/Library/Frameworks\"";
				FRAMEWORK_VERSION = A;
				GCC_MODEL_TUNING = G5;
				GCC_PRECOMPILE_PREFIX_HEADER = YES;
				GCC_PREFIX_HEADER = "";
				GCC_PREPROCESSOR_DEFINITIONS = (
					HAVE_CONFIG_H,
					"$(inherited)",
				);
				HEADER_SEARCH_PATHS = "external/pixman/**";
				INFOPLIST_FILE = "Resources/GenericFramework-Info.plist";
				INSTALL_PATH = "@executable_path/../Frameworks";
				PREBINDING = NO;
				PRODUCT_NAME = pixman;
			};
			name = Release;
		};
		97AEAB310E8C1B5200A10721 /* Debug */ = {
			isa = XCBuildConfiguration;
			baseConfigurationReference = 43025F3D11221018006C49B1 /* Theora-Debug.xcconfig */;
			buildSettings = {
			};
			name = Debug;
		};
		97AEAB320E8C1B5200A10721 /* Release */ = {
			isa = XCBuildConfiguration;
			baseConfigurationReference = 43025F3E11221018006C49B1 /* Theora-Release.xcconfig */;
			buildSettings = {
			};
			name = Release;
		};
/* End XCBuildConfiguration section */

/* Begin XCConfigurationList section */
		0223BBD30CFE3D5C0056EF85 /* Build configuration list for PBXNativeTarget "QuesoGLC" */ = {
			isa = XCConfigurationList;
			buildConfigurations = (
				0223BBD40CFE3D5C0056EF85 /* Debug */,
				4389DBE2111B0A0700B98DEF /* StaticAnalyzer */,
				0223BBD50CFE3D5C0056EF85 /* Release */,
			);
			defaultConfigurationIsVisible = 0;
			defaultConfigurationName = Debug;
		};
		022B2F240BD55816002E64E3 /* Build configuration list for PBXNativeTarget "Gettext" */ = {
			isa = XCConfigurationList;
			buildConfigurations = (
				022B2F250BD55816002E64E3 /* Debug */,
				4389DBDA111B0A0700B98DEF /* StaticAnalyzer */,
				022B2F260BD55816002E64E3 /* Release */,
			);
			defaultConfigurationIsVisible = 0;
			defaultConfigurationName = Debug;
		};
		02356D670BD3BB2600E9A019 /* Build configuration list for PBXProject "Warzone" */ = {
			isa = XCConfigurationList;
			buildConfigurations = (
				02356D680BD3BB2600E9A019 /* Debug */,
				4389DBD4111B0A0700B98DEF /* StaticAnalyzer */,
				02356D690BD3BB2600E9A019 /* Release */,
			);
			defaultConfigurationIsVisible = 0;
			defaultConfigurationName = Debug;
		};
		02356D790BD3BB3600E9A019 /* Build configuration list for PBXNativeTarget "Warzone" */ = {
			isa = XCConfigurationList;
			buildConfigurations = (
				02356D7A0BD3BB3600E9A019 /* Debug */,
				4389DBD5111B0A0700B98DEF /* StaticAnalyzer */,
				02356D7B0BD3BB3600E9A019 /* Release */,
			);
			defaultConfigurationIsVisible = 0;
			defaultConfigurationName = Debug;
		};
		02356D850BD3BB4200E9A019 /* Build configuration list for PBXNativeTarget "Zlib" */ = {
			isa = XCConfigurationList;
			buildConfigurations = (
				02356D860BD3BB4200E9A019 /* Debug */,
				4389DBDB111B0A0700B98DEF /* StaticAnalyzer */,
				02356D870BD3BB4200E9A019 /* Release */,
			);
			defaultConfigurationIsVisible = 0;
			defaultConfigurationName = Debug;
		};
		02356DC40BD3BBFC00E9A019 /* Build configuration list for PBXNativeTarget "Png" */ = {
			isa = XCConfigurationList;
			buildConfigurations = (
				02356DC50BD3BBFC00E9A019 /* Debug */,
				4389DBDD111B0A0700B98DEF /* StaticAnalyzer */,
				02356DC60BD3BBFC00E9A019 /* Release */,
			);
			defaultConfigurationIsVisible = 0;
			defaultConfigurationName = Debug;
		};
		02356E0B0BD3BCFF00E9A019 /* Build configuration list for PBXNativeTarget "Ogg" */ = {
			isa = XCConfigurationList;
			buildConfigurations = (
				02356E0C0BD3BCFF00E9A019 /* Debug */,
				4389DBDC111B0A0700B98DEF /* StaticAnalyzer */,
				02356E0D0BD3BCFF00E9A019 /* Release */,
			);
			defaultConfigurationIsVisible = 0;
			defaultConfigurationName = Debug;
		};
		02581C6B0BD5A9A200957CBC /* Build configuration list for PBXNativeTarget "SDLmain" */ = {
			isa = XCConfigurationList;
			buildConfigurations = (
				02581C6C0BD5A9A200957CBC /* Debug */,
				4389DBD9111B0A0700B98DEF /* StaticAnalyzer */,
				02581C6D0BD5A9A200957CBC /* Release */,
			);
			defaultConfigurationIsVisible = 0;
			defaultConfigurationName = Debug;
		};
		02CDDCFA0D159BE000722688 /* Build configuration list for PBXNativeTarget "Autorevision" */ = {
			isa = XCConfigurationList;
			buildConfigurations = (
				02CDDCFB0D159BE000722688 /* Debug */,
				4389DBD7111B0A0700B98DEF /* StaticAnalyzer */,
				02CDDCFC0D159BE000722688 /* Release */,
			);
			defaultConfigurationIsVisible = 0;
			defaultConfigurationName = Debug;
		};
		02DDA7F00BD3C03F0049AB60 /* Build configuration list for PBXNativeTarget "Vorbis" */ = {
			isa = XCConfigurationList;
			buildConfigurations = (
				02DDA7F10BD3C03F0049AB60 /* Debug */,
				4389DBDE111B0A0700B98DEF /* StaticAnalyzer */,
				02DDA7F20BD3C03F0049AB60 /* Release */,
			);
			defaultConfigurationIsVisible = 0;
			defaultConfigurationName = Debug;
		};
		02DDA8B30BD3C2F20049AB60 /* Build configuration list for PBXNativeTarget "PhysFS" */ = {
			isa = XCConfigurationList;
			buildConfigurations = (
				02DDA8B40BD3C2F20049AB60 /* Debug */,
				4389DBDF111B0A0700B98DEF /* StaticAnalyzer */,
				02DDA8B50BD3C2F20049AB60 /* Release */,
			);
			defaultConfigurationIsVisible = 0;
			defaultConfigurationName = Debug;
		};
		02F5CC6F0D1494AB0000A2D0 /* Build configuration list for PBXNativeTarget "Popt" */ = {
			isa = XCConfigurationList;
			buildConfigurations = (
				02F5CC700D1494AB0000A2D0 /* Debug */,
				4389DBE1111B0A0700B98DEF /* StaticAnalyzer */,
				02F5CC710D1494AB0000A2D0 /* Release */,
			);
			defaultConfigurationIsVisible = 0;
			defaultConfigurationName = Debug;
		};
		221052040E3D220C0057CD9C /* Build configuration list for PBXNativeTarget "Bison" */ = {
			isa = XCConfigurationList;
			buildConfigurations = (
				221052050E3D220C0057CD9C /* Debug */,
				4389DBD6111B0A0700B98DEF /* StaticAnalyzer */,
				221052060E3D220C0057CD9C /* Release */,
			);
			defaultConfigurationIsVisible = 0;
			defaultConfigurationName = Debug;
		};
		43F3012510D3574400707B6E /* Build configuration list for PBXAggregateTarget "Configure Popt" */ = {
			isa = XCConfigurationList;
			buildConfigurations = (
				43F3011B10D3572400707B6E /* Debug */,
				4389DBE0111B0A0700B98DEF /* StaticAnalyzer */,
				43F3011C10D3572400707B6E /* Release */,
			);
			defaultConfigurationIsVisible = 0;
			defaultConfigurationName = Debug;
		};
		43F77C8A10F0126F00E04615 /* Build configuration list for PBXAggregateTarget "Make DMGs for Release" */ = {
			isa = XCConfigurationList;
			buildConfigurations = (
				43F77C8110F0125F00E04615 /* Debug */,
				4389DBE5111B0A0700B98DEF /* StaticAnalyzer */,
				43F77C8210F0125F00E04615 /* Release */,
			);
			defaultConfigurationIsVisible = 0;
			defaultConfigurationName = Debug;
		};
		43FA570F10FF8EBB0074E914 /* Build configuration list for PBXAggregateTarget "Setup Prebuilt Components" */ = {
			isa = XCConfigurationList;
			buildConfigurations = (
				43FA570D10FF8E9D0074E914 /* Debug */,
				4389DBD8111B0A0700B98DEF /* StaticAnalyzer */,
				43FA570E10FF8E9D0074E914 /* Release */,
			);
			defaultConfigurationIsVisible = 0;
			defaultConfigurationName = Debug;
		};
		971177610F87A677000C8A96 /* Build configuration list for PBXNativeTarget "Pixman" */ = {
			isa = XCConfigurationList;
			buildConfigurations = (
				971177620F87A677000C8A96 /* Debug */,
				4389DBE4111B0A0700B98DEF /* StaticAnalyzer */,
				971177630F87A677000C8A96 /* Release */,
			);
			defaultConfigurationIsVisible = 0;
			defaultConfigurationName = Debug;
		};
		97AEAB300E8C1B5200A10721 /* Build configuration list for PBXNativeTarget "Theora" */ = {
			isa = XCConfigurationList;
			buildConfigurations = (
				97AEAB310E8C1B5200A10721 /* Debug */,
				4389DBE3111B0A0700B98DEF /* StaticAnalyzer */,
				97AEAB320E8C1B5200A10721 /* Release */,
			);
			defaultConfigurationIsVisible = 0;
			defaultConfigurationName = Debug;
		};
/* End XCConfigurationList section */
	};
	rootObject = 02356D660BD3BB2600E9A019 /* Project object */;
}<|MERGE_RESOLUTION|>--- conflicted
+++ resolved
@@ -344,11 +344,8 @@
 		02BBB20A0DA874F6002D438B /* exceptionhandler.h in Copy frameworks */ = {isa = PBXBuildFile; fileRef = 02BBB2080DA874F6002D438B /* exceptionhandler.h */; };
 		02C8AEF80BE68A5600E9D8A7 /* png_util.c in Sources */ = {isa = PBXBuildFile; fileRef = 02C8AEF60BE68A5600E9D8A7 /* png_util.c */; };
 		02C8AEFC0BE68A6800E9D8A7 /* oggvorbis.c in Sources */ = {isa = PBXBuildFile; fileRef = 02C8AEFA0BE68A6800E9D8A7 /* oggvorbis.c */; };
-<<<<<<< HEAD
 		02CBED8C0C5B8BEB00316CE2 /* nettypes.cpp in Sources */ = {isa = PBXBuildFile; fileRef = 02CBED8A0C5B8BEB00316CE2 /* nettypes.cpp */; };
 		02CBED8D0C5B8BEB00316CE2 /* nettypes.h in Copy frameworks */ = {isa = PBXBuildFile; fileRef = 02CBED8B0C5B8BEB00316CE2 /* nettypes.h */; };
-=======
->>>>>>> 975352a7
 		02CDDCF90D159BE000722688 /* autorevision.cpp in Sources */ = {isa = PBXBuildFile; fileRef = 02CDDCF80D159BE000722688 /* autorevision.cpp */; };
 		02CDDD090D159D5900722688 /* autorevision.h in Copy frameworks */ = {isa = PBXBuildFile; fileRef = 02CDDD080D159D5900722688 /* autorevision.h */; };
 		02CDDD130D159DF600722688 /* QuesoGLC.framework in Frameworks */ = {isa = PBXBuildFile; fileRef = 0223BBD10CFE3D5C0056EF85 /* QuesoGLC.framework */; };
@@ -1360,11 +1357,8 @@
 		02C8AEF70BE68A5600E9D8A7 /* png_util.h */ = {isa = PBXFileReference; fileEncoding = 30; lastKnownFileType = sourcecode.c.h; name = png_util.h; path = ../lib/ivis_common/png_util.h; sourceTree = SOURCE_ROOT; };
 		02C8AEFA0BE68A6800E9D8A7 /* oggvorbis.c */ = {isa = PBXFileReference; fileEncoding = 30; lastKnownFileType = sourcecode.c.c; name = oggvorbis.c; path = ../lib/sound/oggvorbis.c; sourceTree = SOURCE_ROOT; };
 		02C8AEFB0BE68A6800E9D8A7 /* oggvorbis.h */ = {isa = PBXFileReference; fileEncoding = 30; lastKnownFileType = sourcecode.c.h; name = oggvorbis.h; path = ../lib/sound/oggvorbis.h; sourceTree = SOURCE_ROOT; };
-<<<<<<< HEAD
 		02CBED8A0C5B8BEB00316CE2 /* nettypes.cpp */ = {isa = PBXFileReference; fileEncoding = 30; lastKnownFileType = sourcecode.cpp.cpp; name = nettypes.cpp; path = ../lib/netplay/nettypes.cpp; sourceTree = SOURCE_ROOT; };
 		02CBED8B0C5B8BEB00316CE2 /* nettypes.h */ = {isa = PBXFileReference; fileEncoding = 30; lastKnownFileType = sourcecode.c.h; name = nettypes.h; path = ../lib/netplay/nettypes.h; sourceTree = SOURCE_ROOT; };
-=======
->>>>>>> 975352a7
 		02CDDCF40D159BC300722688 /* Autorevision */ = {isa = PBXFileReference; explicitFileType = "compiled.mach-o.executable"; includeInIndex = 0; path = Autorevision; sourceTree = BUILT_PRODUCTS_DIR; };
 		02CDDCF80D159BE000722688 /* autorevision.cpp */ = {isa = PBXFileReference; fileEncoding = 30; lastKnownFileType = sourcecode.cpp.cpp; name = autorevision.cpp; path = ../build_tools/autorevision/autorevision.cpp; sourceTree = SOURCE_ROOT; };
 		02CDDD080D159D5900722688 /* autorevision.h */ = {isa = PBXFileReference; fileEncoding = 30; lastKnownFileType = sourcecode.c.h; name = autorevision.h; path = ../src/autorevision.h; sourceTree = SOURCE_ROOT; };
@@ -2159,39 +2153,9 @@
 		0246A12B0BD3CC47004D1C70 /* Netplay */ = {
 			isa = PBXGroup;
 			children = (
-<<<<<<< HEAD
 				43A64FE3113A0F890080968C /* netqueue.cpp */,
 				43A64FE4113A0F890080968C /* netqueue.h */,
-				EFBC96A210B92A9C009C6753 /* bsdqueue.h */,
-				EFBC96A310B92A9C009C6753 /* codelength.h */,
-				EFBC96A410B92A9C009C6753 /* declspec.h */,
-				EFBC96A510B92A9C009C6753 /* igd_desc_parse.c */,
-				EFBC96A610B92A9C009C6753 /* igd_desc_parse.h */,
-				EFBC96A710B92A9C009C6753 /* minisoap.c */,
-				EFBC96A810B92A9C009C6753 /* minisoap.h */,
-				EFBC96A910B92A9C009C6753 /* minissdpc.c */,
-				EFBC96AA10B92A9C009C6753 /* minissdpc.h */,
-				EFBC96AB10B92A9C009C6753 /* miniupnpc.c */,
-				EFBC96AC10B92A9C009C6753 /* miniupnpc.h */,
-				EFBC96AD10B92A9C009C6753 /* miniupnpcstrings.h */,
-				EFBC96AE10B92A9C009C6753 /* miniwget.c */,
-				EFBC96AF10B92A9C009C6753 /* miniwget.h */,
-				EFBC96B010B92A9C009C6753 /* minixml.c */,
-				EFBC96B110B92A9C009C6753 /* minixml.h */,
-				EFBC96B210B92A9C009C6753 /* upnpcommands.c */,
-				EFBC96B310B92A9C009C6753 /* upnpcommands.h */,
-				EFBC96B410B92A9C009C6753 /* upnperrors.c */,
-				EFBC96B510B92A9C009C6753 /* upnperrors.h */,
-				EFBC96B610B92A9C009C6753 /* upnpreplyparse.c */,
-				EFBC96B710B92A9C009C6753 /* upnpreplyparse.h */,
 				02CBED8A0C5B8BEB00316CE2 /* nettypes.cpp */,
-				02CBED8B0C5B8BEB00316CE2 /* nettypes.h */,
-				0246A12E0BD3CC58004D1C70 /* netjoin_stub.c */,
-				0246A12F0BD3CC58004D1C70 /* netlog.c */,
-				0246A1300BD3CC58004D1C70 /* netlog.h */,
-				0246A1310BD3CC58004D1C70 /* netplay.c */,
-				0246A1320BD3CC58004D1C70 /* netplay.h */,
-=======
 				43C18F79114FF38B0028741B /* miniupnpc */,
 				43C18FA7114FF38B0028741B /* netjoin_stub.c */,
 				43C18FA8114FF38B0028741B /* netlog.c */,
@@ -2200,9 +2164,7 @@
 				43C18FAB114FF38B0028741B /* netplay.h */,
 				43C18FAC114FF38B0028741B /* netsocket.cpp */,
 				43C18FAD114FF38B0028741B /* netsocket.h */,
-				43C18FAE114FF38B0028741B /* nettypes.c */,
 				43C18FAF114FF38B0028741B /* nettypes.h */,
->>>>>>> 975352a7
 			);
 			name = Netplay;
 			sourceTree = "<group>";
@@ -4296,10 +4258,7 @@
 				0246A2FD0BD3CCDC004D1C70 /* wrappers.c in Sources */,
 				02C8AEF80BE68A5600E9D8A7 /* png_util.c in Sources */,
 				02C8AEFC0BE68A6800E9D8A7 /* oggvorbis.c in Sources */,
-<<<<<<< HEAD
 				02CBED8C0C5B8BEB00316CE2 /* nettypes.cpp in Sources */,
-=======
->>>>>>> 975352a7
 				0223BBB00CFE3C380056EF85 /* version.c in Sources */,
 				0223BBC00CFE3CD60056EF85 /* tagfile.c in Sources */,
 				02CDDD1C0D159E2F00722688 /* openal_error.c in Sources */,
@@ -4329,10 +4288,8 @@
 				43A8417811028EDD00733CCB /* pointtree.cpp in Sources */,
 				43BE75EA11124BB5007DF934 /* wavecast.cpp in Sources */,
 				4336D8AA111DDF0F0012E8E4 /* random.cpp in Sources */,
-<<<<<<< HEAD
 				43A64FE5113A0F890080968C /* netqueue.cpp in Sources */,
 				438F99561141A296003CB5F2 /* crc.cpp in Sources */,
-=======
 				43C18FB1114FF38B0028741B /* igd_desc_parse.c in Sources */,
 				43C18FB9114FF38B0028741B /* minisoap.c in Sources */,
 				43C18FBA114FF38B0028741B /* minissdpc.c in Sources */,
@@ -4346,8 +4303,6 @@
 				43C18FD0114FF38B0028741B /* netlog.c in Sources */,
 				43C18FD1114FF38B0028741B /* netplay.c in Sources */,
 				43C18FD2114FF38B0028741B /* netsocket.cpp in Sources */,
-				43C18FD3114FF38B0028741B /* nettypes.c in Sources */,
->>>>>>> 975352a7
 			);
 			runOnlyForDeploymentPostprocessing = 0;
 		};
