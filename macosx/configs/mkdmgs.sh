--- conflicted
+++ resolved
@@ -103,7 +103,6 @@
 #
 
 # Comment out the following to skip the low qual seq
-<<<<<<< HEAD
 if [ ! -f "${sequencelonme}" ]; then
 	echo "Fetching ${sequencelonme}"
 	if [ -f "/Library/Application Support/Warzone 2100/sequences.wz" ]; then
@@ -116,22 +115,7 @@
 else
 	echo "${sequencelonme} already exists, skipping"
 fi
-# 
-=======
-# if [ ! -f "${sequencelonme}" ]; then
-# 	echo "Fetching ${sequencelonme}"
-# 	if [ -f "/Library/Application Support/Warzone 2100/sequences.wz" ]; then
-# 		cp -a "/Library/Application Support/Warzone 2100/sequences.wz" "${sequencelonme}"
-# 	elif ! curl -L --connect-timeout "30" -o "${sequencelonme}" "$sequencelo"; then
-# 		echo "error: Unable to fetch ${sequencelo}" >&2
-# 		exit 1
-# 	fi
-# 	ckmd5 "${sequencelonme}" "${sequencelomd5}"
-# else
-# 	echo "${sequencelonme} already exists, skipping"
-# fi
 #
->>>>>>> 20ceface
 
 # Copy over the app
 cd ../../
