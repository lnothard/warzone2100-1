--- conflicted
+++ resolved
@@ -15,10 +15,6 @@
 	config.rpath \
 	configure.ac \
 	macosx/external/bison.sh \
-<<<<<<< HEAD
-	macosx/prebuilt/SDL.tar.gz \
-=======
->>>>>>> 90684f35
 	macosx/README.BUILD.txt \
 	macosx/README.txt \
 	macosx/Resources/GenericFramework-Info.plist \
@@ -33,13 +29,7 @@
 	macosx/Warzone.xcodeproj/project.pbxproj
 
 # HACK Don't give make errors when switching between trunk and branches.
-<<<<<<< HEAD
 # Now with PD-ksh support.
 all: fixdeps
 fixdeps:
-	cd "$(top_srcdir)/src" ; mkdir -p "$(abs_top_builddir)/src/.deps" ; for ext in c cpp ; do for a in *.$$ext ; do grep -q "\b$$a\b" "$(abs_top_builddir)/src/.deps/`echo "$$a" | sed s/\.$$ext/.Po/`" 2> /dev/null || echo "`echo "$$a" | sed s/\.$$ext/.o/`: ../$(top_srcdir)/src/$$a" | tee "$(abs_top_builddir)/src/.deps/`echo "$$a" | sed s/\.$$ext/.Po/`" ; done ; done
-=======
-all: fixdeps
-fixdeps:
-	cd "$(top_srcdir)/src" ; mkdir -p "$(abs_top_builddir)/src/.deps" ; for ext in c cpp ; do for a in *.$$ext ; do grep -q "\b$$a\b" "$(abs_top_builddir)/src/.deps/$${a/.$$ext/.Po}" 2> /dev/null || echo "$${a/.$$ext/.o}: ../$(top_srcdir)/src/$$a" | tee "$(abs_top_builddir)/src/.deps/$${a/.$$ext/.Po}" ; done ; done
->>>>>>> 90684f35
+	cd "$(top_srcdir)/src" ; mkdir -p "$(abs_top_builddir)/src/.deps" ; for ext in c cpp ; do for a in *.$$ext ; do grep -q "\b$$a\b" "$(abs_top_builddir)/src/.deps/`echo "$$a" | sed s/\.$$ext/.Po/`" 2> /dev/null || echo "`echo "$$a" | sed s/\.$$ext/.o/`: ../$(top_srcdir)/src/$$a" | tee "$(abs_top_builddir)/src/.deps/`echo "$$a" | sed s/\.$$ext/.Po/`" ; done ; done