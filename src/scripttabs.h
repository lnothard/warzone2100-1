--- conflicted
+++ resolved
@@ -102,12 +102,9 @@
 	CALL_DORDER_STOP,		// Fired when droid is forced to stop via user interface
 	CALL_DROID_REACH_LOCATION,	// Fired when droid reached the destination and stopped on its own
 	CALL_KEY_PRESSED,		// Allows to process key presses, mainly for debug purposes
-<<<<<<< HEAD
-	
+	CALL_VTOL_RETARGET,		// VTOL is out of targets
+
 	CALL_EVERY_FRAME, // fired at the start of every frame
-=======
-	CALL_VTOL_RETARGET,		// VTOL is out of targets
->>>>>>> a31521f7
 } SCR_CALLBACK_TYPES;
 
 // The table of user types for the compiler
