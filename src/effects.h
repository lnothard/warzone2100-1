/*
	This file is part of Warzone 2100.
	Copyright (C) 1999-2004  Eidos Interactive
	Copyright (C) 2005-2007  Warzone Resurrection Project

	Warzone 2100 is free software; you can redistribute it and/or modify
	it under the terms of the GNU General Public License as published by
	the Free Software Foundation; either version 2 of the License, or
	(at your option) any later version.

	Warzone 2100 is distributed in the hope that it will be useful,
	but WITHOUT ANY WARRANTY; without even the implied warranty of
	MERCHANTABILITY or FITNESS FOR A PARTICULAR PURPOSE. See the
	GNU General Public License for more details.

	You should have received a copy of the GNU General Public License
	along with Warzone 2100; if not, write to the Free Software
	Foundation, Inc., 51 Franklin St, Fifth Floor, Boston, MA 02110-1301 USA
*/

#ifndef __INCLUDED_SRC_EFFECTS_H__
#define __INCLUDED_SRC_EFFECTS_H__

/*
	All singing, all dancing new effects code. Does all the stuff
	that explosion.c and most of particle.c used to do as well as
	all the construction dust clouds, body parts and all other
	temporary world 'effects
	Alex McLean, Pumpkin Studios, EIDOS Interactive, 1998.
*/
#include "lib/ivis_common/piedef.h"
#include "lib/ivis_common/pietypes.h"

/* All the effect groups */
typedef enum
{
EFFECT_EXPLOSION,
EFFECT_CONSTRUCTION,
EFFECT_SMOKE,
EFFECT_STRUCTURE,
EFFECT_GRAVITON,
EFFECT_WAYPOINT,
EFFECT_BLOOD,
EFFECT_DESTRUCTION,
EFFECT_SAT_LASER,
EFFECT_DUST_BALL,
EFFECT_FIRE,
EFFECT_FIREWORK
}EFFECT_GROUP;

/* Might not even need this */
typedef enum
{
EXPLOSION_TYPE_SMALL,
EXPLOSION_TYPE_VERY_SMALL,
EXPLOSION_TYPE_MEDIUM,
EXPLOSION_TYPE_LARGE,
EXPLOSION_TYPE_SPECIFIED,	// superfluous?
EXPLOSION_TYPE_NOT_FACING,
EXPLOSION_TYPE_SPECIFIED_SOLID,
EXPLOSION_TYPE_SPECIFIED_FIXME,
EXPLOSION_TYPE_FLAMETHROWER,
EXPLOSION_TYPE_LASER,
EXPLOSION_TYPE_TESLA,
EXPLOSION_TYPE_DISCOVERY,
EXPLOSION_TYPE_FLARE,
EXPLOSION_TYPE_PLASMA,
EXPLOSION_TYPE_KICKUP,
EXPLOSION_TYPE_LAND_LIGHT,
EXPLOSION_TYPE_SHOCKWAVE,

//EXPLOSION_TYPE_SKYSCRAPER,

GRAVITON_TYPE_STANDARD,
GRAVITON_TYPE_EMITTING_DR,
GRAVITON_TYPE_EMITTING_ST,
GRAVITON_TYPE_GIBLET,

SMOKE_TYPE_DRIFTING,
SMOKE_TYPE_DRIFTING_HIGH,
SMOKE_TYPE_DRIFTING_SMALL,
SMOKE_TYPE_BILLOW,
SMOKE_TYPE_STEAM,
SMOKE_TYPE_TRAIL,
FIRE_TYPE_LOCALISED,
FIRE_TYPE_SMOKY,
FIRE_TYPE_SMOKY_BLUE,
CONSTRUCTION_TYPE_DRIFTING,

BLOOD_TYPE_NORMAL,

DUST_TYPE_NORMAL,
DESTRUCTION_TYPE_DROID,
DESTRUCTION_TYPE_STRUCTURE,
DESTRUCTION_TYPE_POWER_STATION,
DESTRUCTION_TYPE_WALL_SECTION,
DESTRUCTION_TYPE_FEATURE,
DESTRUCTION_TYPE_SKYSCRAPER,

SAT_LASER_STANDARD,

WAYPOINT_TYPE,

FIREWORK_TYPE_STARBURST,
FIREWORK_TYPE_LAUNCHER,

}EFFECT_TYPE;

/* Is the slot currently being used and is it active? */
typedef enum
{
ES_INACTIVE,
ES_ACTIVE,
ES_DORMANT
}EFFECT_STATUS;

typedef enum
{
	LL_MIDDLE,
	LL_INNER,
	LL_OUTER
}LAND_LIGHT_SPEC;

<<<<<<< HEAD

#define MAX_EFFECTS	2500

#define	GRAVITON_GRAVITY	((float)-800)
#define	EFFECT_X_FLIP		0x1
#define	EFFECT_Y_FLIP		0x2
#define	EFFECT_CYCLIC		0x4
#define EFFECT_ESSENTIAL	0x8
#define EFFECT_FACING		0x10
#define	EFFECT_SCALED		0x20
#define	EFFECT_LIT			0x40

#define	TEST_FLIPPED_X(x)		(x->control & EFFECT_X_FLIP)
#define	TEST_FLIPPED_Y(x)		(x->control & EFFECT_Y_FLIP)
#define TEST_ESSENTIAL(x)		(x->control & EFFECT_ESSENTIAL)
#define TEST_FACING(x)			(x->control & EFFECT_FACING)
#define TEST_CYCLIC(x)			(x->control & EFFECT_CYCLIC)
#define TEST_SCALED(x)			(x->control & EFFECT_SCALED)
#define TEST_LIT(x)				(x->control & EFFECT_LIT)

#define	SET_FLIPPED_X(x)		((x->control) = (UBYTE)(x->control | EFFECT_X_FLIP))
#define	SET_FLIPPED_Y(x)		((x->control) = (UBYTE)(x->control | EFFECT_Y_FLIP))
#define SET_ESSENTIAL(x)		((x->control) = (UBYTE)(x->control | EFFECT_ESSENTIAL))
#define SET_FACING(x)			((x->control) = (UBYTE)(x->control | EFFECT_FACING))
#define SET_CYCLIC(x)			((x->control) = (UBYTE)(x->control | EFFECT_CYCLIC))
#define SET_SCALED(x)			((x->control) = (UBYTE)(x->control | EFFECT_SCALED))
#define SET_LIT(x)				((x->control) = (UBYTE)(x->control | EFFECT_LIT))
#define SET_LITABS(x)			((x.control) = (UBYTE)(x.control | EFFECT_LIT))

#define MINIMUM_IMPACT_VELOCITY		(16)
#define	NORMAL_SMOKE_LIFESPAN		(6000 + rand()%3000)
#define SMALL_SMOKE_LIFESPAN		(3000 + rand()%3000)
#define	TRAIL_SMOKE_LIFESPAN		(1200)
#define	CONSTRUCTION_LIFESPAN		(5000)

#define	SMOKE_FRAME_DELAY			(40 + rand()%30)
#define	EXPLOSION_FRAME_DELAY		(25 + rand()%40)
#define	EXPLOSION_TESLA_FRAME_DELAY	(65)
#define	EXPLOSION_PLASMA_FRAME_DELAY	(45)
#define	BLOOD_FRAME_DELAY			(150)
#define DESTRUCTION_FRAME_DELAY		(200)


=======
>>>>>>> ab2bafd7
#define SHOCK_WAVE_HEIGHT	(64)

typedef struct	_effect_def
{
	uint8_t           control;		// Controls the bits above - essential,flips etc
	uint8_t           group;			// what	group is it - explosion, building effect etc....
	uint8_t           type;			// what type is it within the group?
	uint8_t           frameNumber;	// what frame number is the imd on?
	uint16_t          size;			// Size in terms of percent of original imd.
	uint8_t           baseScale;		// if scaled, what's bottom line?
	uint8_t           specific;		// how many times has it bounced?
	Vector3f          position;		// world coordinates of the effect - floats on the PC.
	Vector3f          velocity;		// movement values per update
	Vector3i          rotation;		// current rotation - only for gravitons
	Vector3i          spin;			// rotation info for spinning things.
	uint32_t          birthTime;		// what time was it introduced into the world?
	uint32_t          lastFrame;		// when did we last update the frame?
	uint16_t          frameDelay;		// how many game ticks between each frame?
	uint16_t          lifeSpan;		// what is it's life expectancy?
	uint16_t          radius;			// Used for area effects
	iIMDShape  *imd;			// pointer to the imd the effect uses.
} EFFECT;

/* Maximum number of effects in the world - need to investigate what this should be */
/* EXTERNAL REFERENCES */
extern void	effectGiveAuxVar		( UDWORD var); // naughty
extern void	effectGiveAuxVarSec		( UDWORD var); // and so's this

extern void	initEffectsSystem		( void );
extern void	processEffects			( void );
extern void	addEffect				( Vector3i *pos, EFFECT_GROUP group,
										EFFECT_TYPE type, BOOL specified, iIMDShape *imd, BOOL lit );
extern void	addMultiEffect			( Vector3i *basePos, Vector3i *scatter,EFFECT_GROUP group,
									EFFECT_TYPE type,BOOL specified, iIMDShape *imd, UDWORD number, BOOL lit, UDWORD size );

extern void	renderEffect			( EFFECT *psEffect );
extern UDWORD getNumEffects			( void );
extern UDWORD	getFreeEffect		( void );
extern void	effectResetUpdates		( void );
extern UDWORD	getNumActiveEffects		( void );
extern UDWORD	getMissCount( void );
extern	UDWORD	getNumSkippedEffects(void);
extern	UDWORD	getNumEvenEffects(void);

extern	bool fireOnLocation(unsigned int x, unsigned int y);

extern UDWORD EffectGetNumFrames(EFFECT *psEffect);
extern UDWORD IMDGetNumFrames(iIMDShape *Shape);
extern UDWORD IMDGetAnimInterval(iIMDShape *Shape);
extern void	initPerimeterSmoke			( iIMDShape *pImd, UDWORD x, UDWORD y, UDWORD z);

#define SKY_MULT	1
#define SKY_SHIMMY_BASE	((DEG(1)*SKY_MULT)/2)
#define SKY_SHIMMY (SKY_SHIMMY_BASE - (rand()%(2*SKY_SHIMMY_BASE)))
extern bool readFXData(const char* fileName);
extern bool	writeFXData(const char* fileName);
extern	void	effectSetSize(UDWORD size);
extern void	effectSetLandLightSpec(LAND_LIGHT_SPEC spec);

#endif // __INCLUDED_SRC_EFFECTS_H__<|MERGE_RESOLUTION|>--- conflicted
+++ resolved
@@ -121,52 +121,6 @@
 	LL_OUTER
 }LAND_LIGHT_SPEC;
 
-<<<<<<< HEAD
-
-#define MAX_EFFECTS	2500
-
-#define	GRAVITON_GRAVITY	((float)-800)
-#define	EFFECT_X_FLIP		0x1
-#define	EFFECT_Y_FLIP		0x2
-#define	EFFECT_CYCLIC		0x4
-#define EFFECT_ESSENTIAL	0x8
-#define EFFECT_FACING		0x10
-#define	EFFECT_SCALED		0x20
-#define	EFFECT_LIT			0x40
-
-#define	TEST_FLIPPED_X(x)		(x->control & EFFECT_X_FLIP)
-#define	TEST_FLIPPED_Y(x)		(x->control & EFFECT_Y_FLIP)
-#define TEST_ESSENTIAL(x)		(x->control & EFFECT_ESSENTIAL)
-#define TEST_FACING(x)			(x->control & EFFECT_FACING)
-#define TEST_CYCLIC(x)			(x->control & EFFECT_CYCLIC)
-#define TEST_SCALED(x)			(x->control & EFFECT_SCALED)
-#define TEST_LIT(x)				(x->control & EFFECT_LIT)
-
-#define	SET_FLIPPED_X(x)		((x->control) = (UBYTE)(x->control | EFFECT_X_FLIP))
-#define	SET_FLIPPED_Y(x)		((x->control) = (UBYTE)(x->control | EFFECT_Y_FLIP))
-#define SET_ESSENTIAL(x)		((x->control) = (UBYTE)(x->control | EFFECT_ESSENTIAL))
-#define SET_FACING(x)			((x->control) = (UBYTE)(x->control | EFFECT_FACING))
-#define SET_CYCLIC(x)			((x->control) = (UBYTE)(x->control | EFFECT_CYCLIC))
-#define SET_SCALED(x)			((x->control) = (UBYTE)(x->control | EFFECT_SCALED))
-#define SET_LIT(x)				((x->control) = (UBYTE)(x->control | EFFECT_LIT))
-#define SET_LITABS(x)			((x.control) = (UBYTE)(x.control | EFFECT_LIT))
-
-#define MINIMUM_IMPACT_VELOCITY		(16)
-#define	NORMAL_SMOKE_LIFESPAN		(6000 + rand()%3000)
-#define SMALL_SMOKE_LIFESPAN		(3000 + rand()%3000)
-#define	TRAIL_SMOKE_LIFESPAN		(1200)
-#define	CONSTRUCTION_LIFESPAN		(5000)
-
-#define	SMOKE_FRAME_DELAY			(40 + rand()%30)
-#define	EXPLOSION_FRAME_DELAY		(25 + rand()%40)
-#define	EXPLOSION_TESLA_FRAME_DELAY	(65)
-#define	EXPLOSION_PLASMA_FRAME_DELAY	(45)
-#define	BLOOD_FRAME_DELAY			(150)
-#define DESTRUCTION_FRAME_DELAY		(200)
-
-
-=======
->>>>>>> ab2bafd7
 #define SHOCK_WAVE_HEIGHT	(64)
 
 typedef struct	_effect_def
