--- conflicted
+++ resolved
@@ -1496,21 +1496,7 @@
 
 	ASSERT( psWidget->type == WIDG_BUTTON,"intDisplayButtonFlash : Not a button" );
 
-<<<<<<< HEAD
-	if ((gameTime2 / 250) % 2 == 0)
-=======
-	/* if( ((W_BUTTON*)psWidget)->state & WBUTS_HILITE)
-	{
-		Hilight = true;
-	}
-
-	if( ((W_BUTTON*)psWidget)->state & (WBUTS_DOWN | WBUTS_LOCKED | WBUTS_CLICKLOCK))
-	{
-		Down = 1;
-	} */
-
-	if ( /* Down && */ (realTime/250) % 2 == 0 )
->>>>>>> 647f5ed2
+	if ((realTime / 250) % 2 == 0)
 	{
 		ImageID = UNPACKDWORD_TRI_B(psWidget->UserData);
 	}
