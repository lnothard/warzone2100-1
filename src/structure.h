--- conflicted
+++ resolved
@@ -176,11 +176,7 @@
 /* set the current number of structures of each type built */
 extern void setCurrentStructQuantity(BOOL displayError);
 /* get a stat inc based on the name */
-<<<<<<< HEAD
-extern SDWORD getStructStatFromName(const char *pName);
-=======
 extern int32_t getStructStatFromName(char const *pName);
->>>>>>> a31521f7
 /*check to see if the structure is 'doing' anything  - return true if idle*/
 extern BOOL  structureIdle(STRUCTURE *psBuilding);
 /*checks to see if any structure exists of a specified type with a specified status */
