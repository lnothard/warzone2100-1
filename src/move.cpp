--- conflicted
+++ resolved
@@ -2353,18 +2353,14 @@
 		visTilesUpdate((BASE_OBJECT *)psDroid);
 
 		// object moved from one tile to next, check to see if droid is near stuff.(oil)
-<<<<<<< HEAD
-		checkLocalFeatures(psDroid);
-
-		triggerEventDroidMoved(psDroid, oldx, oldy);
-=======
 		// The transporter should not be able to get anything.
 		// FIXME: When we fix campaign scripts to use DROID_SUPERTRANSPORTER
 		if ((game.type == CAMPAIGN) && !bMultiPlayer && (psDroid->droidType != DROID_TRANSPORTER))
 		{
 			checkLocalFeatures(psDroid);
 		}
->>>>>>> 54963521
+
+		triggerEventDroidMoved(psDroid, oldx, oldy);
 	}
 
 	// See if it's got blocked
