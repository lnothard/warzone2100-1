/*
	This file is part of Warzone 2100.
	Copyright (C) 1999-2004  Eidos Interactive
	Copyright (C) 2005-2007  Warzone Resurrection Project

	Warzone 2100 is free software; you can redistribute it and/or modify
	it under the terms of the GNU General Public License as published by
	the Free Software Foundation; either version 2 of the License, or
	(at your option) any later version.

	Warzone 2100 is distributed in the hope that it will be useful,
	but WITHOUT ANY WARRANTY; without even the implied warranty of
	MERCHANTABILITY or FITNESS FOR A PARTICULAR PURPOSE. See the
	GNU General Public License for more details.

	You should have received a copy of the GNU General Public License
	along with Warzone 2100; if not, write to the Free Software
	Foundation, Inc., 51 Franklin St, Fifth Floor, Boston, MA 02110-1301 USA
*/
/**
 * @file ingameop.c
 * Ingame options screen.
 * Pumpkin Studios. 98
 */

#include <string.h>

#include "lib/framework/frame.h"
#include "lib/framework/strres.h"
#include "lib/widget/widget.h"
#include "lib/netplay/netplay.h"
#include "lib/ivis_common/piestate.h"		// for getrendertype
#include "lib/ivis_common/rendmode.h"
#include "lib/sound/audio.h"					// for sound.
#include "lib/sound/cdaudio.h"
#include "lib/sound/mixer.h"

#include "display3d.h"
#include "intdisplay.h"
#include "hci.h"			// for wFont def.& intmode.
#include "loop.h"
#include "lib/framework/cursors.h"
#include "frontend.h"		// for textdisplay function
#include "loadsave.h"		// for textdisplay function
#include "console.h"		// to add console message
#include "scriptextern.h"	// for tutorial
#include "keybind.h"
#include "multiplay.h"
#include "ingameop.h"
#include "mission.h"
#include "transporter.h"
#include "main.h"
#include "warzoneconfig.h"

//status bools.(for hci.h)
BOOL	ClosingInGameOp	= false;
BOOL	InGameOpUp		= false;

// ////////////////////////////////////////////////////////////////////////////
// functions

// ////////////////////////////////////////////////////////////////////////////

static BOOL addIGTextButton(UDWORD id, UWORD y, const char *string, UDWORD Style)
{
	W_BUTINIT sButInit;

	memset( &sButInit, 0, sizeof(W_BUTINIT) );

	//resume
	sButInit.formID		= INTINGAMEOP;
	sButInit.id			= id;
	sButInit.style		= Style;


	sButInit.x			= INTINGAMEOP_1_X;
	sButInit.y			= y;
	sButInit.width		= INTINGAMEOP_OP_W;
	sButInit.height		= INTINGAMEOP_OP_H;

	sButInit.FontID		= font_regular;
	sButInit.pDisplay	= displayTextOption;
	sButInit.pText		= string;
	widgAddButton(psWScreen, &sButInit);

	return true;
}

static BOOL addQuitOptions(void)
{
	W_FORMINIT		sFormInit;
//	UWORD WindowWidth;

	if (widgGetFromID(psWScreen,INTINGAMEOP))
	{
		widgDelete(psWScreen, INTINGAMEOP);		// get rid of the old stuff.
	}

	memset(&sFormInit,0, sizeof(W_FORMINIT));


	sFormInit.width		= INTINGAMEOP3_W;

	// add form
	sFormInit.formID	= 0;
	sFormInit.id		= INTINGAMEOP;
	sFormInit.style		= WFORM_PLAIN;
	sFormInit.x		= (SWORD)INTINGAMEOP3_X;
	sFormInit.y		= (SWORD)INTINGAMEOP3_Y;
	sFormInit.height	= INTINGAMEOP3_H;

	sFormInit.pDisplay	= intOpenPlainForm;
	sFormInit.disableChildren= true;

	widgAddForm(psWScreen, &sFormInit);

	//resume
	addIGTextButton(INTINGAMEOP_RESUME, INTINGAMEOP_1_Y, _("Resume Game"), OPALIGN);

	//  quit
	addIGTextButton(INTINGAMEOP_QUIT_CONFIRM, INTINGAMEOP_2_Y, _("Quit"), OPALIGN);

	return true;
}


static BOOL addSlideOptions(void)
{
	W_FORMINIT		sFormInit;

	if (widgGetFromID(psWScreen,INTINGAMEOP))
	{
		widgDelete(psWScreen, INTINGAMEOP);		// get rid of the old stuff.
	}

	memset(&sFormInit,0, sizeof(W_FORMINIT));

	// add form
	sFormInit.formID	= 0;
	sFormInit.id		= INTINGAMEOP;
	sFormInit.style		= WFORM_PLAIN;
	sFormInit.x		= (SWORD)INTINGAMEOP2_X;
	sFormInit.y		= (SWORD)INTINGAMEOP2_Y;
	sFormInit.width		= INTINGAMEOP2_W;
	sFormInit.height	= INTINGAMEOP2_H;

	sFormInit.pDisplay	= intOpenPlainForm;
	sFormInit.disableChildren= true;

	widgAddForm(psWScreen, &sFormInit);

	addIGTextButton(INTINGAMEOP_RESUME, INTINGAMEOP_4_Y, _("Resume Game"), WBUT_PLAIN);

	// fx vol
	addIGTextButton(INTINGAMEOP_FXVOL, INTINGAMEOP_1_Y, _("Voice Volume"), WBUT_PLAIN);
	addFESlider(INTINGAMEOP_FXVOL_S, INTINGAMEOP, INTINGAMEOP_MID, INTINGAMEOP_1_Y-5,
				AUDIO_VOL_MAX, (int)(sound_GetUIVolume() * 100.0), INTINGAMEOP_FXVOL);

	// fx vol
	addIGTextButton(INTINGAMEOP_3DFXVOL, INTINGAMEOP_2_Y, _("FX Volume"), WBUT_PLAIN);
	addFESlider(INTINGAMEOP_3DFXVOL_S, INTINGAMEOP, INTINGAMEOP_MID, INTINGAMEOP_2_Y-5,
				AUDIO_VOL_MAX, (int)(sound_GetEffectsVolume() * 100.0), INTINGAMEOP_3DFXVOL);

	// cd vol
	addIGTextButton(INTINGAMEOP_CDVOL, INTINGAMEOP_3_Y, _("Music Volume"), WBUT_PLAIN);
	addFESlider(INTINGAMEOP_CDVOL_S, INTINGAMEOP, INTINGAMEOP_MID, INTINGAMEOP_3_Y-5,
				AUDIO_VOL_MAX, (int)(sound_GetMusicVolume() * 100), INTINGAMEOP_CDVOL);

	/*
	// gamma
	if (pie_GetRenderEngine() == ENGINE_GLIDE)
	{
		addIGTextButton(INTINGAMEOP_GAMMA, INTINGAMEOP_3_Y, _("Gamma"), WBUT_PLAIN);

		if(gammaValue>3)	   gammaValue = (float)2.9;
		if(gammaValue<0.5)  gammaValue = (float).5;

		addFESlider(INTINGAMEOP_GAMMA_S,INTINGAMEOP , INTINGAMEOP_MID,INTINGAMEOP_3_Y-5,60,(UDWORD)(gammaValue*25),INTINGAMEOP_GAMMA );

	}
*/

	return true;
}


// ////////////////////////////////////////////////////////////////////////////

static BOOL _intAddInGameOptions(void)
{
//	UWORD WindowWidth;
	W_FORMINIT		sFormInit;


	audio_StopAll();

    //clear out any mission widgets - timers etc that may be on the screen
    clearMissionWidgets();


	setWidgetsStatus(true);

	//if already open, then close!
	if (widgGetFromID(psWScreen,INTINGAMEOP))
	{
		intCloseInGameOptions(false, true);
		return true;
	}

	intResetScreen(false);


	// Pause the game.
	if(!gamePaused())
	{
		kf_TogglePauseMode();
	}


	memset(&sFormInit,0, sizeof(W_FORMINIT));



	sFormInit.width		= INTINGAMEOP_W;

	// add form
	sFormInit.formID	= 0;
	sFormInit.id		= INTINGAMEOP;
	sFormInit.style		= WFORM_PLAIN;
	sFormInit.x			= (SWORD)INTINGAMEOP_X;
	sFormInit.y			= (SWORD)INTINGAMEOP_Y;
	sFormInit.height	= INTINGAMEOP_H;


    if ( (!bMultiPlayer || (NetPlay.bComms==0) )  && !bInTutorial)
	{
	}
	else
	{
		sFormInit.height	= INTINGAMEOP_HS;
	}



	sFormInit.pDisplay	= intOpenPlainForm;
	sFormInit.disableChildren= true;

	widgAddForm(psWScreen, &sFormInit);

	// add 'quit' text

    if ( (!bMultiPlayer || (NetPlay.bComms==0) )  && !bInTutorial)
	{
		addIGTextButton(INTINGAMEOP_QUIT, INTINGAMEOP_5_Y, _("Quit"), OPALIGN);

	}
	else
	{
		addIGTextButton(INTINGAMEOP_QUIT, INTINGAMEOP_3_Y, _("Quit"), OPALIGN);
	}

	// add 'resume'
	addIGTextButton(INTINGAMEOP_RESUME, INTINGAMEOP_1_Y, _("Resume Game"), OPALIGN);

	// add 'options'
	addIGTextButton(INTINGAMEOP_OPTIONS, INTINGAMEOP_2_Y, _("Options"), OPALIGN);


	if ( (!bMultiPlayer || (NetPlay.bComms==0) )  && !bInTutorial)
	{		// add 'load'
		addIGTextButton(INTINGAMEOP_LOAD, INTINGAMEOP_3_Y, _("Load Game"), OPALIGN);
		// add 'save'
		addIGTextButton(INTINGAMEOP_SAVE, INTINGAMEOP_4_Y, _("Save Game"), OPALIGN);
	}


	intMode		= INT_INGAMEOP;			// change interface mode.
	InGameOpUp	= true;					// inform interface.

<<<<<<< HEAD
	// TODO: find out if the line below is needed (may be for old csnap stuff)
	frameSetCursorFromRes(CURSOR_DEFAULT);						// reset cursor	(sw)
=======
	// Using software cursors (when on) for these menus due to a bug in SDL's SDL_ShowCursor()
	pie_SetMouse(CURSOR_DEFAULT, war_GetColouredCursor());
>>>>>>> ab2bafd7

	return true;
}


BOOL intAddInGameOptions(void)
{
	sliderEnableDrag(true);
	return _intAddInGameOptions();
}

// ////////////////////////////////////////////////////////////////////////////

static void ProcessOptionFinished(void)
{
	intMode		= INT_NORMAL;



	//unpause.
	if(gamePaused())
	{
		kf_TogglePauseMode();
	}


}

void intCloseInGameOptionsNoAnim(BOOL bResetMissionWidgets)
{
	widgDelete(psWScreen, INTINGAMEOP);
	InGameOpUp = false;

	ProcessOptionFinished();

    //don't add the widgets if the load/save screen is put up or exiting to front end
    if (bResetMissionWidgets)
    {
        //put any widgets back on for the missions
        resetMissionWidgets();
    }
}


// ////////////////////////////////////////////////////////////////////////////
BOOL intCloseInGameOptions(BOOL bPutUpLoadSave, BOOL bResetMissionWidgets)
{

	W_TABFORM	*Form;
	WIDGET		*widg;

	if(bPutUpLoadSave)
	{
		widg = widgGetFromID(psWScreen,INTINGAMEOP);
		if(widg)
		{
			widgDelete(psWScreen,INTINGAMEOP);
		}

		InGameOpUp = false;
		ClosingInGameOp = true;
	}
	else
	{
		// close the form.
		// Start the window close animation.
		Form = (W_TABFORM*)widgGetFromID(psWScreen,INTINGAMEOP);
		if(Form) {
			Form->display		 = intClosePlainForm;
			Form->pUserData		 = NULL; // Used to signal when the close anim has finished.
			Form->disableChildren= true;
			ClosingInGameOp		 = true;		// like orderup/closingorder
			InGameOpUp			 = false;
		}
	}

	ProcessOptionFinished();

    //don't add the widgets if the load/save screen is put up or exiting to front end
    if (bResetMissionWidgets)
    {
        //put any widgets back on for the missions
        resetMissionWidgets();
    }

    return true;
}


// ////////////////////////////////////////////////////////////////////////////
// process clicks made by user.
void intProcessInGameOptions(UDWORD id)
{


	switch(id)
	{
	// NORMAL KEYS
	case INTINGAMEOP_QUIT:				//quit was pressed
		addQuitOptions();
		break;

	case INTINGAMEOP_QUIT_CONFIRM:		//quit was confirmed.
		intCloseInGameOptions(false, false);
		break;

	case INTINGAMEOP_OPTIONS:			//game options  was pressed
		addSlideOptions();
		break;

	case INTINGAMEOP_RESUME:			//resume was pressed.
		intCloseInGameOptions(false, true);
		break;


//	case INTINGAMEOP_REPLAY:
//		intCloseInGameOptions(true, false);
//		if(0!=strcmp(getLevelName(),"CAM_1A"))
//		{
//			loopMissionState = LMS_LOADGAME;
//			strcpy(saveGameName, "replay/replay.gam");
//			addConsoleMessage(_("GAME SAVED!"), LEFT_JUSTIFY, SYSTEM_MESSAGE);
//		}
//		break;
	case INTINGAMEOP_LOAD:
		intCloseInGameOptions(true, false);
		addLoadSave(LOAD_INGAME,SaveGamePath,"gam",_("Load Saved Game"));	// change mode when loadsave returns//		if(runLoadSave())// check for file name.
		break;
	case INTINGAMEOP_SAVE:
		intCloseInGameOptions(true, false);
		addLoadSave(SAVE_INGAME,SaveGamePath,"gam", _("Save Game") );
		break;


	// GAME OPTIONS KEYS
	case INTINGAMEOP_FXVOL:
	case INTINGAMEOP_3DFXVOL:
	case INTINGAMEOP_CDVOL:
//	case INTINGAMEOP_GAMMA:
		break;


	case INTINGAMEOP_FXVOL_S:
		sound_SetUIVolume((float)widgGetSliderPos(psWScreen, INTINGAMEOP_FXVOL_S) / 100.0);
		break;
	case INTINGAMEOP_3DFXVOL_S:
		sound_SetEffectsVolume((float)widgGetSliderPos(psWScreen, INTINGAMEOP_3DFXVOL_S) / 100.0);
		break;
	case INTINGAMEOP_CDVOL_S:
		sound_SetMusicVolume((float)widgGetSliderPos(psWScreen, INTINGAMEOP_CDVOL_S) / 100.0);
		break;

//	case INTINGAMEOP_GAMMA_S:
//		gammaValue = (float)(widgGetSliderPos(psWScreen,INTINGAMEOP_GAMMA_S))/25  ;
//		if(gammaValue<0.5)  gammaValue = (float).5;
//		pie_SetGammaValue(gammaValue);
//		break;


	default:
		break;
	}


}

<|MERGE_RESOLUTION|>--- conflicted
+++ resolved
@@ -277,13 +277,8 @@
 	intMode		= INT_INGAMEOP;			// change interface mode.
 	InGameOpUp	= true;					// inform interface.
 
-<<<<<<< HEAD
-	// TODO: find out if the line below is needed (may be for old csnap stuff)
-	frameSetCursorFromRes(CURSOR_DEFAULT);						// reset cursor	(sw)
-=======
 	// Using software cursors (when on) for these menus due to a bug in SDL's SDL_ShowCursor()
 	pie_SetMouse(CURSOR_DEFAULT, war_GetColouredCursor());
->>>>>>> ab2bafd7
 
 	return true;
 }
