/*
	This file is part of Warzone 2100.
	Copyright (C) 1999-2004  Eidos Interactive
	Copyright (C) 2005-2015  Warzone 2100 Project

	Warzone 2100 is free software; you can redistribute it and/or modify
	it under the terms of the GNU General Public License as published by
	the Free Software Foundation; either version 2 of the License, or
	(at your option) any later version.

	Warzone 2100 is distributed in the hope that it will be useful,
	but WITHOUT ANY WARRANTY; without even the implied warranty of
	MERCHANTABILITY or FITNESS FOR A PARTICULAR PURPOSE. See the
	GNU General Public License for more details.

	You should have received a copy of the GNU General Public License
	along with Warzone 2100; if not, write to the Free Software
	Foundation, Inc., 51 Franklin St, Fifth Floor, Boston, MA 02110-1301 USA
*/
/**
 * @file hci.c
 *
 * Functions for the in game interface.
 * (Human Computer Interface - thanks to Alex for the file name).
 *
 * Obviously HCI should mean "Hellish Code Incoming" -- Toksyuryel.
 *
 */

#include <string.h>
#include <algorithm>

#include "lib/framework/frame.h"
#include "lib/framework/strres.h"
#include "lib/framework/stdio_ext.h"
#include "lib/gamelib/gtime.h"
#include "lib/ivis_opengl/bitimage.h"
#include "lib/ivis_opengl/pieblitfunc.h"
#include "lib/ivis_opengl/piepalette.h"
#include "lib/ivis_opengl/piestate.h"
// FIXME Direct iVis implementation include!
#include "lib/ivis_opengl/screen.h"
#include "lib/script/script.h"
#include "lib/netplay/netplay.h"

#include "action.h"
#include "lib/sound/audio_id.h"
#include "lib/sound/audio.h"
#include "lib/widget/label.h"
#include "lib/widget/bar.h"
#include "lib/widget/button.h"
#include "lib/widget/editbox.h"
#include "cheat.h"
#include "console.h"
#include "design.h"
#include "display.h"
#include "display3d.h"
#include "drive.h"
#include "edit3d.h"
#include "effects.h"
#include "game.h"
#include "hci.h"
#include "ingameop.h"
#include "intdisplay.h"
#include "intelmap.h"
#include "intorder.h"
#include "keymap.h"
#include "loadsave.h"
#include "loop.h"
#include "mapdisplay.h"
#include "mission.h"
#include "multimenu.h"
#include "multiplay.h"
#include "multigifts.h"
#include "radar.h"
#include "research.h"
#include "scriptcb.h"
#include "scriptextern.h"
#include "scripttabs.h"
#include "transporter.h"
#include "warcam.h"
#include "main.h"
#include "template.h"
#include "wrappers.h"
#include "keybind.h"
#include "qtscript.h"
#include "frend.h"

// Is a button widget highlighted, either because the cursor is over it or it is flashing.
//
#define buttonIsHilite(p)  ((p->getState() & WBUT_HIGHLIGHT) != 0)

// Empty edit window
static bool SecondaryWindowUp = false;
// Chat dialog
static bool ChatDialogUp = false;

#define RETXOFFSET (0)// Reticule button offset
#define RETYOFFSET (0)
#define NUMRETBUTS	7 // Number of reticule buttons.

enum  				  // Reticule button indecies.
{
	RETBUT_CANCEL,
	RETBUT_FACTORY,
	RETBUT_RESEARCH,
	RETBUT_BUILD,
	RETBUT_DESIGN,
	RETBUT_INTELMAP,
	RETBUT_COMMAND,
};

struct BUTSTATE
{
	UDWORD id;
	bool Enabled;
	bool Hidden;
};

struct BUTOFFSET
{
	SWORD x;
	SWORD y;
};

static BUTOFFSET ReticuleOffsets[NUMRETBUTS] =  	// Reticule button form relative positions.
{
	{48, 47},	// RETBUT_CANCEL,
	{53, 15},	// RETBUT_FACTORY,
	{87, 33},	// RETBUT_RESEARCH,
	{87, 68},	// RETBUT_BUILD,
	{53, 86},	// RETBUT_DESIGN,
	{19, 68},	// RETBUT_INTELMAP,
	{19, 33},	// RETBUT_COMMAND,
};

static BUTSTATE ReticuleEnabled[NUMRETBUTS] =  	// Reticule button enable states.
{
	{IDRET_CANCEL, false, false},
	{IDRET_MANUFACTURE, false, false},
	{IDRET_RESEARCH, false, false},
	{IDRET_BUILD, false, false},
	{IDRET_DESIGN, false, false},
	{IDRET_INTEL_MAP, false, false},
	{IDRET_COMMAND, false, false},
};

<<<<<<< HEAD
=======

// Set the x,y members of a button widget initialiser given a reticule button index.
//
static void SetReticuleButPos(UWORD ButId, W_BUTINIT *sButInit)
{
	ASSERT_OR_RETURN(, ButId < NUMRETBUTS, "SetReticuleButPos : Bad button index");

	sButInit->x = (SWORD)(ReticuleOffsets[ButId].x + RETXOFFSET);
	sButInit->y = (SWORD)(ReticuleOffsets[ButId].y + RETYOFFSET);
}


static bool ClosingObject = false;
static bool ClosingStats = false;
>>>>>>> 51c175f2
static UDWORD	keyButtonMapping = 0;
static bool ReticuleUp = false;
static bool Refreshing = false;

/***************************************************************************************/
/*                  Widget ID numbers                                                  */

#define IDPOW_FORM			100		// power bar form

/* Option screen IDs */
#define IDOPT_FORM			1000		// The option form
#define IDOPT_CLOSE			1006		// The close button
#define IDOPT_LABEL			1007		// The Option screen label
#define IDOPT_PLAYERFORM	1008		// The player button form
#define IDOPT_PLAYERLABEL	1009		// The player form label
#define IDOPT_PLAYERSTART	1010		// The first player button
#define IDOPT_PLAYEREND		1030		// The last possible player button
#define IDOPT_QUIT			1031		// Quit the game
#define IDOPT_DROID			1037		// The place droid button
#define IDOPT_STRUCT		1038		// The place struct button
#define IDOPT_FEATURE		1039		// The place feature button
#define IDOPT_IVISFORM		1043		// iViS engine form
#define IDOPT_IVISLABEL		1044		// iViS form label

#define	IDPROX_START		120000		// The first proximity button
#define	IDPROX_END		129999		// The last proximity button

#define PROX_BUTWIDTH		9
#define PROX_BUTHEIGHT		9
/***************************************************************************************/
/*                  Widget Positions                                                   */

/* Reticule positions */
#define RET_BUTWIDTH		25
#define RET_BUTHEIGHT		28

/* Option positions */
#define OPT_X			(640-300)
#define OPT_Y			20
#define OPT_WIDTH		275
#define OPT_HEIGHT		350
#define OPT_BUTWIDTH	60
#define OPT_BUTHEIGHT	20
#define OPT_EDITY		50
#define OPT_PLAYERY		150

#define STAT_BUTX				4
#define STAT_BUTY				2

/* Structure type screen positions */
#define STAT_GAP			2
#define STAT_BUTWIDTH		60
#define STAT_BUTHEIGHT		46

/* Close strings */
static char pCloseText[] = "X";

/* Player button strings */
static const char	*apPlayerText[] =
{
	"0", "1", "2", "3", "4", "5", "6", "7",
	"8", "9", "10", "11", "12", "13", "14", "15",
};
static const char	*apPlayerTip[] =
{
	"Select Player 0",
	"Select Player 1",
	"Select Player 2",
	"Select Player 3",
	"Select Player 4",
	"Select Player 5",
	"Select Player 6",
	"Select Player 7",
	"Select Player 8",
	"Select Player 9",
	"Select Player 10",
	"Select Player 11",
	"Select Player 12",
	"Select Player 13",
	"Select Player 14",
	"Select Player 15",
};

/* The widget screen */
W_SCREEN		*psWScreen;

// The last widget ID from widgRunScreen
UDWORD				intLastWidget;

INTMODE intMode;

/* Status of the positioning for the object placement */
static enum _edit_pos_mode
{
	IED_NOPOS,
	IED_POS,
} editPosMode;

/* Which type of object screen is being displayed. Starting value is where the intMode left off*/
static enum _obj_mode
{
	IOBJ_NONE = INT_MAXMODE,	// Nothing doing.
	IOBJ_BUILD,			        // The build screen
	IOBJ_BUILDSEL,		        // Selecting a position for a new structure
	IOBJ_DEMOLISHSEL,	        // Selecting a structure to demolish
	IOBJ_MANUFACTURE,	        // The manufacture screen
	IOBJ_RESEARCH,		        // The research screen
	IOBJ_COMMAND,		        // the command droid screen

	IOBJ_MAX,			        // maximum object mode
} objMode;

/* Function type for selecting a base object while building the object screen */
typedef bool (* OBJ_SELECT)(BASE_OBJECT *psObj);

/* Function type for getting the appropriate stats for an object */
typedef BASE_STATS *(* OBJ_GETSTATS)(BASE_OBJECT *psObj);

/* Function type for setting the appropriate stats for an object */
typedef bool (* OBJ_SETSTATS)(BASE_OBJECT *psObj, BASE_STATS *psStats);

/* functions to select and get stats from the current object list */
static OBJ_SELECT		objSelectFunc;
static OBJ_GETSTATS		objGetStatsFunc;
static OBJ_SETSTATS		objSetStatsFunc;

/* Whether the objects that are on the object screen have changed this frame */
static bool				objectsChanged;

/* The current stats list being used by the stats screen */
static BASE_STATS		**ppsStatsList;
static UDWORD			numStatsListEntries;

/* The selected object on the object screen when the stats screen is displayed */
static BASE_OBJECT		*psObjSelected;

/* The button ID of the objects stat when the stat screen is displayed */
UDWORD			objStatID;

/* The button ID of an objects stat on the stat screen if it is locked down */
static UDWORD			statID;

/* The stats for the current getStructPos */
static BASE_STATS		*psPositionStats;

/* The tab positions of the object form when the structure form is displayed */
static UWORD			objMajor;

/* Store a list of stats pointers from the main structure stats */
static STRUCTURE_STATS	**apsStructStatsList;

/* Store a list of research pointers for topics that can be performed*/
static RESEARCH			**ppResearchList;

/* Store a list of Template pointers for Droids that can be built */
std::vector<DROID_TEMPLATE *>   apsTemplateList;
std::list<DROID_TEMPLATE>       localTemplates;

/* Store a list of Feature pointers for features to be placed on the map */
static FEATURE_STATS	**apsFeatureList;

/*Store a list of research indices which can be performed*/
static UWORD			*pList;
static UWORD			*pSList;

/* Store a list of component stats pointers for the design screen */
UDWORD			numComponent;
COMPONENT_STATS	**apsComponentList;
UDWORD			numExtraSys;
COMPONENT_STATS	**apsExtraSysList;

// store the objects that are being used for the object bar
std::vector<BASE_OBJECT *> apsObjectList;

/* Flags to check whether the power bars are currently on the screen */
static bool				powerBarUp = false;
static bool				StatsUp = false;
static BASE_OBJECT		*psStatsScreenOwner = NULL;

/* The previous object for each object bar */
static BASE_OBJECT		*apsPreviousObj[IOBJ_MAX];

/* The jump position for each object on the base bar */
static std::vector<Vector2i> asJumpPos;

/***************************************************************************************/
/*              Function Prototypes                                                    */
static bool intUpdateObject(BASE_OBJECT *psObjects, BASE_OBJECT *psSelected, bool bForceStats);
/* Remove the object widgets from the widget screen */
void intRemoveObject(void);
static void intRemoveObjectNoAnim(void);
/* Process the object widgets */
static void intProcessObject(UDWORD id);
/* Get the object refered to by a button ID on the object screen.
 * This works for droid or structure buttons
 */
static BASE_OBJECT *intGetObject(UDWORD id);
/* Reset the stats button for an object */
static void intSetStats(UDWORD id, BASE_STATS *psStats);

/* Add the stats widgets to the widget screen */
/* If psSelected != NULL it specifies which stat should be hilited */
static bool intAddStats(BASE_STATS **ppsStatsList, UDWORD numStats,
                        BASE_STATS *psSelected, BASE_OBJECT *psOwner);
/* Process return codes from the stats screen */
static void intProcessStats(UDWORD id);
// clean up when an object dies
static void intObjectDied(UDWORD objID);

/* Add the build widgets to the widget screen */
/* If psSelected != NULL it specifies which droid should be hilited */
static bool intAddBuild(DROID *psSelected);
/* Add the manufacture widgets to the widget screen */
/* If psSelected != NULL it specifies which factory should be hilited */
static bool intAddManufacture(STRUCTURE *psSelected);
/* Add the research widgets to the widget screen */
/* If psSelected != NULL it specifies which droid should be hilited */
static bool intAddResearch(STRUCTURE *psSelected);
/* Add the command droid widgets to the widget screen */
/* If psSelected != NULL it specifies which droid should be hilited */
static bool intAddCommand(DROID *psSelected);

/* Start looking for a structure location */
static void intStartStructPosition(BASE_STATS *psStats);
/* Stop looking for a structure location */
static void intStopStructPosition(void);

static STRUCTURE *CurrentStruct = NULL;
static SWORD CurrentStructType = 0;
static DROID *CurrentDroid = NULL;
static DROID_TYPE CurrentDroidType = DROID_ANY;

/******************Power Bar Stuff!**************/

/* Set the shadow for the PowerBar */
static void intRunPower(void);

static void intRunStats(void);

/*Deals with the RMB click for the stats screen */
static void intStatsRMBPressed(UDWORD id);

/*Deals with the RMB click for the object screen */
static void intObjectRMBPressed(UDWORD id);

/*Deals with the RMB click for the Object Stats buttons */
static void intObjStatRMBPressed(UDWORD id);

//proximity display stuff
static void processProximityButtons(UDWORD id);

static DROID *intCheckForDroid(UDWORD droidType);
static STRUCTURE *intCheckForStructure(UDWORD structType);

static void intCheckReticuleButtons(void);

// count the number of selected droids of a type
static SDWORD intNumSelectedDroids(UDWORD droidType);


/***************************GAME CODE ****************************/

struct RETBUTSTATS
{
	int downTime;
	QString filename;
	QString filenameDown;
	QString tip;
	int flashing;
	int flashTime;
};
static RETBUTSTATS retbutstats[NUMRETBUTS];

void setReticuleStats(int ButId, QString tip, QString filename, QString filenameDown)
{
	retbutstats[ButId].tip = tip;
	retbutstats[ButId].filename = filename;
	retbutstats[ButId].filenameDown = filenameDown;
	retbutstats[ButId].downTime = 0;
	retbutstats[ButId].flashing = 0;
	retbutstats[ButId].flashTime = 0;
}

static void intDisplayReticuleButton(WIDGET *psWidget, UDWORD xOffset, UDWORD yOffset)
{
	int     x = xOffset + psWidget->x();
	int     y = yOffset + psWidget->y();
	bool	Hilight = false;
	bool	Down = false;
	UBYTE	DownTime = retbutstats[psWidget->UserData].downTime;
	UBYTE	flashing = retbutstats[psWidget->UserData].flashing;
	UBYTE	flashTime = retbutstats[psWidget->UserData].flashTime;
	ASSERT(psWidget->type == WIDG_BUTTON, "Not a button");
	W_BUTTON *psButton = (W_BUTTON *)psWidget;

	if (psButton->state & WBUT_DISABLE)
	{
		iV_DrawImage(IntImages, IMAGE_RETICULE_GREY, x, y);
		return;
	}

	Down = psButton->state & (WBUT_DOWN | WBUT_CLICKLOCK);
	Hilight = buttonIsHilite(psButton);

	if (Down)
	{
		if ((DownTime < 1) && (psWidget->UserData != RETBUT_CANCEL))
		{
			iV_DrawImage(IntImages, IMAGE_RETICULE_BUTDOWN, x, y);
		}
		else
		{
			iV_DrawImage2(retbutstats[psWidget->UserData].filenameDown, x, y);
		}
		DownTime++;
		flashing = false;	// stop the reticule from flashing if it was
	}
	else
	{
		if (flashing)
		{
			if (((realTime / 250) % 2) != 0)
			{
				iV_DrawImage2(retbutstats[psWidget->UserData].filenameDown, x, y);
				flashTime = 0;
			}
			else
			{
				iV_DrawImage2(retbutstats[psWidget->UserData].filename, x, y);
			}
			flashTime++;
		}
		else
		{
			iV_DrawImage2(retbutstats[psWidget->UserData].filename, x, y);
			DownTime = 0;
		}
	}
	if (Hilight)
	{
		if (psWidget->UserData == RETBUT_CANCEL)
		{
			iV_DrawImage(IntImages, IMAGE_CANCEL_HILIGHT, x, y);
		}
		else
		{
			iV_DrawImage(IntImages, IMAGE_RETICULE_HILIGHT, x, y);
		}
	}
	retbutstats[psWidget->UserData].flashTime = flashTime;
	retbutstats[psWidget->UserData].flashing = flashing;
	retbutstats[psWidget->UserData].downTime = DownTime;
}

// Set the x,y members of a button widget initialiser given a reticule button index.
//
void setReticuleBut(int ButId)
{
	/* Default button data */
	W_BUTINIT sButInit;
	sButInit.formID = IDRET_FORM;
	sButInit.id = ReticuleEnabled[ButId].id;
	sButInit.width = RET_BUTWIDTH;
	sButInit.height = RET_BUTHEIGHT;
	sButInit.pDisplay = intDisplayReticuleButton;
	sButInit.x = ReticuleOffsets[ButId].x + RETXOFFSET;
	sButInit.y = ReticuleOffsets[ButId].y + RETYOFFSET;
	sButInit.pTip = retbutstats[ButId].tip;
	sButInit.style = WBUT_SECONDARY;
	sButInit.UserData = ButId;
	retbutstats[ButId].downTime = 0;
	retbutstats[ButId].flashing = 0;
	retbutstats[ButId].flashTime = 0;
	if (!widgAddButton(psWScreen, &sButInit))
	{
		debug(LOG_ERROR, "Failed to add reticule button");
	}
}

/* Initialise the in game interface */
bool intInitialise(void)
{
	for (int i = 0; i < NUMRETBUTS; i++)
	{
		ReticuleEnabled[i].Hidden = false;
	}

	widgSetTipColour(WZCOL_TOOLTIP_TEXT);

	WidgSetAudio(WidgetAudioCallback, ID_SOUND_BUTTON_CLICK_3, ID_SOUND_SELECT, ID_SOUND_BUILD_FAIL);

	/* Create storage for Structures that can be built */
	apsStructStatsList = (STRUCTURE_STATS **)malloc(sizeof(STRUCTURE_STATS *) * MAXSTRUCTURES);

	//create the storage for Research topics - max possible size
	ppResearchList = (RESEARCH **) malloc(sizeof(RESEARCH *) * MAXRESEARCH);

	//create the list for the selected player
	//needs to be UWORD sized for Patches
	pList = (UWORD *) malloc(sizeof(UWORD) * MAXRESEARCH);
	pSList = (UWORD *) malloc(sizeof(UWORD) * MAXRESEARCH);

	/* Create storage for Templates that can be built */
	apsTemplateList.clear();

	/* Create storage for the feature list */
	apsFeatureList = (FEATURE_STATS **)malloc(sizeof(FEATURE_STATS *) * MAXFEATURES);

	/* Create storage for the component list */
	apsComponentList = (COMPONENT_STATS **)malloc(sizeof(COMPONENT_STATS *) * MAXCOMPONENT);

	/* Create storage for the extra systems list */
	apsExtraSysList = (COMPONENT_STATS **)malloc(sizeof(COMPONENT_STATS *) * MAXEXTRASYS);

	// allocate the object list
	apsObjectList.clear();

	intInitialiseGraphics();

	psWScreen = new W_SCREEN;

	if (GetGameMode() == GS_NORMAL)
	{
		if (!intAddPower())
		{
			debug(LOG_ERROR, "Couldn't create power Bar widget(Out of memory ?)");
			return false;
		}
	}

	/* Note the current screen state */
	intMode = INT_NORMAL;

	objectsChanged = false;

	// reset the previous objects
	intResetPreviousObj();

	// reset the jump positions
	asJumpPos.clear();

	/* make demolish stat always available */
	if (!bInTutorial)
	{
		for (int comp = 0; comp < numStructureStats; comp++)
		{
			if (asStructureStats[comp].type == REF_DEMOLISH)
			{
				for (int inc = 0; inc < MAX_PLAYERS; inc++)
				{
					apStructTypeLists[inc][comp] = AVAILABLE;
				}
			}
		}
	}

	return true;
}


//initialise all the previous obj - particularly useful for when go Off world!
void intResetPreviousObj(void)
{
	//make sure stats screen doesn't think it should be up
	StatsUp = false;
	// reset the previous objects
	memset(apsPreviousObj, 0, sizeof(apsPreviousObj));
}


/* Shut down the in game interface */
void interfaceShutDown(void)
{
	delete psWScreen;
	psWScreen = NULL;

	free(apsStructStatsList);
	free(ppResearchList);
	free(pList);
	free(pSList);
	apsTemplateList.clear();
	free(apsFeatureList);
	free(apsComponentList);
	free(apsExtraSysList);
	apsObjectList.clear();

	psWScreen = NULL;
	apsStructStatsList = NULL;
	ppResearchList = NULL;
	pList = NULL;
	pSList = NULL;
	apsFeatureList = NULL;
	apsComponentList = NULL;
	apsExtraSysList = NULL;

	//obviously!
	ReticuleUp = false;
}

static bool IntRefreshPending = false;

// Set widget refresh pending flag.
//
void intRefreshScreen(void)
{
	IntRefreshPending = true;
}

bool intIsRefreshing(void)
{
	return Refreshing;
}


// see if a delivery point is selected
static FLAG_POSITION *intFindSelectedDelivPoint(void)
{
	FLAG_POSITION *psFlagPos;

	for (psFlagPos = apsFlagPosLists[selectedPlayer]; psFlagPos;
	     psFlagPos = psFlagPos->psNext)
	{
		if (psFlagPos->selected && (psFlagPos->type == POS_DELIVERY))
		{
			return psFlagPos;
		}
	}

	return NULL;
}

// Refresh widgets once per game cycle if pending flag is set.
//
static void intDoScreenRefresh(void)
{
	UWORD           objMajor = 0, statMajor = 0;
	FLAG_POSITION	*psFlag;

	if (IntRefreshPending)
	{
		Refreshing = true;

		if ((intMode == INT_OBJECT ||
		     intMode == INT_STAT ||
		     intMode == INT_CMDORDER ||
		     intMode == INT_ORDER ||
		     intMode == INT_TRANSPORTER) &&
		    widgGetFromID(psWScreen, IDOBJ_FORM) != NULL &&
		    widgGetFromID(psWScreen, IDOBJ_FORM)->visible())
		{
			bool StatsWasUp = false;
			bool OrderWasUp = false;

			// If the stats form is up then remove it, but remember that it was up.
			if ((intMode == INT_STAT) && widgGetFromID(psWScreen, IDSTAT_FORM) != NULL)
			{
				StatsWasUp = true;
			}

			// store the current tab position
			if (widgGetFromID(psWScreen, IDOBJ_TABFORM) != NULL)
			{
				objMajor = ((ListTabWidget *)widgGetFromID(psWScreen, IDOBJ_TABFORM))->currentPage();
			}
			if (StatsWasUp)
			{
				statMajor = ((ListTabWidget *)widgGetFromID(psWScreen, IDSTAT_TABFORM))->currentPage();
			}
			// now make sure the stats screen isn't up
			if (widgGetFromID(psWScreen, IDSTAT_FORM) != NULL)
			{
				intRemoveStatsNoAnim();
			}

			if (psObjSelected &&
			    psObjSelected->died)
			{
				// refresh when unit dies
				psObjSelected = NULL;
				objMajor = 0;
				statMajor = 0;
			}

			// see if there was a delivery point being positioned
			psFlag = intFindSelectedDelivPoint();

			// see if the commander order screen is up
			if ((intMode == INT_CMDORDER) &&
			    (widgGetFromID(psWScreen, IDORDER_FORM) != NULL))
			{
				OrderWasUp = true;
			}

			switch (objMode)
			{
			case IOBJ_MANUFACTURE:	// The manufacture screen (factorys on bottom bar)
			case IOBJ_RESEARCH:		// The research screen
				//pass in the currently selected object
				intUpdateObject((BASE_OBJECT *)interfaceStructList(), psObjSelected, StatsWasUp);
				break;

			case IOBJ_BUILD:
			case IOBJ_COMMAND:		// the command droid screen
			case IOBJ_BUILDSEL:		// Selecting a position for a new structure
			case IOBJ_DEMOLISHSEL:	// Selecting a structure to demolish
				//pass in the currently selected object
				intUpdateObject((BASE_OBJECT *)apsDroidLists[selectedPlayer], psObjSelected, StatsWasUp);
				break;

			default:
				// generic refresh (trouble at the moment, cant just always pass in a null to addobject
				// if object screen is up, refresh it if stats screen is up, refresh that.
				break;
			}

			// set the tabs again
			if (widgGetFromID(psWScreen, IDOBJ_TABFORM) != NULL)
			{
				((ListTabWidget *)widgGetFromID(psWScreen, IDOBJ_TABFORM))->setCurrentPage(objMajor);
			}

			if (widgGetFromID(psWScreen, IDSTAT_TABFORM) != NULL)
			{
				((ListTabWidget *)widgGetFromID(psWScreen, IDSTAT_TABFORM))->setCurrentPage(statMajor);
			}

			if (psFlag != NULL)
			{
				// need to restart the delivery point position
				startDeliveryPosition(psFlag);
			}

			// make sure the commander order screen is in the right state
			if ((intMode == INT_CMDORDER) &&
			    !OrderWasUp &&
			    (widgGetFromID(psWScreen, IDORDER_FORM) != NULL))
			{
				intRemoveOrderNoAnim();
				if (statID)
				{
					widgSetButtonState(psWScreen, statID, 0);
				}
			}
		}

		// Refresh the transporter interface.
		intRefreshTransporter();

		// Refresh the order interface.
		intRefreshOrder();

		Refreshing = false;
	}

	IntRefreshPending = false;
}


//hides the power bar from the display
void intHidePowerBar()
{
	//only hides the power bar if the player has requested no power bar
	if (!powerBarUp)
	{
		if (widgGetFromID(psWScreen, IDPOW_POWERBAR_T))
		{
			widgHide(psWScreen, IDPOW_POWERBAR_T);
		}
	}
}

/* Remove the options widgets from the widget screen */
static void intRemoveOptions(void)
{
	widgDelete(psWScreen, IDOPT_FORM);
}


/* Reset the widget screen to just the reticule */
void intResetScreen(bool NoAnim)
{
	// Ensure driver mode is turned off.
	StopDriverMode();

	if (getWidgetsStatus() == false)
	{
		NoAnim = true;
	}

	if (ReticuleUp)
	{
		/* Reset the reticule buttons */
		widgSetButtonState(psWScreen, IDRET_COMMAND, 0);
		widgSetButtonState(psWScreen, IDRET_BUILD, 0);
		widgSetButtonState(psWScreen, IDRET_MANUFACTURE, 0);
		widgSetButtonState(psWScreen, IDRET_INTEL_MAP, 0);
		widgSetButtonState(psWScreen, IDRET_RESEARCH, 0);
		widgSetButtonState(psWScreen, IDRET_DESIGN, 0);
	}

	/* Remove whatever extra screen was displayed */
	switch (intMode)
	{
	case INT_OPTION:
		intRemoveOptions();
		break;
	case INT_EDITSTAT:
		intStopStructPosition();
		if (NoAnim)
		{
			intRemoveStatsNoAnim();
		}
		else
		{
			intRemoveStats();
		}
		break;
	case INT_OBJECT:
		intStopStructPosition();
		if (NoAnim)
		{
			intRemoveObjectNoAnim();
		}
		else
		{
			intRemoveObject();
		}
		break;
	case INT_STAT:
		if (NoAnim)
		{
			intRemoveStatsNoAnim();
			intRemoveObjectNoAnim();
		}
		else
		{
			intRemoveStats();
			intRemoveObject();
		}
		break;

	case INT_CMDORDER:
		if (NoAnim)
		{
			intRemoveOrderNoAnim();
			intRemoveObjectNoAnim();
		}
		else
		{
			intRemoveOrder();
			intRemoveObject();
		}
		break;
	case INT_ORDER:
		if (NoAnim)
		{
			intRemoveOrderNoAnim();
		}
		else
		{
			intRemoveOrder();
		}
		break;
	case INT_INGAMEOP:
		if (NoAnim)
		{
			intCloseInGameOptionsNoAnim(true);
		}
		else
		{
			intCloseInGameOptions(false, true);
		}
		break;
	case INT_MISSIONRES:
		intRemoveMissionResultNoAnim();
		break;
	case INT_MULTIMENU:
		if (NoAnim)
		{
			intCloseMultiMenuNoAnim();
		}
		else
		{
			intCloseMultiMenu();
		}
		break;
	case INT_DESIGN:
		intRemoveDesign();
		intHidePowerBar();
		if (bInTutorial)
		{
			eventFireCallbackTrigger((TRIGGER_TYPE)CALL_DESIGN_QUIT);
		}
		break;
	case INT_INTELMAP:
		if (NoAnim)
		{
			intRemoveIntelMapNoAnim();
		}
		else
		{
			intRemoveIntelMap();
		}
		intHidePowerBar();
		if (!bMultiPlayer)
		{
			gameTimeStart();
		}
		break;
	case INT_TRANSPORTER:
		if (NoAnim)
		{
			intRemoveTransNoAnim();
		}
		else
		{
			intRemoveTrans();
		}
		break;
	default:
		break;
	}
	SecondaryWindowUp = false;
	intMode = INT_NORMAL;
	//clearSel() sets IntRefreshPending = true by calling intRefreshScreen() but if we're doing this then we won't need to refresh - hopefully!
	IntRefreshPending = false;
}


// calulate the center world coords for a structure stat given
// top left tile coords
static void intCalcStructCenter(STRUCTURE_STATS *psStats, UDWORD tilex, UDWORD tiley, uint16_t direction, UDWORD *pcx, UDWORD *pcy)
{
	unsigned width  = getStructureStatsWidth(psStats, direction) * TILE_UNITS;
	unsigned height = getStructureStatsBreadth(psStats, direction) * TILE_UNITS;

	*pcx = tilex * TILE_UNITS + width / 2;
	*pcy = tiley * TILE_UNITS + height / 2;
}


/* Process return codes from the Options screen */
static void intProcessOptions(UDWORD id)
{
	if (id >= IDOPT_PLAYERSTART && id <= IDOPT_PLAYEREND)
	{
		int oldSelectedPlayer = selectedPlayer;

		widgSetButtonState(psWScreen, IDOPT_PLAYERSTART + selectedPlayer, 0);
		selectedPlayer = id - IDOPT_PLAYERSTART;
		NetPlay.players[selectedPlayer].allocated = !NetPlay.players[selectedPlayer].allocated;
		NetPlay.players[oldSelectedPlayer].allocated = !NetPlay.players[oldSelectedPlayer].allocated;
		// Do not change realSelectedPlayer here, so game doesn't pause.
		widgSetButtonState(psWScreen, IDOPT_PLAYERSTART + selectedPlayer, WBUT_LOCK);
	}
	else
	{
		switch (id)
		{
		/* The add object buttons */
		case IDOPT_DROID:
			intRemoveOptions();
			apsTemplateList.clear();
			for (std::list<DROID_TEMPLATE>::iterator i = localTemplates.begin(); i != localTemplates.end(); ++i)
			{
				apsTemplateList.push_back(&*i);
			}
			ppsStatsList = (BASE_STATS **)&apsTemplateList[0]; // FIXME Ugly cast, and is undefined behaviour (strict-aliasing violation) in C/C++.
			objMode = IOBJ_MANUFACTURE;
			intAddStats(ppsStatsList, apsTemplateList.size(), NULL, NULL);
			intMode = INT_EDITSTAT;
			editPosMode = IED_NOPOS;
			break;
		case IDOPT_STRUCT:
			intRemoveOptions();
			for (unsigned i = 0; i < std::min<unsigned>(numStructureStats, MAXSTRUCTURES); ++i)
			{
				apsStructStatsList[i] = asStructureStats + i;
			}
			ppsStatsList = (BASE_STATS **)apsStructStatsList;
			objMode = IOBJ_BUILD;
			intAddStats(ppsStatsList, std::min<unsigned>(numStructureStats, MAXSTRUCTURES), NULL, NULL);
			intMode = INT_EDITSTAT;
			editPosMode = IED_NOPOS;
			break;
		case IDOPT_FEATURE:
			intRemoveOptions();
			for (unsigned i = 0; i < std::min<unsigned>(numFeatureStats, MAXFEATURES); ++i)
			{
				apsFeatureList[i] = asFeatureStats + i;
			}
			ppsStatsList = (BASE_STATS **)apsFeatureList;
			intAddStats(ppsStatsList, std::min<unsigned>(numFeatureStats, MAXFEATURES), NULL, NULL);
			intMode = INT_EDITSTAT;
			editPosMode = IED_NOPOS;
			break;
		/* Close window buttons */
		case IDOPT_CLOSE:
			intRemoveOptions();
			intMode = INT_NORMAL;
			break;
		/* Ignore these */
		case IDOPT_FORM:
		case IDOPT_LABEL:
		case IDOPT_PLAYERFORM:
		case IDOPT_PLAYERLABEL:
		case IDOPT_IVISFORM:
		case IDOPT_IVISLABEL:
			break;
		default:
			ASSERT(false, "Unknown return code");
			break;
		}
	}
}


/* Process return codes from the object placement stats screen */
static void intProcessEditStats(UDWORD id)
{
	if (id >= IDSTAT_START && id <= IDSTAT_END)
	{
		/* Clicked on a stat button - need to look for a location for it */
		psPositionStats = ppsStatsList[id - IDSTAT_START];
		if (psPositionStats->ref >= REF_TEMPLATE_START &&
		    psPositionStats->ref < REF_TEMPLATE_START + REF_RANGE)
		{
			FLAG_POSITION debugMenuDroidDeliveryPoint;
			// Placing a droid from the debug menu, set up the flag. (This would probably be safe to do, even if we're placing something else.)
			debugMenuDroidDeliveryPoint.factoryType = REPAIR_FLAG;
			debugMenuDroidDeliveryPoint.factoryInc = 0;
			debugMenuDroidDeliveryPoint.player = selectedPlayer;
			debugMenuDroidDeliveryPoint.selected = false;
			debugMenuDroidDeliveryPoint.psNext = NULL;
			startDeliveryPosition(&debugMenuDroidDeliveryPoint);
		}
		else
		{
			intStartStructPosition(psPositionStats);
		}
		editPosMode = IED_POS;
	}
	else if (id == IDSTAT_CLOSE)
	{
		intRemoveStats();
		intStopStructPosition();
		intMode = INT_NORMAL;
		objMode = IOBJ_NONE;
	}
}

/* Run the widgets for the in game interface */
INT_RETVAL intRunWidgets(void)
{
	INT_RETVAL		retCode;
	bool			quitting = false;
	UDWORD			structX, structY, structX2, structY2;
	UWORD                   objMajor;
	STRUCTURE		*psStructure;
	DROID			*psDroid;
	SDWORD			i;
	UDWORD			widgOverID;

	intDoScreenRefresh();

	/* Update the object list if necessary */
	if (intMode == INT_OBJECT || intMode == INT_STAT || intMode == INT_CMDORDER)
	{
		// see if there is a dead object in the list
		for (unsigned i = 0; i < apsObjectList.size(); ++i)
		{
			if (apsObjectList[i] && apsObjectList[i]->died)
			{
				intObjectDied((UDWORD)(i + IDOBJ_OBJSTART));
				apsObjectList[i] = NULL;
			}
		}
	}

	/* Update the previous object array */
	for (i = 0; i < IOBJ_MAX; i++)
	{
		if (apsPreviousObj[i] && apsPreviousObj[i]->died)
		{
			apsPreviousObj[i] = NULL;
		}
	}

	/* if objects in the world have changed, may have to update the interface */
	if (objectsChanged)
	{
		/* The objects on the object screen have changed */
		if (intMode == INT_OBJECT)
		{
<<<<<<< HEAD
			ASSERT(widgGetFromID(psWScreen, IDOBJ_TABFORM) != NULL, "No object form");
=======
			ASSERT_OR_RETURN(INT_NONE, widgGetFromID(psWScreen, IDOBJ_TABFORM) != NULL, "No object form");
>>>>>>> 51c175f2

			/* Remove the old screen */
			objMajor = ((ListTabWidget *)widgGetFromID(psWScreen, IDOBJ_TABFORM))->currentPage();
			intRemoveObject();

			/* Add the new screen */
			switch (objMode)
			{
			case IOBJ_BUILD:
			case IOBJ_BUILDSEL:
				intAddBuild(NULL);
				break;
			case IOBJ_MANUFACTURE:
				intAddManufacture(NULL);
				break;
			case IOBJ_RESEARCH:
				intAddResearch(NULL);
				break;
			default:
				break;
			}

			/* Reset the tabs on the object screen */
			((ListTabWidget *)widgGetFromID(psWScreen, IDOBJ_TABFORM))->setCurrentPage(objMajor);
		}
		else if (intMode == INT_STAT)
		{
			/* Need to get the stats screen to update as well */
		}
	}
	objectsChanged = false;

	if (bLoadSaveUp && runLoadSave(true) && strlen(sRequestResult) > 0)
	{
		if (bRequestLoad)
		{
			NET_InitPlayers();	// reinitialize starting positions
			loopMissionState = LMS_LOADGAME;
			sstrcpy(saveGameName, sRequestResult);
		}
		else
		{
			if (saveGame(sRequestResult, GTYPE_SAVE_START))
			{
				char msg[256] = {'\0'};

				sstrcpy(msg, _("GAME SAVED: "));
				sstrcat(msg, saveGameName);
				addConsoleMessage(msg, LEFT_JUSTIFY, NOTIFY_MESSAGE);

				if (widgGetFromID(psWScreen, IDMISSIONRES_SAVE))
				{
					widgDelete(psWScreen, IDMISSIONRES_SAVE);
				}
			}
			else
			{
				ASSERT(false, "intRunWidgets: saveGame Failed");
				deleteSaveGame(sRequestResult);
			}
		}
	}

	if (MissionResUp)
	{
		intRunMissionResult();
	}

	/* Run the current set of widgets */
	std::vector<unsigned> retIDs;
	if (!bLoadSaveUp)
	{
		WidgetTriggers const &triggers = widgRunScreen(psWScreen);
		for (WidgetTriggers::const_iterator trigger = triggers.begin(); trigger != triggers.end(); ++trigger)
		{
			retIDs.push_back(trigger->widget->id);
		}
	}

	/* We may need to trigger widgets with a key press */
	if (keyButtonMapping)
	{
		/* Set the appropriate id */
		retIDs.push_back(keyButtonMapping);

		/* Clear it so it doesn't trigger next time around */
		keyButtonMapping = 0;
	}

	intLastWidget = retIDs.empty() ? 0 : retIDs.back();
	if (bInTutorial && !retIDs.empty())
	{
		eventFireCallbackTrigger((TRIGGER_TYPE)CALL_BUTTON_PRESSED);
	}

	/* Extra code for the power bars to deal with the shadow */
	if (powerBarUp)
	{
		intRunPower();
	}

	if (StatsUp)
	{
		intRunStats();
	}

	if (OrderUp)
	{
		intRunOrder();
	}

	if (MultiMenuUp)
	{
		intRunMultiMenu();
	}

	/* Extra code for the design screen to deal with the shadow bar graphs */
	if (intMode == INT_DESIGN)
	{
		SecondaryWindowUp = true;
		intRunDesign();
	}

	// Deal with any clicks.
	for (std::vector<unsigned>::const_iterator rit = retIDs.begin(); rit != retIDs.end(); ++rit)
	{
		unsigned retID = *rit;

		if (retID >= IDPROX_START && retID <= IDPROX_END)
		{
			processProximityButtons(retID);
			return INT_NONE;
		}

		switch (retID)
		{
		/*****************  Reticule buttons  *****************/

		case IDRET_OPTIONS:
			intResetScreen(false);
			(void)intAddOptions();
			intMode = INT_OPTION;
			break;

		case IDRET_COMMAND:
			intResetScreen(false);
			widgSetButtonState(psWScreen, IDRET_COMMAND, WBUT_CLICKLOCK);
			intAddCommand(NULL);
			break;

		case IDRET_BUILD:
			intResetScreen(true);
			widgSetButtonState(psWScreen, IDRET_BUILD, WBUT_CLICKLOCK);
			intAddBuild(NULL);
			break;

		case IDRET_MANUFACTURE:
			intResetScreen(true);
			widgSetButtonState(psWScreen, IDRET_MANUFACTURE, WBUT_CLICKLOCK);
			intAddManufacture(NULL);
			break;

		case IDRET_RESEARCH:
			intResetScreen(true);
			widgSetButtonState(psWScreen, IDRET_RESEARCH, WBUT_CLICKLOCK);
			(void)intAddResearch(NULL);
			break;

		case IDRET_INTEL_MAP:
			// check if RMB was clicked
			if (widgGetButtonKey_DEPRECATED(psWScreen) == WKEY_SECONDARY)
			{
				//set the current message to be the last non-proximity message added
				setCurrentMsg();
				setMessageImmediate(true);
			}
			else
			{
				psCurrentMsg = NULL;
			}
			addIntelScreen();
			break;

		case IDRET_DESIGN:
			intResetScreen(true);
			widgSetButtonState(psWScreen, IDRET_DESIGN, WBUT_CLICKLOCK);
			/*add the power bar - for looks! */
			intShowPowerBar();
			intAddDesign(false);
			intMode = INT_DESIGN;
			break;

		case IDRET_CANCEL:
			intResetScreen(false);
			psCurrentMsg = NULL;
			break;

		/*Transporter button pressed - OFFWORLD Mission Maps ONLY *********/
		case IDTRANTIMER_BUTTON:
			addTransporterInterface(NULL, true);
			break;

		case IDTRANS_LAUNCH:
			processLaunchTransporter();
			break;

		/* Catch the quit button here */
		case INTINGAMEOP_POPUP_QUIT:
		case IDMISSIONRES_QUIT:			// mission quit
		case INTINGAMEOP_QUIT_CONFIRM:			// esc quit confrim
		case IDOPT_QUIT:						// options screen quit
			intResetScreen(false);
			quitting = true;
			break;

		// process our chatbox
		case CHAT_EDITBOX:
			{
				const char *msg2 = widgGetString(psWScreen, CHAT_EDITBOX);
				int mode = (int) widgGetUserData2(psWScreen, CHAT_EDITBOX);
				if (strlen(msg2))
				{
					sstrcpy(ConsoleMsg, msg2);
					ConsolePlayer = selectedPlayer;
					eventFireCallbackTrigger((TRIGGER_TYPE)CALL_CONSOLE);
					attemptCheatCode(msg2);		// parse the message
					if (mode == CHAT_TEAM)
					{
						sendTeamMessage(msg2);
					}
					else
					{
						sendTextMessage(msg2, false);
					}
				}
				inputLoseFocus();
				bAllowOtherKeyPresses = true;
				widgDelete(psWScreen, CHAT_CONSOLEBOX);
				ChatDialogUp = false;
				break;
			}

		/* Default case passes remaining IDs to appropriate function */
		default:
			switch (intMode)
			{
			case INT_OPTION:
				intProcessOptions(retID);
				break;
			case INT_EDITSTAT:
				intProcessEditStats(retID);
				break;
			case INT_STAT:
			case INT_CMDORDER:
			/* In stat mode ids get passed to processObject
			* and then through to processStats
			*/
			// NO BREAK HERE! THIS IS CORRECT;
			case INT_OBJECT:
				intProcessObject(retID);
				break;
			case INT_ORDER:
				intProcessOrder(retID);
				break;
			case INT_MISSIONRES:
				intProcessMissionResult(retID);
				break;
			case INT_INGAMEOP:
				intProcessInGameOptions(retID);
				break;
			case INT_MULTIMENU:
				intProcessMultiMenu(retID);
				break;
			case INT_DESIGN:
				intProcessDesign(retID);
				break;
			case INT_INTELMAP:
				intProcessIntelMap(retID);
				break;
			case INT_TRANSPORTER:
				intProcessTransporter(retID);
				break;
			case INT_NORMAL:
				break;
			default:
				ASSERT(false, "intRunWidgets: unknown interface mode");
				break;
			}
			break;
		}
	}

	if (!quitting && retIDs.empty())
	{
		if ((intMode == INT_OBJECT || intMode == INT_STAT) && objMode == IOBJ_BUILDSEL)
		{
			// See if a position for the structure has been found
			if (found3DBuildLocTwo(&structX, &structY, &structX2, &structY2))
			{
				// check if it's a straight line.
				if ((structX == structX2) || (structY == structY2))
				{
					// Send the droid off to build the structure assuming the droid
					// can get to the location chosen
					structX = world_coord(structX) + TILE_UNITS / 2;
					structY = world_coord(structY) + TILE_UNITS / 2;
					structX2 = world_coord(structX2) + TILE_UNITS / 2;
					structY2 = world_coord(structY2) + TILE_UNITS / 2;

					// Set the droid order
					if (intNumSelectedDroids(DROID_CONSTRUCT) == 0
					    && intNumSelectedDroids(DROID_CYBORG_CONSTRUCT) == 0
					    && psObjSelected != NULL && isConstructionDroid(psObjSelected))
					{
						orderDroidStatsTwoLocDir((DROID *)psObjSelected, DORDER_LINEBUILD, (STRUCTURE_STATS *)psPositionStats, structX, structY, structX2, structY2, player.r.y, ModeQueue);
					}
					else
					{
						orderSelectedStatsTwoLocDir(selectedPlayer, DORDER_LINEBUILD, (STRUCTURE_STATS *)psPositionStats, structX, structY, structX2, structY2, player.r.y, ctrlShiftDown());
					}
				}
				if (!quickQueueMode)
				{
					// Clear the object screen, only if we aren't immediately building something else
					intResetScreen(false);
				}

			}
			else if (found3DBuilding(&structX, &structY))	//found building
			{
				//check droid hasn't died
				if ((psObjSelected == NULL) ||
				    !psObjSelected->died)
				{
					bool CanBuild = true;

					// Send the droid off to build the structure assuming the droid
					// can get to the location chosen
					intCalcStructCenter((STRUCTURE_STATS *)psPositionStats, structX, structY, player.r.y, &structX, &structY);

					// Don't allow derrick to be built on burning ground.
					if (((STRUCTURE_STATS *)psPositionStats)->type == REF_RESOURCE_EXTRACTOR)
					{
						if (fireOnLocation(structX, structY))
						{
							AddDerrickBurningMessage();
						}
					}
					if (CanBuild)
					{
						// Set the droid order
						if (intNumSelectedDroids(DROID_CONSTRUCT) == 0
						    && intNumSelectedDroids(DROID_CYBORG_CONSTRUCT) == 0
						    && psObjSelected != NULL)
						{
							orderDroidStatsLocDir((DROID *)psObjSelected, DORDER_BUILD, (STRUCTURE_STATS *)psPositionStats, structX, structY, player.r.y, ModeQueue);
						}
						else
						{
							orderSelectedStatsLocDir(selectedPlayer, DORDER_BUILD, (STRUCTURE_STATS *)psPositionStats, structX, structY, player.r.y, ctrlShiftDown());
						}
					}
				}

				if (!quickQueueMode)
				{
					// Clear the object screen, only if we aren't immediately building something else
					intResetScreen(false);
				}
			}
			if (buildState == BUILD3D_NONE)
			{
				intResetScreen(false);
			}
		}
		else if (intMode == INT_EDITSTAT && editPosMode == IED_POS)
		{
			/* Directly positioning some type of object */
			unsigned structX1 = INT32_MAX;
			unsigned structY1 = INT32_MAX;
			FLAG_POSITION flag;
			structX2 = INT32_MAX - 1;
			structY2 = INT32_MAX - 1;
			if (sBuildDetails.psStats && (found3DBuilding(&structX1, &structY1) || found3DBuildLocTwo(&structX1, &structY1, &structX2, &structY2)))
			{
				if (structX2 == INT32_MAX - 1)
				{
					structX2 = structX1;
					structY2 = structY1;
				}
				if (structX1 > structX2)
				{
					std::swap(structX1, structX2);
				}
				if (structY1 > structY2)
				{
					std::swap(structY1, structY2);
				}
			}
			else if (deliveryReposFinished(&flag))
			{
				structX2 = structX1 = map_coord(flag.coords.x);
				structY2 = structY1 = map_coord(flag.coords.y);
			}

			for (unsigned j = structY1; j <= structY2; ++j)
				for (unsigned i = structX1; i <= structX2; ++i)
				{
					structX = i;
					structY = j;
					/* See what type of thing is being put down */
					if (psPositionStats->ref >= REF_STRUCTURE_START
					    && psPositionStats->ref < REF_STRUCTURE_START + REF_RANGE)
					{
						STRUCTURE_STATS *psBuilding = (STRUCTURE_STATS *)psPositionStats;
						STRUCTURE tmp(0, selectedPlayer);

						intCalcStructCenter(psBuilding, structX, structY, player.r.y, &structX, &structY);
						if (psBuilding->type == REF_DEMOLISH)
						{
							MAPTILE *psTile = mapTile(map_coord(structX), map_coord(structY));
							FEATURE *psFeature = (FEATURE *)psTile->psObject;
							psStructure = (STRUCTURE *)psTile->psObject; /* reuse var */

							if (psStructure && psTile->psObject->type == OBJ_STRUCTURE)
							{
								//removeStruct(psStructure, true);
								SendDestroyStructure(psStructure);
							}
							else if (psFeature && psTile->psObject->type == OBJ_FEATURE)
							{
								removeFeature(psFeature);
							}
							psStructure = NULL;
						}
						else
						{
							psStructure = &tmp;
							tmp.id = generateNewObjectId();
							tmp.pStructureType = (STRUCTURE_STATS *)psPositionStats;
							tmp.pos.x = structX;
							tmp.pos.y = structY;
							tmp.pos.z = map_Height(structX, structY) + world_coord(1) / 10;
							const char *msg;

							// In multiplayer games be sure to send a message to the
							// other players, telling them a new structure has been
							// placed.
							SendBuildFinished(psStructure);
							// Send a text message to all players, notifying them of
							// the fact that we're cheating ourselves a new
							// structure.
							sasprintf((char **)&msg, _("Player %u is cheating (debug menu) him/herself a new structure: %s."),
							          selectedPlayer, getName(psStructure->pStructureType));
							sendTextMessage(msg, true);
							Cheated = true;
						}
					}
					else if (psPositionStats->ref >= REF_FEATURE_START && psPositionStats->ref < REF_FEATURE_START + REF_RANGE)
					{
						const char *msg;

						// Send a text message to all players, notifying them of the fact that we're cheating ourselves a new feature.
						sasprintf((char **)&msg, _("Player %u is cheating (debug menu) him/herself a new feature: %s."),
						          selectedPlayer, getName(psPositionStats));
						sendTextMessage(msg, true);
						Cheated = true;
						// Notify the other hosts that we've just built ourselves a feature
						//sendMultiPlayerFeature(result->psStats->subType, result->pos.x, result->pos.y, result->id);
						sendMultiPlayerFeature(((FEATURE_STATS *)psPositionStats)->ref, world_coord(structX), world_coord(structY), generateNewObjectId());
					}
					else if (psPositionStats->ref >= REF_TEMPLATE_START &&
					         psPositionStats->ref < REF_TEMPLATE_START + REF_RANGE)
					{
						const char *msg;
						psDroid = buildDroid((DROID_TEMPLATE *)psPositionStats,
						                     world_coord(structX) + TILE_UNITS / 2, world_coord(structY) + TILE_UNITS / 2,
						                     selectedPlayer, false, NULL);
						cancelDeliveryRepos();
						if (psDroid)
						{
							addDroid(psDroid, apsDroidLists);

							// Send a text message to all players, notifying them of
							// the fact that we're cheating ourselves a new droid.
							sasprintf((char **)&msg, _("Player %u is cheating (debug menu) him/herself a new droid: %s."), selectedPlayer, psDroid->aName);

							psScrCBNewDroid = psDroid;
							psScrCBNewDroidFact = NULL;
							eventFireCallbackTrigger((TRIGGER_TYPE)CALL_NEWDROID);	// notify scripts so it will get assigned jobs
							psScrCBNewDroid = NULL;

							triggerEventDroidBuilt(psDroid, NULL);
						}
						else
						{
							// Send a text message to all players, notifying them of
							// the fact that we're cheating ourselves a new droid.
							sasprintf((char **)&msg, _("Player %u is cheating (debug menu) him/herself a new droid."), selectedPlayer);
						}
						sendTextMessage(msg, true);
						Cheated = true;
					}
					if (!quickQueueMode)
					{
						editPosMode = IED_NOPOS;
					}
				}
		}
	}

	widgOverID = widgGetMouseOver(psWScreen);

	retCode = INT_NONE;
	if (quitting)
	{
		retCode = INT_QUIT;
	}
	else if (!retIDs.empty() || intMode == INT_EDIT || intMode == INT_MISSIONRES || widgOverID != 0)
	{
		retCode = INT_INTERCEPT;
	}

	if ((testPlayerHasLost() || testPlayerHasWon()) && !bMultiPlayer && intMode != INT_MISSIONRES && !getDebugMappingStatus())
	{
		debug(LOG_ERROR, "PlayerHasLost Or Won");
		intResetScreen(true);
		retCode = INT_QUIT;
	}
	return retCode;
}

/* Set the shadow for the PowerBar */
static void intRunPower(void)
{
	UDWORD				statID;
	BASE_STATS			*psStat;
	UDWORD				quantity = 0;
	RESEARCH			*psResearch;

	/* Find out which button was hilited */
	statID = widgGetMouseOver(psWScreen);
	if (statID >= IDSTAT_START && statID <= IDSTAT_END)
	{
		psStat = ppsStatsList[statID - IDSTAT_START];
		if (psStat->ref >= REF_STRUCTURE_START && psStat->ref <
		    REF_STRUCTURE_START + REF_RANGE)
		{
			//get the structure build points
			quantity = ((STRUCTURE_STATS *)apsStructStatsList[statID -
			            IDSTAT_START])->powerToBuild;
		}
		else if (psStat->ref >= REF_TEMPLATE_START &&
		         psStat->ref < REF_TEMPLATE_START + REF_RANGE)
		{
			//get the template build points
			quantity = calcTemplatePower(apsTemplateList[statID - IDSTAT_START]);
		}
		else if (psStat->ref >= REF_RESEARCH_START &&
		         psStat->ref < REF_RESEARCH_START + REF_RANGE)
		{
			//get the research points
			psResearch = (RESEARCH *)ppResearchList[statID - IDSTAT_START];

			// has research been not been canceled
			int rindex = psResearch->index;
			if (IsResearchCancelled(&asPlayerResList[selectedPlayer][rindex]) == 0)
			{
				quantity = ((RESEARCH *)ppResearchList[statID - IDSTAT_START])->researchPower;
			}
		}

		//update the power bars
		intSetShadowPower(quantity);
	}
	else
	{
		intSetShadowPower(0);
	}
}


// Process stats screen.
static void intRunStats(void)
{
	BASE_OBJECT			*psOwner;
	STRUCTURE			*psStruct;
	FACTORY				*psFactory;

	if (intMode != INT_EDITSTAT && objMode == IOBJ_MANUFACTURE)
	{
		psOwner = (BASE_OBJECT *)widgGetUserData(psWScreen, IDSTAT_LOOP_LABEL);
		ASSERT_OR_RETURN(, psOwner->type == OBJ_STRUCTURE, "Invalid object type");

		psStruct = (STRUCTURE *)psOwner;
		ASSERT_OR_RETURN(, StructIsFactory(psStruct), "Invalid Structure type");

		psFactory = (FACTORY *)psStruct->pFunctionality;
		//adjust the loop button if necessary
		if (psFactory->psSubject != NULL && psFactory->productionLoops != 0)
		{
			widgSetButtonState(psWScreen, IDSTAT_LOOP_BUTTON, WBUT_CLICKLOCK);
		}
	}
}


/* Add the stats screen for a given object */
static void intAddObjectStats(BASE_OBJECT *psObj, UDWORD id)
{
	BASE_STATS		*psStats;
	UWORD               statMajor = 0;
	UDWORD			i, j, index;
	UDWORD			count;
	SDWORD			iconNumber, entryIN;

	/* Clear a previous structure pos if there is one */
	intStopStructPosition();

	/* Get the current tab pos */
	objMajor = ((ListTabWidget *)widgGetFromID(psWScreen, IDOBJ_TABFORM))->currentPage();

	// Store the tab positions.
	if (intMode == INT_STAT)
	{
		if (widgGetFromID(psWScreen, IDSTAT_FORM) != NULL)
		{
			statMajor = ((ListTabWidget *)widgGetFromID(psWScreen, IDSTAT_TABFORM))->currentPage();
		}
		intRemoveStatsNoAnim();
	}

	/* Display the stats window
	 *  - restore the tab position if there is no stats selected
	 */
	psStats = objGetStatsFunc(psObj);

	// note the object for the screen
	apsPreviousObj[objMode] = psObj;

	// NOTE! The below functions populate our list (building/units...)
	// up to MAX____.  We have unlimited potential, but it is capped at 200 now.
	//determine the Structures that can be built
	if (objMode == IOBJ_BUILD)
	{
		numStatsListEntries = fillStructureList(apsStructStatsList,
		                                        selectedPlayer, MAXSTRUCTURES - 1);

		ppsStatsList = (BASE_STATS **)apsStructStatsList;
	}

	//have to determine the Template list once the factory has been chosen
	if (objMode == IOBJ_MANUFACTURE)
	{
		fillTemplateList(apsTemplateList, (STRUCTURE *)psObj);
		numStatsListEntries = apsTemplateList.size();
		ppsStatsList = (BASE_STATS **)&apsTemplateList[0];  // FIXME Ugly cast, and is undefined behaviour (strict-aliasing violation) in C/C++.
	}

	/*have to calculate the list each time the Topic button is pressed
	  so that only one topic can be researched at a time*/
	if (objMode == IOBJ_RESEARCH)
	{
		//set to value that won't be reached in fillResearchList
		index = asResearch.size() + 1;
		if (psStats)
		{
			index = ((RESEARCH *)psStats)->index;
		}
		//recalculate the list
		numStatsListEntries = fillResearchList(pList, selectedPlayer, (UWORD)index, MAXRESEARCH);

		//	-- Alex's reordering of the list
		// NOTE!  Do we even want this anymore, since we can have basically
		// unlimted tabs? Future enhancement assign T1/2/3 button on form
		// so we can pick what level of tech we want to build instead of
		// Alex picking for us?
		count = 0;
		for (i = 0; i < RID_MAXRID; i++)
		{
			iconNumber = mapRIDToIcon(i);
			for (j = 0; j < numStatsListEntries; j++)
			{
				entryIN = asResearch[pList[j]].iconID;
				if (entryIN == iconNumber)
				{
					pSList[count++] = pList[j];
				}

			}
		}
		// Tag on the ones at the end that have no BASTARD icon IDs - why is this?!!?!?!?
		// NOTE! more pruning [future ref]
		for (j = 0; j < numStatsListEntries; j++)
		{
			iconNumber = mapIconToRID(asResearch[pList[j]].iconID);
			if (iconNumber < 0)
			{
				pSList[count++] = pList[j];
			}
		}

		//fill up the list with topics
		for (i = 0; i < numStatsListEntries; i++)
		{
			ppResearchList[i] = &asResearch[pSList[i]];	  // note change from pList
		}
	}

	intAddStats(ppsStatsList, numStatsListEntries, psStats, psObj);

	// get the tab positions for the new stat form
	// Restore the tab positions.
	// only restore if we've still got at least that many tabs
	if (psStats == nullptr && widgGetFromID(psWScreen, IDSTAT_TABFORM) != nullptr)
	{
		((ListTabWidget *)widgGetFromID(psWScreen, IDSTAT_TABFORM))->setCurrentPage(statMajor);
	}

	intMode = INT_STAT;
	/* Note the object */
	psObjSelected = psObj;
	objStatID = id;

	/* Reset the tabs and lock the button */
	((ListTabWidget *)widgGetFromID(psWScreen, IDOBJ_TABFORM))->setCurrentPage(objMajor);
	if (id != 0)
	{
		widgSetButtonState(psWScreen, id, WBUT_CLICKLOCK);
	}
}


static void intSelectDroid(BASE_OBJECT *psObj)
{
	if (driveModeActive())
	{
		clearSel();
		((DROID *)psObj)->selected = true;
		driveSelectionChanged();
		driveDisableControl();
	}
	else
	{
		clearSelection();
		((DROID *)psObj)->selected = true;
	}
	triggerEventSelected();
}


static void intResetWindows(BASE_OBJECT *psObj)
{
	if (psObj)
	{
		// reset the object screen with the new object
		switch (objMode)
		{
		case IOBJ_BUILD:
		case IOBJ_BUILDSEL:
		case IOBJ_DEMOLISHSEL:
			intAddBuild((DROID *)psObj);
			break;
		case IOBJ_RESEARCH:
			intAddResearch((STRUCTURE *)psObj);
			break;
		case IOBJ_MANUFACTURE:
			intAddManufacture((STRUCTURE *)psObj);
			break;
		case IOBJ_COMMAND:

			intAddCommand((DROID *)psObj);
			break;
		default:
			break;
		}
	}
}


/* Process return codes from the object screen */
static void intProcessObject(UDWORD id)
{
	BASE_OBJECT		*psObj;
	STRUCTURE		*psStruct;
	SDWORD			butIndex;
	UDWORD			statButID;

<<<<<<< HEAD
	ASSERT(widgGetFromID(psWScreen, IDOBJ_TABFORM) != NULL, "Missing form");
=======
	ASSERT_OR_RETURN(, widgGetFromID(psWScreen, IDOBJ_TABFORM) != NULL, "intProcessObject, missing form");
>>>>>>> 51c175f2

	// deal with CRTL clicks
	if (objMode == IOBJ_BUILD &&	// What..................?
	    (keyDown(KEY_LCTRL) || keyDown(KEY_RCTRL) || keyDown(KEY_LSHIFT) || keyDown(KEY_RSHIFT)) &&
	    ((id >= IDOBJ_OBJSTART && id <= IDOBJ_OBJEND) ||
	     (id >= IDOBJ_STATSTART && id <= IDOBJ_STATEND)))
	{
		/* Find the object that the ID refers to */
		psObj = intGetObject(id);
		if (id >= IDOBJ_OBJSTART && id <= IDOBJ_OBJEND)
		{
			statButID = IDOBJ_STATSTART + id - IDOBJ_OBJSTART;
		}
		else
		{
			statButID = id;
		}
		if (psObj && psObj->selected)
		{
			psObj->selected = false;
			widgSetButtonState(psWScreen, statButID, 0);
			if (intNumSelectedDroids(DROID_CONSTRUCT) == 0 && intNumSelectedDroids(DROID_CYBORG_CONSTRUCT) == 0)
			{
				intRemoveStats();
			}
			if (psObjSelected == psObj)
			{
				psObjSelected = (BASE_OBJECT *)intCheckForDroid(DROID_CONSTRUCT);
				if (!psObjSelected)
				{
					psObjSelected = (BASE_OBJECT *)intCheckForDroid(DROID_CYBORG_CONSTRUCT);
				}
			}
		}
		else if (psObj)
		{
			if (psObjSelected)
			{
				psObjSelected->selected = true;
			}
			psObj->selected = true;
			widgSetButtonState(psWScreen, statButID, WBUT_CLICKLOCK);
			intAddObjectStats(psObj, statButID);
		}
		triggerEventSelected();
	}
	else if (id >= IDOBJ_OBJSTART && id <= IDOBJ_OBJEND)
	{
		/* deal with RMB clicks */
		if (widgGetButtonKey_DEPRECATED(psWScreen) == WKEY_SECONDARY)
		{
			intObjectRMBPressed(id);
		}
		/* deal with LMB clicks */
		else
		{
			/* An object button has been pressed */
			/* Find the object that the ID refers to */
			psObj = intGetObject(id);
			if (!psObj)
			{
				return;
			}
			if (psObj->type == OBJ_STRUCTURE && !offWorldKeepLists)
			{
				/* Deselect old buildings */
				for (psStruct = apsStructLists[selectedPlayer]; psStruct; psStruct = psStruct->psNext)
				{
					psStruct->selected = false;
				}

				/* Select new one */
				((STRUCTURE *)psObj)->selected = true;
				triggerEventSelected();
			}

			if (!driveModeActive())
			{
				// don't do this if offWorld and a structure object has been selected
				if (!(psObj->type == OBJ_STRUCTURE && offWorldKeepLists))
				{
					// set the map position - either the object position, or the position jumped from
					butIndex = id - IDOBJ_OBJSTART;
					if (butIndex >= 0 && butIndex <= IDOBJ_OBJEND - IDOBJ_OBJSTART)
					{
						asJumpPos.resize(IDOBJ_OBJEND - IDOBJ_OBJSTART, Vector2i(0, 0));
						if (((asJumpPos[butIndex].x == 0) && (asJumpPos[butIndex].y == 0)) ||
						    !DrawnInLastFrame((SDWORD)psObj->sDisplay.frameNumber) ||
						    ((psObj->sDisplay.screenX > pie_GetVideoBufferWidth()) ||
						     (psObj->sDisplay.screenY > pie_GetVideoBufferHeight())))
						{
							asJumpPos[butIndex] = getPlayerPos();
							setPlayerPos(psObj->pos.x, psObj->pos.y);
							if (getWarCamStatus())
							{
								camToggleStatus();
							}
						}
						else
						{
							setPlayerPos(asJumpPos[butIndex].x, asJumpPos[butIndex].y);
							if (getWarCamStatus())
							{
								camToggleStatus();
							}
							asJumpPos[butIndex].x = 0;
							asJumpPos[butIndex].y = 0;
						}
					}
				}
			}

			intResetWindows(psObj);

			// If a construction droid button was clicked then
			// clear all other selections and select it.
			if (psObj->type == OBJ_DROID)
			{
				intSelectDroid(psObj);
				psObjSelected = psObj;

			}
		}
	}
	/* A object stat button has been pressed */
	else if (id >= IDOBJ_STATSTART &&
	         id <= IDOBJ_STATEND)
	{
		/* deal with RMB clicks */
		if (widgGetButtonKey_DEPRECATED(psWScreen) == WKEY_SECONDARY)
		{
			intObjStatRMBPressed(id);
		}
		else
		{
			/* Find the object that the stats ID refers to */
			psObj = intGetObject(id);
			ASSERT_OR_RETURN(, psObj, "Missing referred to object id %u", id);

			intResetWindows(psObj);

			// If a droid button was clicked then clear all other selections and select it.
			if (psObj->type == OBJ_DROID)
			{
				// Select the droid when the stat button (in the object window) is pressed.
				intSelectDroid(psObj);
				psObjSelected = psObj;
			}
			else if (psObj->type == OBJ_STRUCTURE)
			{
				if (StructIsFactory((STRUCTURE *)psObj))
				{
					//might need to cancel the hold on production
					releaseProduction((STRUCTURE *)psObj, ModeQueue);
				}
				else if (((STRUCTURE *)psObj)->pStructureType->type == REF_RESEARCH)
				{
					//might need to cancel the hold on research facilty
					releaseResearch((STRUCTURE *)psObj, ModeQueue);
				}

				for (STRUCTURE *psCurr = apsStructLists[selectedPlayer]; psCurr; psCurr = psCurr->psNext)
				{
					psCurr->selected = false;
				}
				psObj->selected = true;
				triggerEventSelected();
			}
		}
	}
	else if (id == IDOBJ_CLOSE)
	{
		intResetScreen(false);
		intMode = INT_NORMAL;
	}
	else
	{
		if (objMode != IOBJ_COMMAND && id != IDOBJ_TABFORM)
		{
			/* Not a button on the build form, must be on the stats form */
			intProcessStats(id);
		}
		else  if (id != IDOBJ_TABFORM)
		{
			intProcessOrder(id);
		}
	}
}


/* Process return codes from the stats screen */
static void intProcessStats(UDWORD id)
{
	BASE_STATS		*psStats;
	STRUCTURE		*psStruct;
	FLAG_POSITION	*psFlag;
	int compIndex;

<<<<<<< HEAD
	ASSERT(widgGetFromID(psWScreen, IDOBJ_TABFORM) != NULL, "Missing form");
=======
	ASSERT_OR_RETURN(, widgGetFromID(psWScreen, IDOBJ_TABFORM) != NULL, "missing form");
>>>>>>> 51c175f2

	if (id >= IDSTAT_START &&
	    id <= IDSTAT_END)
	{
		ASSERT_OR_RETURN(, id - IDSTAT_START < numStatsListEntries, "Invalid structure stats id");

		/* deal with RMB clicks */
		if (widgGetButtonKey_DEPRECATED(psWScreen) == WKEY_SECONDARY)
		{
			intStatsRMBPressed(id);
		}
		/* deal with LMB clicks */
		else
		{
			//manufacture works differently!
			if (objMode == IOBJ_MANUFACTURE)
			{
				compIndex = id - IDSTAT_START;
				//get the stats
				ASSERT_OR_RETURN(, compIndex < numStatsListEntries, "Invalid range referenced for numStatsListEntries, %d > %d", compIndex, numStatsListEntries);
				psStats = ppsStatsList[compIndex];
				ASSERT_OR_RETURN(, psObjSelected != NULL, "Invalid structure pointer");
				ASSERT_OR_RETURN(, psStats != NULL, "Invalid template pointer");
				if (productionPlayer == (SBYTE)selectedPlayer)
				{
					STRUCTURE *psStructure = (STRUCTURE *)psObjSelected;
					FACTORY  *psFactory = &psStructure->pFunctionality->factory;
					DROID_TEMPLATE *psNext = (DROID_TEMPLATE *)psStats;

					//increase the production
					factoryProdAdjust(psStructure, psNext, true);

					//need to check if this was the template that was mid-production
					if (getProduction(psStructure, FactoryGetTemplate(psFactory)).numRemaining() == 0)
					{
						doNextProduction(psStructure, FactoryGetTemplate(psFactory), ModeQueue);
						psNext = FactoryGetTemplate(psFactory);
					}
					else if (!StructureIsManufacturingPending(psStructure))
					{
						structSetManufacture(psStructure, psNext, ModeQueue);
					}

					if (StructureIsOnHoldPending(psStructure))
					{
						releaseProduction(psStructure, ModeQueue);
					}

					// Reset the button on the object form
					intSetStats(objStatID, (BASE_STATS *)psNext);
				}
			}
			else
			{
				/* See if this was a click on an already selected stat */
				psStats = objGetStatsFunc(psObjSelected);
				// only do the cancel operation if not trying to add to the build list
				if (psStats == ppsStatsList[id - IDSTAT_START] && objMode != IOBJ_BUILD)
				{
					// this needs to be done before the topic is cancelled from the structure
					/* If Research then need to set topic to be cancelled */
					if (objMode == IOBJ_RESEARCH)
					{
						if (psObjSelected->type == OBJ_STRUCTURE)
						{
							// TODO This call seems to be redundant, since cancelResearch is called from objSetStatsFunc==setResearchStats.
							cancelResearch((STRUCTURE *)psObjSelected, ModeQueue);
						}
					}

					/* Clear the object stats */
					objSetStatsFunc(psObjSelected, NULL);

					/* Reset the button on the object form */
					intSetStats(objStatID, NULL);

					/* Unlock the button on the stats form */
					widgSetButtonState(psWScreen, id, 0);
				}
				else
				{
					//If Research then need to set the topic - if one, to be cancelled
					if (objMode == IOBJ_RESEARCH)
					{
						if (psObjSelected->type == OBJ_STRUCTURE && ((STRUCTURE *)
						        psObjSelected)->pStructureType->type == REF_RESEARCH)
						{
							//if there was a topic currently being researched - cancel it
							if (((RESEARCH_FACILITY *)((STRUCTURE *)psObjSelected)->
							     pFunctionality)->psSubject)
							{
								cancelResearch((STRUCTURE *)psObjSelected, ModeQueue);
							}
						}
					}

					// call the tutorial callback if necessary
					if (bInTutorial && objMode == IOBJ_BUILD)
					{

						eventFireCallbackTrigger((TRIGGER_TYPE)CALL_BUILDGRID);
					}

					// Set the object stats
					compIndex = id - IDSTAT_START;
					ASSERT_OR_RETURN(, compIndex < numStatsListEntries, "Invalid range referenced for numStatsListEntries, %d > %d", compIndex, numStatsListEntries);
					psStats = ppsStatsList[compIndex];

					// Reset the button on the object form
					//if this returns false, there's a problem so set the button to NULL
					if (!objSetStatsFunc(psObjSelected, psStats))
					{
						intSetStats(objStatID, NULL);
					}
					else
					{
						// Reset the button on the object form
						intSetStats(objStatID, psStats);
					}
				}

				// Get the tabs on the object form
				objMajor = ((ListTabWidget *)widgGetFromID(psWScreen, IDOBJ_TABFORM))->currentPage();

				// Close the stats box
				intRemoveStats();
				intMode = INT_OBJECT;

				// Reset the tabs on the object form
				((ListTabWidget *)widgGetFromID(psWScreen, IDOBJ_TABFORM))->setCurrentPage(objMajor);

				// Close the object box as well if selecting a location to build- no longer hide/reveal
				// or if selecting a structure to demolish
				if (objMode == IOBJ_BUILDSEL || objMode == IOBJ_DEMOLISHSEL)
				{
					if (driveModeActive())
					{
						// Make sure weve got a construction droid selected.
						if (driveGetDriven()->droidType != DROID_CONSTRUCT
						    && driveGetDriven()->droidType != DROID_CYBORG_CONSTRUCT)
						{
							driveDisableControl();
						}
						driveDisableTactical();
						driveStartBuild();
						intRemoveObject();
					}

					intRemoveObject();
					// hack to stop the stats window re-opening in demolish mode
					if (objMode == IOBJ_DEMOLISHSEL)
					{
						IntRefreshPending = false;
					}
				}
			}
		}
	}
	else if (id == IDSTAT_CLOSE)
	{
		/* Get the tabs on the object form */
		objMajor = ((ListTabWidget *)widgGetFromID(psWScreen, IDOBJ_TABFORM))->currentPage();

		/* Close the structure box without doing anything */
		intRemoveStats();
		intMode = INT_OBJECT;

		/* Reset the tabs on the build form */
		((ListTabWidget *)widgGetFromID(psWScreen, IDOBJ_TABFORM))->setCurrentPage(objMajor);

		/* Unlock the stats button */
		widgSetButtonState(psWScreen, objStatID, 0);
	}
	else if (id == IDSTAT_SLIDER)
	{
		// Process the quantity slider.
	}
	else if (id >= IDPROX_START && id <= IDPROX_END)
	{
		// process the proximity blip buttons.
	}
	else if (id == IDSTAT_LOOP_BUTTON)
	{
		// Process the loop button.
		psStruct = (STRUCTURE *)widgGetUserData(psWScreen, IDSTAT_LOOP_LABEL);
		if (psStruct)
		{
			//LMB pressed
			if (widgGetButtonKey_DEPRECATED(psWScreen) == WKEY_PRIMARY)
			{
				factoryLoopAdjust(psStruct, true);
			}
			//RMB pressed
			else if (widgGetButtonKey_DEPRECATED(psWScreen) == WKEY_SECONDARY)
			{
				factoryLoopAdjust(psStruct, false);
			}
			if (((FACTORY *)psStruct->pFunctionality)->psSubject != NULL && ((FACTORY *)psStruct->pFunctionality)->productionLoops != 0)
			{
				//lock the button
				widgSetButtonState(psWScreen, IDSTAT_LOOP_BUTTON, WBUT_CLICKLOCK);
			}
			else
			{
				//unlock
				widgSetButtonState(psWScreen, IDSTAT_LOOP_BUTTON, 0);
			}
		}
	}
	else if (id == IDSTAT_DP_BUTTON)
	{
		// Process the DP button
		psStruct = (STRUCTURE *)widgGetUserData(psWScreen, IDSTAT_DP_BUTTON);
		if (psStruct)
		{
			// make sure that the factory isn't assigned to a commander
			assignFactoryCommandDroid(psStruct, NULL);
			psFlag = FindFactoryDelivery(psStruct);
			if (psFlag)
			{
				startDeliveryPosition(psFlag);
			}
		}
	}
	else if (id == IDSTAT_OBSOLETE_BUTTON)
	{
		includeRedundantDesigns = !includeRedundantDesigns;
		StateButton *obsoleteButton = (StateButton *)widgGetFromID(psWScreen, IDSTAT_OBSOLETE_BUTTON);
		obsoleteButton->setState(includeRedundantDesigns);
		intRefreshScreen();
	}
}


/* Set the map view point to the world coordinates x,y */
void intSetMapPos(UDWORD x, UDWORD y)
{
	if (!driveModeActive())
	{
		setViewPos(map_coord(x), map_coord(y), true);
	}
}


/* Sync the interface to an object */
// If psObj is NULL then reset interface displays.
//
// There should be two version of this function, one for left clicking and one got right.
//
void intObjectSelected(BASE_OBJECT *psObj)
{
	if (psObj)
	{
		setWidgetsStatus(true);
		switch (psObj->type)
		{
		case OBJ_DROID:
			if (!OrderUp)
			{
				intResetScreen(false);
				// changed to a BASE_OBJECT to accomodate the factories - AB 21/04/99
				intAddOrder(psObj);
				intMode = INT_ORDER;
			}
			else
			{
				// changed to a BASE_OBJECT to accomodate the factories - AB 21/04/99
				intAddOrder(psObj);
			}
			break;

		case OBJ_STRUCTURE:
			//don't do anything if structure is only partially built
			intResetScreen(false);

			if (objMode == IOBJ_DEMOLISHSEL)
			{
				/* do nothing here */
				break;
			}

			if (((STRUCTURE *)psObj)->status == SS_BUILT)
			{
				if (((STRUCTURE *)psObj)->pStructureType->type == REF_FACTORY ||
				    ((STRUCTURE *)psObj)->pStructureType->type == REF_CYBORG_FACTORY ||
				    ((STRUCTURE *)psObj)->pStructureType->type == REF_VTOL_FACTORY)
				{
					intAddManufacture((STRUCTURE *)psObj);
				}
				else if (((STRUCTURE *)psObj)->pStructureType->type == REF_RESEARCH)
				{
					intAddResearch((STRUCTURE *)psObj);
				}
			}
			break;
		default:
			break;
		}
	}
	else
	{
		intResetScreen(false);
	}
}


// add the construction interface if a constructor droid is selected
void intConstructorSelected(DROID *psDroid)
{
	setWidgetsStatus(true);
	intAddBuild(psDroid);
	widgHide(psWScreen, IDOBJ_FORM);
}

// add the construction interface if a constructor droid is selected
void intCommanderSelected(DROID *psDroid)
{
	setWidgetsStatus(true);
	intAddCommand(psDroid);
	widgHide(psWScreen, IDOBJ_FORM);
}

/* Start looking for a structure location */
static void intStartStructPosition(BASE_STATS *psStats)
{
	init3DBuilding(psStats, NULL, NULL);
}


/* Stop looking for a structure location */
static void intStopStructPosition(void)
{
	/* Check there is still a struct position running */
	if ((intMode == INT_OBJECT || intMode == INT_STAT) && objMode == IOBJ_BUILDSEL)
	{
		// Reset the stats button
		objMode = IOBJ_BUILD;
	}
	kill3DBuilding();
}


/* Display the widgets for the in game interface */
void intDisplayWidgets(void)
{
	if (ReticuleUp && !bInTutorial)
	{
		intCheckReticuleButtons();
	}

	/*draw the background for the design screen and the Intelligence screen*/
	if (intMode == INT_DESIGN || intMode == INT_INTELMAP)
	{
		// When will they ever learn!!!!
		if (!bMultiPlayer)
		{
			screen_RestartBackDrop();

			// We need to add the console messages to the intelmap for the tutorial so that it can display messages
			if ((intMode == INT_DESIGN) || (bInTutorial && intMode == INT_INTELMAP))
			{
				displayConsoleMessages();
			}
		}
	}

	widgDisplayScreen(psWScreen);

	if (bLoadSaveUp)
	{
		displayLoadSave();
	}
}


/* Tell the interface when an object is created - it may have to be added to a screen */
void intNewObj(BASE_OBJECT *psObj)
{
	if (intMode == INT_OBJECT || intMode == INT_STAT)
	{
		if ((objMode == IOBJ_BUILD || objMode == IOBJ_BUILDSEL) &&
		    psObj->type == OBJ_DROID && objSelectFunc(psObj))
		{
			objectsChanged = true;
		}
		else if ((objMode == IOBJ_RESEARCH || objMode == IOBJ_MANUFACTURE) &&
		         psObj->type == OBJ_STRUCTURE && objSelectFunc(psObj))
		{
			objectsChanged = true;
		}
	}
}


// clean up when an object dies
static void intObjectDied(UDWORD objID)
{
	UDWORD				statsID, gubbinsID;

	// clear the object button
	IntObjectButton *psBut = (IntObjectButton *)widgGetFromID(psWScreen, objID);
	if (psBut != nullptr && psBut->clearData())
	{
		// and its gubbins
		gubbinsID = IDOBJ_FACTORYSTART + objID - IDOBJ_OBJSTART;
		widgSetUserData(psWScreen, gubbinsID, NULL);
		gubbinsID = IDOBJ_COUNTSTART + objID - IDOBJ_OBJSTART;
		widgSetUserData(psWScreen, gubbinsID, NULL);
		gubbinsID = IDOBJ_PROGBARSTART + objID - IDOBJ_OBJSTART;
		widgSetUserData(psWScreen, gubbinsID, NULL);

		// clear the stats button
		statsID = IDOBJ_STATSTART + objID - IDOBJ_OBJSTART;
		intSetStats(statsID, NULL);
		// and disable it
		widgSetButtonState(psWScreen, statsID, WBUT_DISABLE);

		// remove the stat screen if necessary
		if ((intMode == INT_STAT) && statsID == objStatID)
		{
			intRemoveStatsNoAnim();
			intMode = INT_OBJECT;
		}
	}
}


/* Tell the interface a construction droid has finished building */
void intBuildFinished(DROID *psDroid)
{
	UDWORD	droidID;
	DROID	*psCurr;

	ASSERT_OR_RETURN(, psDroid != NULL, "Invalid droid pointer");

	if ((intMode == INT_OBJECT || intMode == INT_STAT) &&
	    objMode == IOBJ_BUILD)
	{
		/* Find which button the droid is on and clear it's stats */
		droidID = 0;
		for (psCurr = apsDroidLists[selectedPlayer]; psCurr; psCurr = psCurr->psNext)
		{
			if (objSelectFunc((BASE_OBJECT *)psCurr))
			{
				if (psCurr == psDroid)
				{
					intSetStats(droidID + IDOBJ_STATSTART, NULL);
					break;
				}
				droidID++;
			}
		}
	}
}

/* Tell the interface a construction droid has started building*/
void intBuildStarted(DROID *psDroid)
{
	UDWORD	droidID;
	DROID	*psCurr;

	ASSERT_OR_RETURN(, psDroid != NULL, "Invalid droid pointer");

	if ((intMode == INT_OBJECT || intMode == INT_STAT) &&
	    objMode == IOBJ_BUILD)
	{
		/* Find which button the droid is on and clear it's stats */
		droidID = 0;
		for (psCurr = apsDroidLists[selectedPlayer]; psCurr; psCurr = psCurr->psNext)
		{
			if (objSelectFunc((BASE_OBJECT *)psCurr))
			{
				if (psCurr == psDroid)
				{
					intSetStats(droidID + IDOBJ_STATSTART, ((STRUCTURE *)psCurr->order.psObj)->pStructureType);
					break;
				}
				droidID++;
			}
		}
	}
}

/* Are we in build select mode*/
bool intBuildSelectMode(void)
{
	return (objMode == IOBJ_BUILDSEL);
}

/* Are we in demolish select mode*/
bool intDemolishSelectMode(void)
{
	return (objMode == IOBJ_DEMOLISHSEL);
}

//is the build interface up?
bool intBuildMode(void)
{
	return (objMode == IOBJ_BUILD);
}

//Written to allow demolish order to be added to the queuing system
void intDemolishCancel(void)
{
	if (objMode == IOBJ_DEMOLISHSEL)
	{
		objMode = IOBJ_NONE;
	}
}


//reorder the research facilities so that first built is first in the list
static void orderResearch(void)
{
	std::reverse(apsObjectList.begin(), apsObjectList.end());  // Why reverse this list, instead of sorting it?
}


static inline bool sortObjectByIdFunction(BASE_OBJECT *a, BASE_OBJECT *b)
{
	return (a == NULL ? 0 : a->id) < (b == NULL ? 0 : b->id);
}

// reorder the commanders
static void orderDroids(void)
{
	// bubble sort on the ID - first built will always be first in the list
	std::sort(apsObjectList.begin(), apsObjectList.end(), sortObjectByIdFunction);  // Why sort this list, instead of reversing it?
}

static inline bool sortFactoryByTypeFunction(BASE_OBJECT *a, BASE_OBJECT *b)
{
	if (a == NULL || b == NULL)
	{
		return (a == NULL) < (b == NULL);
	}
	STRUCTURE *s = castStructure(a), *t = castStructure(b);
	ASSERT_OR_RETURN(false, s != NULL && StructIsFactory(s) && t != NULL && StructIsFactory(t), "object is not a factory");
	FACTORY *x = (FACTORY *)s->pFunctionality, *y = (FACTORY *)t->pFunctionality;
	if (x->psAssemblyPoint->factoryType != y->psAssemblyPoint->factoryType)
	{
		return x->psAssemblyPoint->factoryType < y->psAssemblyPoint->factoryType;
	}
	return x->psAssemblyPoint->factoryInc < y->psAssemblyPoint->factoryInc;
}

/*puts the selected players factories in order - Standard factories 1-5, then
cyborg factories 1-5 and then Vtol factories 1-5*/
static void orderFactories(void)
{
	std::sort(apsObjectList.begin(), apsObjectList.end(), sortFactoryByTypeFunction);
}


/** Order the objects in the bottom bar according to their type. */
static void orderObjectInterface(void)
{
	if (apsObjectList.empty())
	{
		//no objects so nothing to order!
		return;
	}

	switch (apsObjectList[0]->type)
	{
	case OBJ_STRUCTURE:
		if (StructIsFactory((STRUCTURE *)apsObjectList[0]))
		{
			orderFactories();
		}
		else if (((STRUCTURE *)apsObjectList[0])->pStructureType->type == REF_RESEARCH)
		{
			orderResearch();
		}
		break;
	case OBJ_DROID:
		orderDroids();
	default:
		//nothing to do as yet!
		break;
	}
}

// Rebuilds apsObjectList, and returns the index of psBuilding in apsObjectList, or returns apsObjectList.size() if not present (not sure whether that's supposed to be possible).
static unsigned rebuildFactoryListAndFindIndex(STRUCTURE *psBuilding)
{
	apsObjectList.clear();
	for (STRUCTURE *psCurr = interfaceStructList(); psCurr; psCurr = psCurr->psNext)
	{
		if (objSelectFunc(psCurr))
		{
			// The list is ordered now so we have to get all possible entries and sort it before checking if this is the one!
			apsObjectList.push_back(psCurr);
		}
	}
	// order the list
	orderFactories();
	// now look thru the list to see which one corresponds to the factory that has just finished
	return std::find(apsObjectList.begin(), apsObjectList.end(), psBuilding) - apsObjectList.begin();
}

/* Tell the interface a factory has completed building ALL droids */
void intManufactureFinished(STRUCTURE *psBuilding)
{
	ASSERT_OR_RETURN(, psBuilding != NULL, "Invalid structure pointer");

	if ((intMode == INT_OBJECT || intMode == INT_STAT) && objMode == IOBJ_MANUFACTURE)
	{
		/* Find which button the structure is on and clear it's stats */
		unsigned structureIndex = rebuildFactoryListAndFindIndex(psBuilding);
		if (structureIndex != apsObjectList.size())
		{
			intSetStats(structureIndex + IDOBJ_STATSTART, NULL);
			// clear the loop button if interface is up
			if (widgGetFromID(psWScreen, IDSTAT_LOOP_BUTTON))
			{
				widgSetButtonState(psWScreen, IDSTAT_LOOP_BUTTON, 0);
			}
		}
	}
}

void intUpdateManufacture(STRUCTURE *psBuilding)
{
	ASSERT_OR_RETURN(, psBuilding != NULL, "Invalid structure pointer");

	if ((intMode == INT_OBJECT || intMode == INT_STAT) && objMode == IOBJ_MANUFACTURE)
	{
		/* Find which button the structure is on and update its stats */
		unsigned structureIndex = rebuildFactoryListAndFindIndex(psBuilding);
		if (structureIndex != apsObjectList.size())
		{
			intSetStats(structureIndex + IDOBJ_STATSTART, psBuilding->pFunctionality->factory.psSubject);
		}
	}
}

/* Tell the interface a research facility has completed a topic */
void intResearchFinished(STRUCTURE *psBuilding)
{
	ASSERT_OR_RETURN(, psBuilding != NULL, "Invalid structure pointer");

	// just do a screen refresh
	intRefreshScreen();
}

void intAlliedResearchChanged()
{
	if ((intMode == INT_OBJECT || intMode == INT_STAT) && objMode == IOBJ_RESEARCH)
	{
		intRefreshScreen();
	}
}

/* Add the reticule widgets to the widget screen */
bool intAddReticule()
{
	if (ReticuleUp)
	{
		return true; // all fine
	}
	WIDGET *parent = psWScreen->psForm;
	IntFormAnimated *retForm = new IntFormAnimated(parent, false);
	retForm->id = IDRET_FORM;
	retForm->setGeometry(RET_X, RET_Y, RET_FORMWIDTH, RET_FORMHEIGHT);
	for (int i = 0; i < NUMRETBUTS; i++)
	{
		setReticuleBut(i);
	}
	ReticuleUp = true;
	return true;
}

void intRemoveReticule(void)
{
	if (ReticuleUp == true)
	{
		widgDelete(psWScreen, IDRET_FORM);		// remove reticule
		ReticuleUp = false;
	}
}

//toggles the Power Bar display on and off
void togglePowerBar(void)
{
	//toggle the flag
	powerBarUp = !powerBarUp;

	if (powerBarUp)
	{
		intShowPowerBar();
	}
	else
	{
		intHidePowerBar();
	}
}

/* Add the power bars to the screen */
bool intAddPower()
{
	W_BARINIT sBarInit;

	/* Add the trough bar */
	sBarInit.formID = 0;	//IDPOW_FORM;
	sBarInit.id = IDPOW_POWERBAR_T;
	//start the power bar off in view (default)
	sBarInit.style = WBAR_TROUGH;
	sBarInit.x = (SWORD)POW_X;
	sBarInit.y = (SWORD)POW_Y;
	sBarInit.width = POW_BARWIDTH;
	sBarInit.height = iV_GetImageHeight(IntImages, IMAGE_PBAR_EMPTY);
	sBarInit.sCol = WZCOL_POWER_BAR;
	sBarInit.pDisplay = intDisplayPowerBar;
	sBarInit.iRange = POWERBAR_SCALE;

	sBarInit.pTip = _("Power");

	if (!widgAddBarGraph(psWScreen, &sBarInit))
	{
		return false;
	}

	powerBarUp = true;
	return true;
}

/* Add the options widgets to the widget screen */
bool intAddOptions(void)
{
	W_FORMINIT	sFormInit;
	W_BUTINIT	sButInit;
	W_LABINIT	sLabInit;
	UDWORD		player;

	/* Add the option form */

	sFormInit.formID = 0;
	sFormInit.id = IDOPT_FORM;
	sFormInit.style = WFORM_PLAIN;
	sFormInit.x = OPT_X;
	sFormInit.y = OPT_Y;
	sFormInit.width = OPT_WIDTH;
	sFormInit.height = OPT_HEIGHT;
	if (!widgAddForm(psWScreen, &sFormInit))
	{
		return false;
	}

	// set the interface mode
	intMode = INT_OPTION;

	/* Add the Option screen label */
	sLabInit.formID = IDOPT_FORM;
	sLabInit.id = IDOPT_LABEL;
	sLabInit.x = OPT_GAP;
	sLabInit.y = OPT_GAP;
	sLabInit.width = OPT_BUTWIDTH;
	sLabInit.height = OPT_BUTHEIGHT;
	sLabInit.pText = _("Options");
	if (!widgAddLabel(psWScreen, &sLabInit))
	{
		return false;
	}

	/* Add the close box */
	sButInit.formID = IDOPT_FORM;
	sButInit.id = IDOPT_CLOSE;
	sButInit.x = OPT_WIDTH - OPT_GAP - CLOSE_SIZE;
	sButInit.y = OPT_GAP;
	sButInit.width = CLOSE_SIZE;
	sButInit.height = CLOSE_SIZE;
	sButInit.pText = pCloseText;
	sButInit.pTip = _("Close");
	if (!widgAddButton(psWScreen, &sButInit))
	{
		return false;
	}

	/* Add the add object buttons */
	sButInit.id = IDOPT_DROID;
	sButInit.width = OPT_BUTWIDTH;
	sButInit.height = OPT_BUTHEIGHT;
	sButInit.x = OPT_GAP;
	sButInit.y = OPT_EDITY;
	sButInit.pText = _("Unit");
	sButInit.pTip = _("Place Unit on map");
	if (!widgAddButton(psWScreen, &sButInit))
	{
		return false;
	}

	sButInit.id = IDOPT_STRUCT;
	sButInit.x += OPT_GAP + OPT_BUTWIDTH;
	sButInit.pText = _("Struct");
	sButInit.pTip = _("Place Structures on map");
	if (!widgAddButton(psWScreen, &sButInit))
	{
		return false;
	}

	sButInit.id = IDOPT_FEATURE;
	sButInit.x += OPT_GAP + OPT_BUTWIDTH;
	sButInit.pText = _("Feat");
	sButInit.pTip = _("Place Features on map");
	if (!widgAddButton(psWScreen, &sButInit))
	{
		return false;
	}
	if (NetPlay.bComms)
	{
		widgSetButtonState(psWScreen, sButInit.id, WBUT_DISABLE);
	}

	/* Add the quit button */
	sButInit.formID = IDOPT_FORM;
	sButInit.id = IDOPT_QUIT;
	sButInit.x = OPT_GAP;
	sButInit.y = OPT_HEIGHT - OPT_GAP - OPT_BUTHEIGHT;
	sButInit.width = OPT_WIDTH - OPT_GAP * 2;
	sButInit.height = OPT_BUTHEIGHT;
	sButInit.pText = _("Quit");
	sButInit.pTip = _("Exit Game");
	int quitButtonY = sButInit.y - OPT_GAP;
	if (!widgAddButton(psWScreen, &sButInit))
	{
		return false;
	}

	/* Add the player form */
	sFormInit.formID = IDOPT_FORM;
	sFormInit.id = IDOPT_PLAYERFORM;
	sFormInit.style = WFORM_PLAIN;
	sFormInit.x = OPT_GAP;
	sFormInit.y = OPT_PLAYERY;
	sFormInit.width = OPT_WIDTH - OPT_GAP * 2;
	sFormInit.height = (OPT_BUTHEIGHT + OPT_GAP) * (1 + (MAX_PLAYERS + 3) / 4) + OPT_GAP;
	int nextFormY = sFormInit.y + sFormInit.height + OPT_GAP;
	if (!widgAddForm(psWScreen, &sFormInit))
	{
		return false;
	}

	/* Add the player label */
	sLabInit.formID = IDOPT_PLAYERFORM;
	sLabInit.id = IDOPT_PLAYERLABEL;
	sLabInit.x = OPT_GAP;
	sLabInit.y = OPT_GAP;
	sLabInit.pText = _("Current Player:");
	if (!widgAddLabel(psWScreen, &sLabInit))
	{
		return false;
	}

	/* Add the player buttons */
	sButInit.formID = IDOPT_PLAYERFORM;
	sButInit.id = IDOPT_PLAYERSTART;
	sButInit.x = OPT_GAP;
	sButInit.y = OPT_BUTHEIGHT + OPT_GAP * 2;
	sButInit.width = OPT_BUTWIDTH;
	sButInit.height = OPT_BUTHEIGHT;
	for (player = 0; player < MAX_PLAYERS; player++)
	{
		STATIC_ASSERT(MAX_PLAYERS <= ARRAY_SIZE(apPlayerText) && MAX_PLAYERS <= ARRAY_SIZE(apPlayerTip));
		sButInit.pText = apPlayerText[player];
		sButInit.pTip = apPlayerTip[player];
		if (!widgAddButton(psWScreen, &sButInit))
		{
			return false;
		}
		if (NetPlay.bComms)
		{
			widgSetButtonState(psWScreen, sButInit.id, WBUT_DISABLE);
		}
		/* Update the initialisation structure for the next button */
		sButInit.id += 1;
		sButInit.x += OPT_BUTWIDTH + OPT_GAP;
		if (sButInit.x + OPT_BUTWIDTH + OPT_GAP > OPT_WIDTH - OPT_GAP * 2)
		{
			sButInit.x = OPT_GAP;
			sButInit.y += OPT_BUTHEIGHT + OPT_GAP;
		}
	}

	/* Add iViS form */
	sFormInit.formID = IDOPT_FORM;
	sFormInit.id = IDOPT_IVISFORM;
	sFormInit.style = WFORM_PLAIN;
	sFormInit.x = OPT_GAP;
	sFormInit.y = nextFormY;  //OPT_PLAYERY + OPT_BUTHEIGHT * 3 + OPT_GAP * 5;
	sFormInit.width = OPT_WIDTH - OPT_GAP * 2;
	sFormInit.height = quitButtonY - nextFormY;  //OPT_BUTHEIGHT * 3 + OPT_GAP * 4;
	if (!widgAddForm(psWScreen, &sFormInit))
	{
		return false;
	}

	widgSetButtonState(psWScreen, IDOPT_PLAYERSTART + selectedPlayer, WBUT_LOCK);

	return true;
}


/* Add the object screen widgets to the widget screen.
 * select is a pointer to a function that returns true when the object is
 * to be added to the screen.
 * getStats is a pointer to a function that returns the appropriate stats
 * for the object.
 * If psSelected != NULL it specifies which object should be hilited.
 */
static bool intAddObjectWindow(BASE_OBJECT *psObjects, BASE_OBJECT *psSelected, bool bForceStats)
{
	UDWORD                  statID = 0;
	BASE_OBJECT            *psFirst;
	BASE_STATS		*psStats;
	DROID			*Droid;
	STRUCTURE		*Structure;
	int				compIndex;

	// Is the form already up?
	if (widgGetFromID(psWScreen, IDOBJ_FORM) != NULL)
	{
		intRemoveObjectNoAnim();
	}
	else
	{
		// reset the object position array
		asJumpPos.clear();
	}

	/* See how many objects the player has */
	apsObjectList.clear();
	for (BASE_OBJECT *psObj = psObjects; psObj; psObj = psObj->psNext)
	{
		if (objSelectFunc(psObj))
		{
			apsObjectList.push_back(psObj);
		}
	}

	if (apsObjectList.empty())
	{
		// No objects so close the stats window if it's up...
		if (widgGetFromID(psWScreen, IDSTAT_FORM) != NULL)
		{
			intRemoveStatsNoAnim();
		}
		// and return.
		return false;
	}
	psFirst = apsObjectList.front();

	/*if psSelected != NULL then check its in the list of suitable objects for
	this instance of the interface - this could happen when a structure is upgraded*/
	//if have reached the end of the loop and not quit out, then can't have found the selected object in the list
	if (std::find(apsObjectList.begin(), apsObjectList.end(), psSelected) == apsObjectList.end())
	{
		//initialise psSelected so gets set up with an iten in the list
		psSelected = NULL;
	}

	//order the objects according to what they are
	orderObjectInterface();

	// set the selected object if necessary
	if (psSelected == NULL)
	{
		//first check if there is an object selected of the required type
		switch (objMode)
		{
		case IOBJ_RESEARCH:
			psSelected = (BASE_OBJECT *)intCheckForStructure(REF_RESEARCH);
			break;
		case IOBJ_MANUFACTURE:
			psSelected = (BASE_OBJECT *)intCheckForStructure(REF_FACTORY);
			//if haven't got a Factory, check for specific types of factory
			if (!psSelected)
			{
				psSelected = (BASE_OBJECT *)intCheckForStructure(REF_CYBORG_FACTORY);
			}
			if (!psSelected)
			{
				psSelected = (BASE_OBJECT *)intCheckForStructure(REF_VTOL_FACTORY);
			}
			break;
		case IOBJ_BUILD:
			psSelected = (BASE_OBJECT *)intCheckForDroid(DROID_CONSTRUCT);
			if (!psSelected)
			{
				psSelected = (BASE_OBJECT *)intCheckForDroid(DROID_CYBORG_CONSTRUCT);
			}
			break;
		case IOBJ_COMMAND:
			psSelected = (BASE_OBJECT *)intCheckForDroid(DROID_COMMAND);
			break;
		default:
			break;
		}
		if (!psSelected)
		{
			if (apsPreviousObj[objMode]
			    && apsPreviousObj[objMode]->player == selectedPlayer)
			{
				psSelected = apsPreviousObj[objMode];
				//it is possible for a structure to change status - building of modules
				if (psSelected->type == OBJ_STRUCTURE
				    && ((STRUCTURE *)psSelected)->status != SS_BUILT)
				{
					//structure not complete so just set selected to the first valid object
					psSelected = psFirst;
				}
			}
			else
			{
				psSelected = psFirst;
			}
		}
	}

	/* Reset the current object and store the current list */
	psObjSelected = NULL;

	WIDGET *parent = psWScreen->psForm;

	/* Create the basic form */
	IntFormAnimated *objForm = new IntFormAnimated(parent, false);
	objForm->id = IDOBJ_FORM;
	objForm->setGeometry(OBJ_BACKX, OBJ_BACKY, OBJ_BACKWIDTH, OBJ_BACKHEIGHT);

	/* Add the close button */
	W_BUTINIT sButInit;
	sButInit.formID = IDOBJ_FORM;
	sButInit.id = IDOBJ_CLOSE;
	sButInit.x = OBJ_BACKWIDTH - CLOSE_WIDTH;
	sButInit.y = 0;
	sButInit.width = CLOSE_WIDTH;
	sButInit.height = CLOSE_HEIGHT;
	sButInit.pTip = _("Close");
	sButInit.pDisplay = intDisplayImageHilight;
	sButInit.UserData = PACKDWORD_TRI(0, IMAGE_CLOSEHILIGHT , IMAGE_CLOSE);
	if (!widgAddButton(psWScreen, &sButInit))
	{
		return false;
	}

	/*add the tabbed form */
	IntListTabWidget *objList = new IntListTabWidget(objForm);
	objList->id = IDOBJ_TABFORM;
	objList->setChildSize(OBJ_BUTWIDTH, OBJ_BUTHEIGHT * 2);
	objList->setChildSpacing(OBJ_GAP, OBJ_GAP);
	int objListWidth = OBJ_BUTWIDTH * 5 + STAT_GAP * 4;
	objList->setGeometry((OBJ_BACKWIDTH - objListWidth) / 2, OBJ_TABY, objListWidth, OBJ_BACKHEIGHT - OBJ_TABY);

	/* Add the object and stats buttons */
	int nextObjButtonId = IDOBJ_OBJSTART;
	int nextStatButtonId = IDOBJ_STATSTART;

	// Action progress bar.
	W_BARINIT sBarInit;
	sBarInit.formID = IDOBJ_OBJSTART;
	sBarInit.id = IDOBJ_PROGBARSTART;
	sBarInit.style = WBAR_TROUGH | WIDG_HIDDEN;
	sBarInit.x = STAT_PROGBARX;
	sBarInit.y = STAT_PROGBARY;
	sBarInit.width = STAT_PROGBARWIDTH;
	sBarInit.height = STAT_PROGBARHEIGHT;
	sBarInit.size = 0;
	sBarInit.sCol = WZCOL_ACTION_PROGRESS_BAR_MAJOR;
	sBarInit.sMinorCol = WZCOL_ACTION_PROGRESS_BAR_MINOR;
	sBarInit.pTip = _("Progress Bar");

	// object output bar ie manuf power o/p, research power o/p
	W_BARINIT sBarInit2 = sBarInit;
	sBarInit2.id = IDOBJ_POWERBARSTART;
	sBarInit2.style = WBAR_PLAIN;
	sBarInit2.x = STAT_POWERBARX;
	sBarInit2.y = STAT_POWERBARY;
	sBarInit2.size = 50;

	W_LABINIT sLabInit;
	sLabInit.id = IDOBJ_COUNTSTART;
	sLabInit.style = WIDG_HIDDEN;
	sLabInit.x = OBJ_TEXTX;
	sLabInit.y = OBJ_T1TEXTY;
	sLabInit.width = 16;
	sLabInit.height = 16;
	sLabInit.pText = "BUG! (a)";

	W_LABINIT sLabInitCmdFac;
	sLabInitCmdFac.id = IDOBJ_CMDFACSTART;
	sLabInitCmdFac.style = WIDG_HIDDEN;
	sLabInitCmdFac.x = OBJ_TEXTX;
	sLabInitCmdFac.y = OBJ_T2TEXTY;
	sLabInitCmdFac.width = 16;
	sLabInitCmdFac.height = 16;
	sLabInitCmdFac.pText = "BUG! (b)";

	W_LABINIT sLabInitCmdFac2;
	sLabInitCmdFac2.id = IDOBJ_CMDVTOLFACSTART;
	sLabInitCmdFac2.style = WIDG_HIDDEN;
	sLabInitCmdFac2.x = OBJ_TEXTX;
	sLabInitCmdFac2.y = OBJ_T3TEXTY;
	sLabInitCmdFac2.width = 16;
	sLabInitCmdFac2.height = 16;
	sLabInitCmdFac2.pText = "BUG! (c)";

	W_LABINIT sLabIntObjText;
	sLabIntObjText.id = IDOBJ_FACTORYSTART;
	sLabIntObjText.style = WIDG_HIDDEN;
	sLabIntObjText.x = OBJ_TEXTX;
	sLabIntObjText.y = OBJ_B1TEXTY;
	sLabIntObjText.width = 16;
	sLabIntObjText.height = 16;
	sLabIntObjText.pText = "xxx/xxx - overrun";

	W_LABINIT sLabInitCmdExp;
	sLabInitCmdExp.id = IDOBJ_CMDEXPSTART;
	sLabInitCmdExp.style = WIDG_HIDDEN;
	sLabInitCmdExp.x = STAT_POWERBARX;
	sLabInitCmdExp.y = STAT_POWERBARY;
	sLabInitCmdExp.width = 16;
	sLabInitCmdExp.height = 16;
	sLabInitCmdExp.pText = "@@@@@ - overrun";

	W_LABINIT sAllyResearch;
	sAllyResearch.id = IDOBJ_ALLYRESEARCHSTART;
	sAllyResearch.width = iV_GetImageWidth(IntImages, IMAGE_ALLY_RESEARCH);
	sAllyResearch.height = iV_GetImageHeight(IntImages, IMAGE_ALLY_RESEARCH);
	sAllyResearch.y = 10;
	sAllyResearch.pDisplay = intDisplayAllyIcon;

	for (unsigned i = 0; i < apsObjectList.size(); ++i)
	{
		BASE_OBJECT *psObj = apsObjectList[i];
		if (psObj->died != 0)
		{
<<<<<<< HEAD
			continue; // Don't add the button if the objects dead.
		}
		bool IsFactory = false;
		bool isResearch = false;
=======
			bool IsFactory = false;
			bool isResearch = false;

			/* Got an object - set the text and tip for the button */
			switch (psObj->type)
			{
			case OBJ_DROID:
				// Get the construction power of a construction droid.. Not convinced this is right.
				Droid = (DROID *)psObj;
				if (Droid->droidType == DROID_CONSTRUCT ||
				    Droid->droidType == DROID_CYBORG_CONSTRUCT)
				{
					compIndex = Droid->asBits[COMP_CONSTRUCT].nStat;
					ASSERT_OR_RETURN(false, Droid->asBits[COMP_CONSTRUCT].nStat, "Invalid droid type");
					ASSERT_OR_RETURN(false, compIndex < numConstructStats, "Invalid range referenced for numConstructStats, %d > %d", compIndex, numConstructStats);
					psStats = (BASE_STATS *)(asConstructStats + compIndex);
					sBarInit2.size = (UWORD)constructorPoints((CONSTRUCT_STATS *)psStats, Droid->player);
					if (sBarInit2.size > WBAR_SCALE)
					{
						sBarInit2.size = WBAR_SCALE;
					}
				}

				sBFormInit.pTip = droidGetName((DROID *)psObj);

				break;

			case OBJ_STRUCTURE:
				// Get the construction power of a structure
				Structure = (STRUCTURE *)psObj;
				switch (Structure->pStructureType->type)
				{
				case REF_FACTORY:
				case REF_CYBORG_FACTORY:
				case REF_VTOL_FACTORY:
					sBarInit2.size = (UWORD)((FACTORY *)Structure->
					                         pFunctionality)->productionOutput;	// Need to scale?
					if (sBarInit2.size > WBAR_SCALE)
					{
						sBarInit2.size = WBAR_SCALE;
					}
					IsFactory = true;
					//right click on factory centres on DP
					sBFormInit.style = WFORM_CLICKABLE | WFORM_SECONDARY;
					break;

				case REF_RESEARCH:
					sBarInit2.size = (UWORD)((RESEARCH_FACILITY *)Structure->
					                         pFunctionality)->researchPoints;	// Need to scale?
					if (sBarInit2.size > WBAR_SCALE)
					{
						sBarInit2.size = WBAR_SCALE;
					}
					isResearch = true;
					break;

				default:
					ASSERT(false, "invalid structure type");
					return false;
				}

				sBFormInit.pTip = getName(((STRUCTURE *)psObj)->pStructureType->pName);
				break;

			case OBJ_FEATURE:
				sBFormInit.pTip = getName(((FEATURE *)psObj)->psStats->pName);
				break;

			default:
				sBFormInit.pTip = NULL;
			}

			//BufferID = (sBFormInit.id-IDOBJ_OBJSTART)*2;
			BufferID = sBFormInit.id - IDOBJ_OBJSTART;
			ASSERT_OR_RETURN(false, BufferID < NUM_TOPICBUFFERS, "BufferID > NUM_TOPICBUFFERS");
			ClearTopicButtonBuffer(BufferID);
			RENDERBUTTON_INUSE(&TopicBuffers[BufferID]);
			TopicBuffers[BufferID].Data = (void *)psObj;
			sBFormInit.pUserData = &TopicBuffers[BufferID];
			sBFormInit.pDisplay = intDisplayObjectButton;
>>>>>>> 51c175f2

		WIDGET *buttonHolder = new WIDGET(objList);
		objList->addWidgetToLayout(buttonHolder);

		IntStatusButton *statButton = new IntStatusButton(buttonHolder);
		statButton->id = nextStatButtonId;
		statButton->setGeometry(0, 0, OBJ_BUTWIDTH, OBJ_BUTHEIGHT);
		statButton->style |= WFORM_SECONDARY;

		IntObjectButton *objButton = new IntObjectButton(buttonHolder);
		objButton->id = nextObjButtonId;
		objButton->setObject(psObj);
		objButton->setGeometry(0, OBJ_STARTY, OBJ_BUTWIDTH, OBJ_BUTHEIGHT);

<<<<<<< HEAD
		/* Got an object - set the text and tip for the button */
		switch (psObj->type)
		{
		case OBJ_DROID:
			// Get the construction power of a construction droid.. Not convinced this is right.
			Droid = (DROID *)psObj;
			if (Droid->droidType == DROID_CONSTRUCT || Droid->droidType == DROID_CYBORG_CONSTRUCT)
=======
			if (IsFactory)
			{
				// Add a text label for the factory Inc.
				sLabIntObjText.formID = sBFormInit.id;
				sLabIntObjText.pCallback = intAddFactoryInc;
				sLabIntObjText.pUserData = psObj;
				if (!widgAddLabel(psWScreen, &sLabIntObjText))
				{
					return false;
				}
				sLabIntObjText.id++;
			}
			if (isResearch)
			{
				RESEARCH *Stat = ((RESEARCH_FACILITY *)((STRUCTURE *)psObj)->pFunctionality)->psSubject;
				if (Stat != NULL)
				{
					// Show if allies are researching the same as us.
					std::vector<AllyResearch> const &researches = listAllyResearch(Stat->ref);
					unsigned numResearches = std::min<unsigned>(researches.size(), 4);  // Only display at most 4 allies, since that's what there's room for.
					for (unsigned ii = 0; ii < numResearches; ++ii)
					{
						sAllyResearch.formID = sBFormInit.id;
						sAllyResearch.x = STAT_BUTWIDTH  - (sAllyResearch.width + 2) * ii - sAllyResearch.width - 2;
						sAllyResearch.UserData = PACKDWORD(Stat->ref - REF_RESEARCH_START, ii);
						sAllyResearch.pTip = getPlayerName(researches[ii].player);
						widgAddLabel(psWScreen, &sAllyResearch);

						ASSERT(sAllyResearch.id <= IDOBJ_ALLYRESEARCHEND, "research is IDOBJ_ALLYRESEARCHEND");
						++sAllyResearch.id;
					}
				}
			}
			// Add the power bar.
			if (psObj->type != OBJ_DROID || (((DROID *)psObj)->droidType == DROID_CONSTRUCT || ((DROID *)psObj)->droidType == DROID_CYBORG_CONSTRUCT))
>>>>>>> 51c175f2
			{
				compIndex = Droid->asBits[COMP_CONSTRUCT];
				ASSERT_OR_RETURN(false, Droid->asBits[COMP_CONSTRUCT], "Invalid droid type");
				ASSERT_OR_RETURN(false, compIndex < numConstructStats, "Invalid range referenced for numConstructStats, %d > %d", compIndex, numConstructStats);
				psStats = (BASE_STATS *)(asConstructStats + compIndex);
				sBarInit2.size = (UWORD)constructorPoints((CONSTRUCT_STATS *)psStats, Droid->player);
				if (sBarInit2.size > WBAR_SCALE)
				{
					sBarInit2.size = WBAR_SCALE;
				}
			}
			objButton->setTip(droidGetName((DROID *)psObj));
			break;

		case OBJ_STRUCTURE:
			// Get the construction power of a structure
			Structure = (STRUCTURE *)psObj;
			switch (Structure->pStructureType->type)
			{
			case REF_FACTORY:
			case REF_CYBORG_FACTORY:
			case REF_VTOL_FACTORY:
				sBarInit2.size = getBuildingProductionPoints(Structure);
				if (sBarInit2.size > WBAR_SCALE)
				{
					sBarInit2.size = WBAR_SCALE;
				}
				IsFactory = true;
				//right click on factory centres on DP
				objButton->style |= WFORM_SECONDARY;
				break;

			case REF_RESEARCH:
				sBarInit2.size = getBuildingResearchPoints(Structure);
				if (sBarInit2.size > WBAR_SCALE)
				{
					sBarInit2.size = WBAR_SCALE;
				}
				isResearch = true;
				break;

<<<<<<< HEAD
			default:
				ASSERT(false, "intAddObject: invalid structure type");
=======

				BufferID = (sBFormInit2.id - IDOBJ_STATSTART) * 2 + 1;
				ASSERT_OR_RETURN(false, BufferID < NUM_OBJECTBUFFERS, "BufferID > NUM_OBJECTBUFFERS");
				ClearObjectButtonBuffer(BufferID);
				RENDERBUTTON_INUSE(&ObjectBuffers[BufferID]);
				ObjectBuffers[BufferID].Data = (void *)psObj;
				ObjectBuffers[BufferID].Data2 = (void *)psStats;
				sBFormInit2.pUserData = &ObjectBuffers[BufferID];
			}
			else if ((psObj->type == OBJ_DROID) && (((DROID *)psObj)->droidType == DROID_COMMAND))
			{
				sBFormInit2.pTip = NULL;

				BufferID = (sBFormInit2.id - IDOBJ_STATSTART) * 2 + 1;
				ASSERT_OR_RETURN(false, BufferID < NUM_OBJECTBUFFERS, "BufferID > NUM_OBJECTBUFFERS");
				ClearObjectButtonBuffer(BufferID);
				RENDERBUTTON_INUSE(&ObjectBuffers[BufferID]);
				ObjectBuffers[BufferID].Data = (void *)psObj;
				ObjectBuffers[BufferID].Data2 = NULL;
				sBFormInit2.pUserData = &ObjectBuffers[BufferID];
			}
			else
			{
				sBFormInit2.pTip = NULL;

				BufferID = (sBFormInit2.id - IDOBJ_STATSTART) * 2 + 1;
				ASSERT_OR_RETURN(false, BufferID < NUM_OBJECTBUFFERS, "BufferID > NUM_OBJECTBUFFERS");
				ClearObjectButtonBuffer(BufferID);
				RENDERBUTTON_INUSE(&ObjectBuffers[BufferID]);
				sBFormInit2.pUserData = &ObjectBuffers[BufferID];
>>>>>>> 51c175f2
			}
			objButton->setTip(getName(((STRUCTURE *)psObj)->pStructureType));
			break;

		case OBJ_FEATURE:
			objButton->setTip(getName(((FEATURE *)psObj)->psStats));
			break;

		default:
			break;
		}

		if (IsFactory)
		{
			// Add a text label for the factory Inc.
			sLabIntObjText.formID = nextObjButtonId;
			sLabIntObjText.pCallback = intAddFactoryInc;
			sLabIntObjText.pUserData = psObj;
			if (!widgAddLabel(psWScreen, &sLabIntObjText))
			{
				return false;
			}
			sLabIntObjText.id++;
		}
		if (isResearch)
		{
			RESEARCH *Stat = ((RESEARCH_FACILITY *)((STRUCTURE *)psObj)->pFunctionality)->psSubject;
			if (Stat != NULL)
			{
				// Show if allies are researching the same as us.
				std::vector<AllyResearch> const &researches = listAllyResearch(Stat->ref);
				unsigned numResearches = std::min<unsigned>(researches.size(), 4);  // Only display at most 4 allies, since that's what there's room for.
				for (unsigned ii = 0; ii < numResearches; ++ii)
				{
					sAllyResearch.formID = nextObjButtonId;
					sAllyResearch.x = STAT_BUTWIDTH  - (sAllyResearch.width + 2) * ii - sAllyResearch.width - 2;
					sAllyResearch.UserData = PACKDWORD(Stat->ref - REF_RESEARCH_START, ii);
					sAllyResearch.pTip = getPlayerName(researches[ii].player);
					widgAddLabel(psWScreen, &sAllyResearch);

					ASSERT(sAllyResearch.id <= IDOBJ_ALLYRESEARCHEND, " ");
					++sAllyResearch.id;
				}
			}
		}
		// Add the power bar.
		if (psObj->type != OBJ_DROID || (((DROID *)psObj)->droidType == DROID_CONSTRUCT || ((DROID *)psObj)->droidType == DROID_CYBORG_CONSTRUCT))
		{
			sBarInit2.formID = nextObjButtonId;
			sBarInit.iRange = GAME_TICKS_PER_SEC;
			if (!widgAddBarGraph(psWScreen, &sBarInit2))
			{
				return false;
			}
		}

		// Add command droid bits
		if ((psObj->type == OBJ_DROID) &&
		    (((DROID *)psObj)->droidType == DROID_COMMAND))
		{
			// the group size label
			sLabIntObjText.formID = nextObjButtonId;
			sLabIntObjText.pCallback = intUpdateCommandSize;
			sLabIntObjText.pUserData = psObj;
			if (!widgAddLabel(psWScreen, &sLabIntObjText))
			{
				return false;
			}
			sLabIntObjText.id++;

			// the experience stars
			sLabInitCmdExp.formID = nextObjButtonId;
			sLabInitCmdExp.pCallback = intUpdateCommandExp;
			sLabInitCmdExp.pUserData = psObj;
			if (!widgAddLabel(psWScreen, &sLabInitCmdExp))
			{
				return false;
			}
			sLabInitCmdExp.id++;
		}

		/* Now do the stats button */
		psStats = objGetStatsFunc(psObj);

		if (psStats != NULL)
		{
			statButton->setTip(getName(psStats));
			statButton->setObjectAndStats(psObj, psStats);
		}
		else if ((psObj->type == OBJ_DROID) && (((DROID *)psObj)->droidType == DROID_COMMAND))
		{
			statButton->setObject(psObj);
		}
		else
		{
			statButton->setObject(nullptr);
		}

<<<<<<< HEAD
		// Add command droid bits
		if ((psObj->type == OBJ_DROID) &&
		    (((DROID *)psObj)->droidType == DROID_COMMAND))
		{
			// the assigned factories label
			sLabInit.formID = nextStatButtonId;
			sLabInit.pCallback = intUpdateCommandFact;
			sLabInit.pUserData = psObj;
=======
			/* Set up the next button (Objects) */
			sBFormInit.id += 1;
			ASSERT_OR_RETURN(false, sBFormInit.id < IDOBJ_OBJEND, "Too many object buttons");
>>>>>>> 51c175f2

			// the assigned cyborg factories label
			sLabInitCmdFac.formID = nextStatButtonId;
			sLabInitCmdFac.pCallback = intUpdateCommandFact;
			sLabInitCmdFac.pUserData = psObj;
			widgAddLabel(psWScreen, &sLabInitCmdFac);
			// the assigned VTOL factories label
			sLabInitCmdFac2.formID = nextStatButtonId;
			sLabInitCmdFac2.pCallback = intUpdateCommandFact;
			sLabInitCmdFac2.pUserData = psObj;
			widgAddLabel(psWScreen, &sLabInitCmdFac2);
		}
		else
		{
			// Add a text label for the size of the production run.
			sLabInit.formID = nextStatButtonId;
			sLabInit.pCallback = intUpdateQuantity;
			sLabInit.pUserData = psObj;
		}
		W_LABEL *label = widgAddLabel(psWScreen, &sLabInit);

		// Add the progress bar.
		sBarInit.formID = nextStatButtonId;
		// Setup widget update callback and object pointer so we can update the progress bar.
		sBarInit.pCallback = intUpdateProgressBar;
		sBarInit.pUserData = psObj;
		sBarInit.iRange = GAME_TICKS_PER_SEC;

<<<<<<< HEAD
		W_BARGRAPH *bar = widgAddBarGraph(psWScreen, &sBarInit);
		if (psObj->type != OBJ_DROID || (((DROID *)psObj)->droidType == DROID_CONSTRUCT || ((DROID *)psObj)->droidType == DROID_CYBORG_CONSTRUCT))
		{
			// Set the colour for the production run size text.
			label->setFontColour(WZCOL_ACTION_PRODUCTION_RUN_TEXT);
			bar->setBackgroundColour(WZCOL_ACTION_PRODUCTION_RUN_BACKGROUND);
		}

		/* If this matches psSelected note which form to display */
		if (psSelected == psObj)
		{
			objList->setCurrentPage(objList->pages() - 1);
			statID = nextStatButtonId;
		}

		/* Set up the next button (Objects) */
		++nextObjButtonId;
		ASSERT(nextObjButtonId < IDOBJ_OBJEND, "Too many object buttons");
=======
			sBarInit.id += 1;
			ASSERT_OR_RETURN(false, sBarInit.id < IDOBJ_PROGBAREND, "Too many progress bars");

			sBarInit2.id += 1;
			ASSERT_OR_RETURN(false, sBarInit2.id < IDOBJ_POWERBAREND, "Too many power bars");

			sBFormInit2.id += 1;
			ASSERT_OR_RETURN(false, sBFormInit2.id < IDOBJ_STATEND, "Too many stat buttons");
>>>>>>> 51c175f2

		/* Set up the next button (Stats) */
		sLabInit.id += 1;
		sLabInitCmdFac.id += 1;
		sLabInitCmdFac2.id += 1;

		sBarInit.id += 1;
		ASSERT(sBarInit.id < IDOBJ_PROGBAREND, "Too many progress bars");

		sBarInit2.id += 1;
		ASSERT(sBarInit2.id < IDOBJ_POWERBAREND, "Too many power bars");

		++nextStatButtonId;
		ASSERT(nextStatButtonId < IDOBJ_STATEND, "Too many stat buttons");

		if (nextObjButtonId > IDOBJ_OBJEND)
		{
			//can't fit any more on the screen!
			debug(LOG_WARNING, "This is just a Warning! Max buttons have been allocated");
			break;
		}
	}

	// if the selected object isn't on one of the main buttons (too many objects)
	// reset the selected pointer
	if (statID == 0)
	{
		psSelected = NULL;
	}

	if (psSelected && (objMode != IOBJ_COMMAND))
	{
		if (bForceStats || widgGetFromID(psWScreen, IDSTAT_FORM))
		{
			objStatID = statID;
			intAddObjectStats(psSelected, statID);
			intMode = INT_STAT;
		}
		else
		{
			widgSetButtonState(psWScreen, statID, WBUT_CLICKLOCK);
			intMode = INT_OBJECT;
		}
	}
	else if (psSelected)
	{
		/* Note the object */
		psObjSelected = psSelected;
		objStatID = statID;
		intAddOrder(psSelected);
		widgSetButtonState(psWScreen, statID, WBUT_CLICKLOCK);

		intMode = INT_CMDORDER;
	}
	else
	{
		intMode = INT_OBJECT;
	}

	if (objMode == IOBJ_BUILD || objMode == IOBJ_MANUFACTURE || objMode == IOBJ_RESEARCH)
	{
		intShowPowerBar();
	}

	if (bInTutorial)
	{
		debug(LOG_NEVER, "Go with object open callback!");
		eventFireCallbackTrigger((TRIGGER_TYPE)CALL_OBJECTOPEN);
	}

	return true;
}


static bool intUpdateObject(BASE_OBJECT *psObjects, BASE_OBJECT *psSelected, bool bForceStats)
{
	intAddObjectWindow(psObjects, psSelected, bForceStats);

	// if the stats screen is up and..
	if (StatsUp)
	{
		if (psStatsScreenOwner != NULL)
		{
			// it's owner is dead then..
			if (psStatsScreenOwner->died != 0)
			{
				// remove it.
				intRemoveStatsNoAnim();
			}
		}
	}

	return true;
}

/* Remove the build widgets from the widget screen */
void intRemoveObject(void)
{
	widgDelete(psWScreen, IDOBJ_TABFORM);
	widgDelete(psWScreen, IDOBJ_CLOSE);

	// Start the window close animation.
	IntFormAnimated *Form = (IntFormAnimated *)widgGetFromID(psWScreen, IDOBJ_FORM);
	if (Form)
	{
		Form->closeAnimateDelete();
	}

	intHidePowerBar();

	if (bInTutorial)
	{
		debug(LOG_NEVER, "Go with object close callback!");
		eventFireCallbackTrigger((TRIGGER_TYPE)CALL_OBJECTCLOSE);
	}
}


/* Remove the build widgets from the widget screen */
static void intRemoveObjectNoAnim(void)
{
	widgDelete(psWScreen, IDOBJ_TABFORM);
	widgDelete(psWScreen, IDOBJ_CLOSE);
	widgDelete(psWScreen, IDOBJ_FORM);

	intHidePowerBar();
}


/* Remove the stats widgets from the widget screen */
void intRemoveStats(void)
{
	widgDelete(psWScreen, IDSTAT_CLOSE);
	widgDelete(psWScreen, IDSTAT_TABFORM);

	// Start the window close animation.
	IntFormAnimated *Form = (IntFormAnimated *)widgGetFromID(psWScreen, IDSTAT_FORM);
	if (Form)
	{
		Form->closeAnimateDelete();
	}

	StatsUp = false;
	psStatsScreenOwner = NULL;
}


/* Remove the stats widgets from the widget screen */
void intRemoveStatsNoAnim(void)
{
	widgDelete(psWScreen, IDSTAT_CLOSE);
	widgDelete(psWScreen, IDSTAT_TABFORM);
	widgDelete(psWScreen, IDSTAT_FORM);

	StatsUp = false;
	psStatsScreenOwner = NULL;
}

/**
 * Get the object refered to by a button ID on the object screen. This works for object or stats buttons.
 */
static BASE_OBJECT *intGetObject(UDWORD id)
{
	BASE_OBJECT		*psObj;

	/* If this is a stats button, find the object button linked to it */
	if (id >= IDOBJ_STATSTART && id <= IDOBJ_STATEND)
	{
		id = IDOBJ_OBJSTART + id - IDOBJ_STATSTART;
	}

	/* Find the object that the ID refers to */
	ASSERT_OR_RETURN(NULL, id - IDOBJ_OBJSTART < apsObjectList.size(), "Invalid button ID %u", id);
	psObj = apsObjectList[id - IDOBJ_OBJSTART];

	return psObj;
}


/* Reset the stats button for an object */
static void intSetStats(UDWORD id, BASE_STATS *psStats)
{
	/* Update the button on the object screen */
	IntStatusButton *statButton = (IntStatusButton *)widgGetFromID(psWScreen, id);
	if (statButton == nullptr)
	{
		return;
	}
	statButton->setTip("");
	WIDGET::Children children = statButton->children();
	for (WIDGET::Children::const_iterator i = children.begin(); i != children.end(); ++i)
	{
		delete *i;
	}

	// Action progress bar.
	W_BARINIT sBarInit;
	sBarInit.formID = id;
	sBarInit.id = (id - IDOBJ_STATSTART) + IDOBJ_PROGBARSTART;
	sBarInit.style = WBAR_TROUGH;
	sBarInit.x = STAT_PROGBARX;
	sBarInit.y = STAT_PROGBARY;
	sBarInit.width = STAT_PROGBARWIDTH;
	sBarInit.height = STAT_PROGBARHEIGHT;
	sBarInit.size = 0;
	sBarInit.sCol = WZCOL_ACTION_PROGRESS_BAR_MAJOR;
	sBarInit.sMinorCol = WZCOL_ACTION_PROGRESS_BAR_MINOR;
	sBarInit.iRange = GAME_TICKS_PER_SEC;
	// Setup widget update callback and object pointer so we can update the progress bar.
	sBarInit.pCallback = intUpdateProgressBar;
	sBarInit.pUserData = intGetObject(id);

	W_LABINIT sLabInit;
	sLabInit.formID = id;
	sLabInit.id = (id - IDOBJ_STATSTART) + IDOBJ_COUNTSTART;
	sLabInit.style = WIDG_HIDDEN;
	sLabInit.x = OBJ_TEXTX;
	sLabInit.y = OBJ_T1TEXTY;
	sLabInit.width = 16;
	sLabInit.height = 16;
	sLabInit.pText = "BUG! (d)";

	if (psStats)
	{
<<<<<<< HEAD
		statButton->setTip(getName(psStats));
		statButton->setObjectAndStats(intGetObject(id), psStats);
=======
		// If it's a droid the name might not be a stringID
		if (psStats->ref >= REF_TEMPLATE_START &&
		    psStats->ref < REF_TEMPLATE_START + REF_RANGE)
		{
			sFormInit.pTip = getTemplateName((DROID_TEMPLATE *)psStats);
		}
		else
		{
			sFormInit.pTip = getName(psStats->pName);
		}

		BufferID = (sFormInit.id - IDOBJ_STATSTART) * 2 + 1;
		ASSERT_OR_RETURN(, BufferID < NUM_OBJECTBUFFERS, "BufferID > NUM_OBJECTBUFFERS");
		ClearObjectButtonBuffer(BufferID);
		RENDERBUTTON_INUSE(&ObjectBuffers[BufferID]);
		ObjectBuffers[BufferID].Data = (void *)intGetObject(id);
		ObjectBuffers[BufferID].Data2 = (void *)psStats;
		sFormInit.pUserData = &ObjectBuffers[BufferID];
>>>>>>> 51c175f2

		// Add a text label for the size of the production run.
		sLabInit.pCallback = intUpdateQuantity;
		sLabInit.pUserData = sBarInit.pUserData;
	}
	else
	{
<<<<<<< HEAD
		statButton->setObject(nullptr);
=======
		sFormInit.pTip = NULL;

		BufferID = (sFormInit.id - IDOBJ_STATSTART) * 2 + 1;
		ASSERT_OR_RETURN(, BufferID < NUM_OBJECTBUFFERS, "BufferID > NUM_OBJECTBUFFERS");
		ClearObjectButtonBuffer(BufferID);
		RENDERBUTTON_INUSE(&ObjectBuffers[BufferID]);
		sFormInit.pUserData = &ObjectBuffers[BufferID];
>>>>>>> 51c175f2

		/* Reset the stats screen button if necessary */
		if ((INTMODE)objMode == INT_STAT && statID != 0)
		{
			widgSetButtonState(psWScreen, statID, 0);
		}
	}

	// Set the colour for the production run size text.

	widgAddLabel(psWScreen, &sLabInit)->setFontColour(WZCOL_ACTION_PRODUCTION_RUN_TEXT);
	widgAddBarGraph(psWScreen, &sBarInit)->setBackgroundColour(WZCOL_ACTION_PRODUCTION_RUN_BACKGROUND);

	BASE_OBJECT *psObj = intGetObject(id);
	if (psObj && psObj->selected)
	{
		widgSetButtonState(psWScreen, id, WBUT_CLICKLOCK);
	}
}

StateButton *makeObsoleteButton(WIDGET *parent)
{
	StateButton *obsoleteButton = new StateButton(parent);
	obsoleteButton->id = IDSTAT_OBSOLETE_BUTTON;
	obsoleteButton->style |= WBUT_SECONDARY;
	obsoleteButton->setState(includeRedundantDesigns);
	obsoleteButton->setImages(false, StateButton::Images(Image(IntImages, IMAGE_OBSOLETE_HIDE_UP), Image(IntImages, IMAGE_OBSOLETE_HIDE_DOWN), Image(IntImages, IMAGE_OBSOLETE_HIDE_HI)));
	obsoleteButton->setTip(false, _("Hiding Obsolete Tech"));
	obsoleteButton->setImages(true,  StateButton::Images(Image(IntImages, IMAGE_OBSOLETE_SHOW_UP), Image(IntImages, IMAGE_OBSOLETE_SHOW_DOWN), Image(IntImages, IMAGE_OBSOLETE_SHOW_HI)));
	obsoleteButton->setTip(true, _("Showing Obsolete Tech"));
	obsoleteButton->move(4 + Image(IntImages, IMAGE_FDP_UP).width() + 4, STAT_SLDY);
	return obsoleteButton;
}

/* Add the stats widgets to the widget screen */
/* If psSelected != NULL it specifies which stat should be hilited
   psOwner specifies which object is hilighted on the object bar for this stat*/
static bool intAddStats(BASE_STATS **ppsStatsList, UDWORD numStats,
                        BASE_STATS *psSelected, BASE_OBJECT *psOwner)
{
	FACTORY				*psFactory;

	int                             allyResearchIconCount = 0;

	// should this ever be called with psOwner == NULL?

	// Is the form already up?
	if (widgGetFromID(psWScreen, IDSTAT_FORM) != NULL)
	{
		intRemoveStatsNoAnim();
	}

	// is the order form already up ?
	if (widgGetFromID(psWScreen, IDORDER_FORM) != NULL)
	{
		intRemoveOrderNoAnim();
	}

	if (psOwner != NULL)
	{
		// Return if the owner is dead.
		if (psOwner->died)
		{
			debug(LOG_GUI, "intAddStats: Owner is dead");
			return false;
		}
	}
	SecondaryWindowUp = true;
	psStatsScreenOwner = psOwner;

	WIDGET *parent = psWScreen->psForm;

	/* Create the basic form */
	IntFormAnimated *statForm = new IntFormAnimated(parent, false);
	statForm->id = IDSTAT_FORM;
	statForm->setGeometry(STAT_X, STAT_Y, STAT_WIDTH, STAT_HEIGHT);

	W_LABINIT sLabInit;

	// Add the quantity slider ( if it's a factory ).
	if (objMode == IOBJ_MANUFACTURE && psOwner != nullptr)
	{
		STRUCTURE_TYPE factoryType = ((STRUCTURE *)psOwner)->pStructureType->type;

		//add the Factory DP button
		W_BUTTON *deliveryPointButton = new W_BUTTON(statForm);
		deliveryPointButton->id = IDSTAT_DP_BUTTON;
		deliveryPointButton->style |= WBUT_SECONDARY;
		switch (factoryType)
		{
		default:
		case REF_FACTORY:        deliveryPointButton->setImages(Image(IntImages, IMAGE_FDP_UP), Image(IntImages, IMAGE_FDP_DOWN), Image(IntImages, IMAGE_FDP_HI)); break;
		case REF_CYBORG_FACTORY: deliveryPointButton->setImages(Image(IntImages, IMAGE_CDP_UP), Image(IntImages, IMAGE_CDP_DOWN), Image(IntImages, IMAGE_CDP_HI)); break;
		case REF_VTOL_FACTORY:   deliveryPointButton->setImages(Image(IntImages, IMAGE_VDP_UP), Image(IntImages, IMAGE_VDP_DOWN), Image(IntImages, IMAGE_VDP_HI)); break;
		}
		deliveryPointButton->move(4, STAT_SLDY);
		deliveryPointButton->setTip(_("Factory Delivery Point"));
		deliveryPointButton->pUserData = psOwner;

		//add the Factory Loop button!
		W_BUTTON *loopButton = new W_BUTTON(statForm);
		loopButton->id = IDSTAT_LOOP_BUTTON;
		loopButton->style |= WBUT_SECONDARY;
		loopButton->setImages(Image(IntImages, IMAGE_LOOP_UP), Image(IntImages, IMAGE_LOOP_DOWN), Image(IntImages, IMAGE_LOOP_HI));
		loopButton->move(STAT_SLDX + STAT_SLDWIDTH + 2, STAT_SLDY);
		loopButton->setTip(_("Loop Production"));

		if (psOwner != NULL)
		{
			psFactory = (FACTORY *)((STRUCTURE *)psOwner)->pFunctionality;
			if (psFactory->psSubject != NULL && psFactory->productionLoops != 0)
			{
				widgSetButtonState(psWScreen, IDSTAT_LOOP_BUTTON, WBUT_CLICKLOCK);
			}
		}

		// create a text label for the loop quantity.
		sLabInit.formID = IDSTAT_FORM;
		sLabInit.id = IDSTAT_LOOP_LABEL;
		sLabInit.style = WIDG_HIDDEN;
		sLabInit.x = loopButton->x() - 15;
		sLabInit.y = loopButton->y();
		sLabInit.width = 12;
		sLabInit.height = 15;
		sLabInit.pUserData = psOwner;
		sLabInit.pCallback = intAddLoopQuantity;
		if (!widgAddLabel(psWScreen, &sLabInit))
		{
			return false;
		}
	}

	if (objMode == IOBJ_MANUFACTURE)
	{
		/* store the common values for the text labels for the quantity
		to produce (on each button).*/
		sLabInit = W_LABINIT();
		sLabInit.id = IDSTAT_PRODSTART;
		sLabInit.style = WIDG_HIDDEN | WLAB_ALIGNRIGHT;

		sLabInit.x = STAT_BUTWIDTH - 12 - 6;
		sLabInit.y = 2;

		sLabInit.width = 12;
		sLabInit.height = 15;
		sLabInit.pCallback = intAddProdQuantity;
	}

	if ((objMode == IOBJ_MANUFACTURE || objMode == IOBJ_BUILD) && psOwner != nullptr)
	{
		// Add the obsolete items button.
		makeObsoleteButton(statForm);
	}

	/* Add the close button */
	W_BUTINIT sButInit;
	sButInit.formID = IDSTAT_FORM;
	sButInit.id = IDSTAT_CLOSE;
	sButInit.x = STAT_WIDTH - CLOSE_WIDTH;
	sButInit.y = 0;
	sButInit.width = CLOSE_WIDTH;
	sButInit.height = CLOSE_HEIGHT;
	sButInit.pTip = _("Close");
	sButInit.pDisplay = intDisplayImageHilight;
	sButInit.UserData = PACKDWORD_TRI(0, IMAGE_CLOSEHILIGHT , IMAGE_CLOSE);
	if (!widgAddButton(psWScreen, &sButInit))
	{
		return false;
	}

	// Add the tabbed form
	IntListTabWidget *statList = new IntListTabWidget(statForm);
	statList->id = IDSTAT_TABFORM;
	statList->setChildSize(STAT_BUTWIDTH, STAT_BUTHEIGHT);
	statList->setChildSpacing(STAT_GAP, STAT_GAP);
	int statListWidth = STAT_BUTWIDTH * 2 + STAT_GAP;
	statList->setGeometry((STAT_WIDTH - statListWidth) / 2, STAT_TABFORMY, statListWidth, STAT_HEIGHT - STAT_TABFORMY);

	/* Add the stat buttons */
	int nextButtonId = IDSTAT_START;

	W_BARINIT sBarInit;
	sBarInit.id = IDSTAT_TIMEBARSTART;
	sBarInit.x = STAT_TIMEBARX;
	sBarInit.width = STAT_PROGBARWIDTH;
	sBarInit.height = STAT_PROGBARHEIGHT;
	sBarInit.size = 50;
	sBarInit.sCol = WZCOL_ACTION_PROGRESS_BAR_MAJOR;
	sBarInit.sMinorCol = WZCOL_ACTION_PROGRESS_BAR_MINOR;

	statID = 0;
	for (unsigned i = 0; i < numStats; i++)
	{
		sBarInit.y = STAT_TIMEBARY;

		if (nextButtonId > IDSTAT_END)
		{
			//can't fit any more on the screen!
			debug(LOG_WARNING, "This is just a Warning! Max buttons have been allocated");
			break;
		}

<<<<<<< HEAD
		IntStatsButton *button = new IntStatsButton(statList);
		button->id = nextButtonId;
		button->style |= WFORM_SECONDARY;
		button->setStats(ppsStatsList[i]);
		statList->addWidgetToLayout(button);
=======
		Stat = ppsStatsList[i];
		// If it's a droid the name might not be a stringID
		if (Stat->ref >= REF_TEMPLATE_START &&
		    Stat->ref < REF_TEMPLATE_START + REF_RANGE)
		{

			sBFormInit.pTip = getTemplateName((DROID_TEMPLATE *)ppsStatsList[i]);
		}
		else
		{
			sBFormInit.pTip = getName(ppsStatsList[i]->pName);
		}
		BufferID = i;
		ASSERT_OR_RETURN(false, BufferID < NUM_STATBUFFERS, "BufferID > NUM_STATBUFFERS");

		RENDERBUTTON_INUSE(&StatBuffers[BufferID]);
		StatBuffers[BufferID].Data = (void *)ppsStatsList[i];
		sBFormInit.pUserData = &StatBuffers[BufferID];
		sBFormInit.pDisplay = intDisplayStatsButton;


		if (!widgAddForm(psWScreen, &sBFormInit))
		{
			return false;
		}
		widgSetColour(psWScreen, sBFormInit.id, WCOL_BKGRND, WZCOL_BLACK);
>>>>>>> 51c175f2

		BASE_STATS *Stat = ppsStatsList[i];
		QString tipString = ppsStatsList[i]->name;
		unsigned powerCost = 0;
		W_BARGRAPH *bar;
		if (Stat->ref >= REF_STRUCTURE_START &&
		    Stat->ref < REF_STRUCTURE_START + REF_RANGE)  		// It's a structure.
		{
			powerCost = ((STRUCTURE_STATS *)Stat)->powerToBuild;
			sBarInit.size = powerCost / POWERPOINTS_DROIDDIV;
			if (sBarInit.size > 100)
			{
				sBarInit.size = 100;
			}

			sBarInit.formID = nextButtonId;
			sBarInit.iRange = GAME_TICKS_PER_SEC;
			bar = widgAddBarGraph(psWScreen, &sBarInit);
			bar->setBackgroundColour(WZCOL_BLACK);
		}
		else if (Stat->ref >= REF_TEMPLATE_START &&
		         Stat->ref < REF_TEMPLATE_START + REF_RANGE)  	// It's a droid.
		{
			powerCost = calcTemplatePower((DROID_TEMPLATE *)Stat);
			sBarInit.size = powerCost / POWERPOINTS_DROIDDIV;
			if (sBarInit.size > 100)
			{
				sBarInit.size = 100;
			}

			sBarInit.formID = nextButtonId;
			sBarInit.iRange = GAME_TICKS_PER_SEC;
			bar = widgAddBarGraph(psWScreen, &sBarInit);
			bar->setBackgroundColour(WZCOL_BLACK);

			// Add a text label for the quantity to produce.
			sLabInit.formID = nextButtonId;
			sLabInit.pUserData = Stat;
			if (!widgAddLabel(psWScreen, &sLabInit))
			{
				return false;
			}
			sLabInit.id++;
		}
		else if (Stat->ref >= REF_RESEARCH_START &&
		         Stat->ref < REF_RESEARCH_START + REF_RANGE)				// It's a Research topic.
		{
			sLabInit = W_LABINIT();
			sLabInit.formID = nextButtonId;
			sLabInit.id = IDSTAT_RESICONSTART + (nextButtonId - IDSTAT_START);

			sLabInit.x = STAT_BUTWIDTH - 16;
			sLabInit.y = 3;

			sLabInit.width = 12;
			sLabInit.height = 15;
			sLabInit.pUserData = Stat;
			sLabInit.pDisplay = intDisplayResSubGroup;
			widgAddLabel(psWScreen, &sLabInit);

			//add power bar as well
			powerCost = ((RESEARCH *)Stat)->researchPower;
			sBarInit.size = powerCost / POWERPOINTS_DROIDDIV;
			if (sBarInit.size > 100)
			{
				sBarInit.size = 100;
			}

			// if multiplayer, if research topic is being done by another ally then mark as such..
			if (bMultiPlayer)
			{
				std::vector<AllyResearch> const &researches = listAllyResearch(Stat->ref);
				unsigned numResearches = std::min<unsigned>(researches.size(), 4);  // Only display at most 4 allies, since that's what there's room for.
				for (unsigned ii = 0; ii < numResearches; ++ii)
				{
					// add a label.
					sLabInit = W_LABINIT();
					sLabInit.formID = nextButtonId;
					sLabInit.id = IDSTAT_ALLYSTART + allyResearchIconCount;
					sLabInit.width = iV_GetImageWidth(IntImages, IMAGE_ALLY_RESEARCH);
					sLabInit.height = iV_GetImageHeight(IntImages, IMAGE_ALLY_RESEARCH);
					sLabInit.x = STAT_BUTWIDTH  - (sLabInit.width + 2) * ii - sLabInit.width - 2;
					sLabInit.y = STAT_BUTHEIGHT - sLabInit.height - 3 - STAT_PROGBARHEIGHT;
					sLabInit.UserData = PACKDWORD(Stat->ref - REF_RESEARCH_START, ii);
					sLabInit.pTip = getPlayerName(researches[ii].player);
					sLabInit.pDisplay = intDisplayAllyIcon;
					widgAddLabel(psWScreen, &sLabInit);

					++allyResearchIconCount;
					ASSERT_OR_RETURN(false, allyResearchIconCount < IDSTAT_ALLYEND - IDSTAT_ALLYSTART, " too many research icons? ");
				}

				if (numResearches > 0)
				{
					W_BARINIT progress;
					progress.formID = nextButtonId;
					progress.id = IDSTAT_ALLYSTART + allyResearchIconCount;
					progress.width = STAT_PROGBARWIDTH;
					progress.height = STAT_PROGBARHEIGHT;
					progress.x = STAT_TIMEBARX;
					progress.y = STAT_TIMEBARY;
					progress.UserData = Stat->ref - REF_RESEARCH_START;
					progress.pTip = _("Ally progress");
					progress.pDisplay = intDisplayAllyBar;
					W_BARGRAPH *bar = widgAddBarGraph(psWScreen, &progress);
					bar->setBackgroundColour(WZCOL_BLACK);

					++allyResearchIconCount;

					sBarInit.y -= STAT_PROGBARHEIGHT + 2;  // Move cost bar up, to avoid overlap.
				}
			}

			sBarInit.formID = nextButtonId;
			bar = widgAddBarGraph(psWScreen, &sBarInit);
			bar->setBackgroundColour(WZCOL_BLACK);
		}
		tipString.append(QString::fromUtf8(_("\nCost: %1")).arg(powerCost));
		button->setTip(tipString);

		/* If this matches psSelected note the form and button */
		if (ppsStatsList[i] == psSelected)
		{
			statID = nextButtonId;
			button->setState(WBUT_CLICKLOCK);
			statList->setCurrentPage(statList->pages() - 1);
		}

		/* Update the init struct for the next button */
		++nextButtonId;

		sBarInit.id += 1;
	}

	StatsUp = true;

	// call the tutorial callbacks if necessary
	if (bInTutorial)
	{
		switch (objMode)
		{
		case IOBJ_BUILD:
			eventFireCallbackTrigger((TRIGGER_TYPE)CALL_BUILDLIST);
			break;
		case IOBJ_RESEARCH:
			eventFireCallbackTrigger((TRIGGER_TYPE)CALL_RESEARCHLIST);
			break;
		case IOBJ_MANUFACTURE:
			eventFireCallbackTrigger((TRIGGER_TYPE)CALL_MANULIST);
			break;
		default:
			break;
		}
	}

	return true;
}


/* Select a command droid */
static bool selectCommand(BASE_OBJECT *psObj)
{
<<<<<<< HEAD
	ASSERT(psObj && psObj->type == OBJ_DROID, "Invalid droid pointer");
	DROID *psDroid = (DROID *)psObj;
	if (psDroid->droidType == DROID_COMMAND && psDroid->died == 0)
=======
	DROID	*psDroid;

	ASSERT_OR_RETURN(false, psObj != NULL && psObj->type == OBJ_DROID, "Invalid droid pointer");
	psDroid = (DROID *)psObj;

	//check the droid type
	if ((psDroid->droidType == DROID_COMMAND) && (psDroid->died == 0))
>>>>>>> 51c175f2
	{
		return true;
	}
	return false;
}

/* Return the stats for a command droid */
static BASE_STATS *getCommandStats(WZ_DECL_UNUSED BASE_OBJECT *psObj)
{
	return NULL;
}

/* Set the stats for a command droid */
static bool setCommandStats(WZ_DECL_UNUSED BASE_OBJECT *psObj, WZ_DECL_UNUSED BASE_STATS *psStats)
{
	return true;
}

/* Select a construction droid */
static bool selectConstruction(BASE_OBJECT *psObj)
{
	DROID	*psDroid;

	ASSERT_OR_RETURN(false, psObj != NULL && psObj->type == OBJ_DROID, "Invalid droid pointer");
	psDroid = (DROID *)psObj;

	//check the droid type
	if ((psDroid->droidType == DROID_CONSTRUCT || psDroid->droidType == DROID_CYBORG_CONSTRUCT) && (psDroid->died == 0))
	{
		return true;
	}

	return false;
}

/* Return the stats for a construction droid */
static BASE_STATS *getConstructionStats(BASE_OBJECT *psObj)
{
	DROID *psDroid = (DROID *)psObj;
	BASE_STATS *Stats;
	BASE_OBJECT *Structure;
	UDWORD x, y;

	ASSERT_OR_RETURN(NULL, psObj != NULL && psObj->type == OBJ_DROID, "Invalid droid pointer");

	if (!(droidType(psDroid) == DROID_CONSTRUCT ||
	      droidType(psDroid) == DROID_CYBORG_CONSTRUCT))
	{
		return NULL;
	}

	if (orderStateStatsLoc(psDroid, DORDER_BUILD, &Stats, &x, &y)) // Moving to build location?
	{
		return Stats;
	}
	else if ((Structure = orderStateObj(psDroid, DORDER_BUILD))
	         && psDroid->order.type == DORDER_BUILD) // Is building
	{
		return psDroid->order.psStats;
	}
	else if ((Structure = orderStateObj(psDroid, DORDER_HELPBUILD))
	         && (psDroid->order.type == DORDER_HELPBUILD
	             || psDroid->order.type == DORDER_LINEBUILD)) // Is helping
	{
		return (BASE_STATS *)((STRUCTURE *)Structure)->pStructureType;
	}
	else if (orderState(psDroid, DORDER_DEMOLISH))
	{
		return (BASE_STATS *)structGetDemolishStat();
	}

	return NULL;
}

/* Set the stats for a construction droid */
static bool setConstructionStats(BASE_OBJECT *psObj, BASE_STATS *psStats)
{
	DROID *psDroid = castDroid(psObj);
	ASSERT_OR_RETURN(false, psDroid != NULL, "invalid droid pointer");

	/* psStats might be NULL if the operation is canceled in the middle */
	if (psStats != NULL)
	{
		//check for demolish first
		if (psStats == structGetDemolishStat())
		{
			objMode = IOBJ_DEMOLISHSEL;

			return true;
		}

		/* Store the stats for future use */
		psPositionStats = psStats;

		/* Now start looking for a location for the structure */
		objMode = IOBJ_BUILDSEL;

		intStartStructPosition(psStats);

		return true;
	}
	orderDroid(psDroid, DORDER_STOP, ModeQueue);
	return true;
}

/* Select a research facility */
static bool selectResearch(BASE_OBJECT *psObj)
{
	STRUCTURE	*psResFacility;

	ASSERT_OR_RETURN(false, psObj != NULL && psObj->type == OBJ_STRUCTURE, "Invalid Structure pointer");

	psResFacility = (STRUCTURE *)psObj;

	/* A Structure is a research facility if its type = REF_RESEARCH and is
	   completely built*/
	if (psResFacility->pStructureType->type == REF_RESEARCH && (psResFacility->
	        status == SS_BUILT) && (psResFacility->died == 0))
	{
		return true;
	}
	return false;
}

/* Return the stats for a research facility */
static BASE_STATS *getResearchStats(BASE_OBJECT *psObj)
{
	ASSERT_OR_RETURN(NULL, psObj != NULL && psObj->type == OBJ_STRUCTURE, "Invalid Structure pointer");
	STRUCTURE *psBuilding = (STRUCTURE *)psObj;
	RESEARCH_FACILITY *psResearchFacility = &psBuilding->pFunctionality->researchFacility;

	if (psResearchFacility->psSubjectPending != NULL && !IsResearchCompleted(&asPlayerResList[psObj->player][psResearchFacility->psSubjectPending->index]))
	{
		return psResearchFacility->psSubjectPending;
	}

	return psResearchFacility->psSubject;
}

/* Set the stats for a research facility */
static bool setResearchStats(BASE_OBJECT *psObj, BASE_STATS *psStats)
{
	STRUCTURE			*psBuilding;
	RESEARCH               *pResearch = (RESEARCH *)psStats;
	PLAYER_RESEARCH		*pPlayerRes;
	UDWORD				count;
	RESEARCH_FACILITY	*psResFacilty;

	ASSERT_OR_RETURN(false, psObj != NULL && psObj->type == OBJ_STRUCTURE, "Invalid Structure pointer");
	/* psStats might be NULL if the operation is canceled in the middle */
	psBuilding = (STRUCTURE *)psObj;
	psResFacilty = &psBuilding->pFunctionality->researchFacility;

	if (bMultiMessages)
	{
		if (pResearch != NULL)
		{
			// Say that we want to do reseach [sic].
			sendResearchStatus(psBuilding, pResearch->ref - REF_RESEARCH_START, selectedPlayer, true);
			setStatusPendingStart(*psResFacilty, pResearch);  // Tell UI that we are going to research.
		}
		else
		{
			cancelResearch(psBuilding, ModeQueue);
		}
		//stop the button from flashing once a topic has been chosen
		stopReticuleButtonFlash(IDRET_RESEARCH);
		return true;
	}

	//initialise the subject
	psResFacilty->psSubject = NULL;

	//set up the player_research
	if (pResearch != NULL)
	{
		count = pResearch->ref - REF_RESEARCH_START;
		//meant to still be in the list but greyed out
		pPlayerRes = &asPlayerResList[selectedPlayer][count];

		//set the subject up
		psResFacilty->psSubject = pResearch;

		sendResearchStatus(psBuilding, count, selectedPlayer, true);	// inform others, I'm researching this.

		MakeResearchStarted(pPlayerRes);
		psResFacilty->timeStartHold = 0;
		//stop the button from flashing once a topic has been chosen
		stopReticuleButtonFlash(IDRET_RESEARCH);
	}
	return true;
}

/* Select a Factory */
static bool selectManufacture(BASE_OBJECT *psObj)
{
	ASSERT_OR_RETURN(false, psObj != NULL && psObj->type == OBJ_STRUCTURE, "Invalid Structure pointer");
	STRUCTURE *psBuilding = (STRUCTURE *)psObj;

	/* A Structure is a Factory if its type = REF_FACTORY or REF_CYBORG_FACTORY or
	REF_VTOL_FACTORY and it is completely built*/
	if ((psBuilding->pStructureType->type == REF_FACTORY ||
	     psBuilding->pStructureType->type == REF_CYBORG_FACTORY ||
	     psBuilding->pStructureType->type == REF_VTOL_FACTORY) &&
	    (psBuilding->status == SS_BUILT) && (psBuilding->died == 0))
	{
		return true;
	}

	return false;
}

/* Return the stats for a Factory */
static BASE_STATS *getManufactureStats(BASE_OBJECT *psObj)
{
	ASSERT_OR_RETURN(NULL, psObj != NULL && psObj->type == OBJ_STRUCTURE, "Invalid Structure pointer");
	STRUCTURE *psBuilding = (STRUCTURE *)psObj;

	return ((BASE_STATS *)((FACTORY *)psBuilding->pFunctionality)->psSubject);
}


/* Set the stats for a Factory */
static bool setManufactureStats(BASE_OBJECT *psObj, BASE_STATS *psStats)
{
	ASSERT_OR_RETURN(false, psObj != NULL && psObj->type == OBJ_STRUCTURE, "Invalid Structure pointer");
	/* psStats might be NULL if the operation is canceled in the middle */

	STRUCTURE *Structure = (STRUCTURE *)psObj;
	//check to see if the factory was already building something
	if (!((FACTORY *)Structure->pFunctionality)->psSubject)
	{
		//factory not currently building so set up the factory stats
		if (psStats != NULL)
		{
			/* Set the factory to build droid(s) */
			if (!structSetManufacture(Structure, (DROID_TEMPLATE *)psStats, ModeQueue))
			{
				return false;
			}
		}
	}

	return true;
}


/* Add the build widgets to the widget screen */
/* If psSelected != NULL it specifies which droid should be hilited */
static bool intAddBuild(DROID *psSelected)
{
	/* Store the correct stats list for future reference */
	ppsStatsList = (BASE_STATS **)apsStructStatsList;

	objSelectFunc = selectConstruction;
	objGetStatsFunc = getConstructionStats;
	objSetStatsFunc = setConstructionStats;

	/* Set the sub mode */
	objMode = IOBJ_BUILD;

	/* Create the object screen with the required data */

	return intAddObjectWindow((BASE_OBJECT *)apsDroidLists[selectedPlayer],
	                          (BASE_OBJECT *)psSelected, true);
}


/* Add the manufacture widgets to the widget screen */
/* If psSelected != NULL it specifies which factory should be hilited */
static bool intAddManufacture(STRUCTURE *psSelected)
{
	/* Store the correct stats list for future reference */
	if (!apsTemplateList.empty())
	{
		ppsStatsList = (BASE_STATS **)&apsTemplateList[0]; // FIXME Ugly cast, and is undefined behaviour (strict-aliasing violation) in C/C++.
	}

	objSelectFunc = selectManufacture;
	objGetStatsFunc = getManufactureStats;
	objSetStatsFunc = setManufactureStats;

	/* Set the sub mode */
	objMode = IOBJ_MANUFACTURE;

	/* Create the object screen with the required data */
	return intAddObjectWindow((BASE_OBJECT *)interfaceStructList(),
	                          (BASE_OBJECT *)psSelected, true);
}


/* Add the research widgets to the widget screen */
/* If psSelected != NULL it specifies which droid should be hilited */
static bool intAddResearch(STRUCTURE *psSelected)
{
	ppsStatsList = (BASE_STATS **)ppResearchList;

	objSelectFunc = selectResearch;
	objGetStatsFunc = getResearchStats;
	objSetStatsFunc = setResearchStats;

	/* Set the sub mode */
	objMode = IOBJ_RESEARCH;

	/* Create the object screen with the required data */
	return intAddObjectWindow((BASE_OBJECT *)interfaceStructList(),
	                          (BASE_OBJECT *)psSelected, true);
}


/* Add the command droid widgets to the widget screen */
/* If psSelected != NULL it specifies which droid should be hilited */
static bool intAddCommand(DROID *psSelected)
{
	ppsStatsList = NULL;//(BASE_STATS **)ppResearchList;

	objSelectFunc = selectCommand;
	objGetStatsFunc = getCommandStats;
	objSetStatsFunc = setCommandStats;

	/* Set the sub mode */
	objMode = IOBJ_COMMAND;

	/* Create the object screen with the required data */
	return intAddObjectWindow((BASE_OBJECT *)apsDroidLists[selectedPlayer],
	                          (BASE_OBJECT *)psSelected, true);
}


/*Deals with the RMB click for the stats screen */
static void intStatsRMBPressed(UDWORD id)
{
	ASSERT_OR_RETURN(, id - IDSTAT_START < numStatsListEntries, "Invalid range referenced for numStatsListEntries, %d > %d", id - IDSTAT_START, numStatsListEntries);

	if (objMode == IOBJ_MANUFACTURE)
	{
		BASE_STATS *psStats = ppsStatsList[id - IDSTAT_START];

		//this now causes the production run to be decreased by one

		ASSERT_OR_RETURN(, psObjSelected != NULL, "Invalid structure pointer");
		ASSERT_OR_RETURN(, psStats != NULL, "Invalid template pointer");
		if (productionPlayer == (SBYTE)selectedPlayer)
		{
			STRUCTURE *psStructure = (STRUCTURE *)psObjSelected;
			FACTORY  *psFactory = &psStructure->pFunctionality->factory;
			DROID_TEMPLATE *psNext = (DROID_TEMPLATE *)psStats;

			//decrease the production
			factoryProdAdjust(psStructure, psNext, false);

			//need to check if this was the template that was mid-production
			if (getProduction(psStructure, FactoryGetTemplate(psFactory)).numRemaining() == 0)
			{
				doNextProduction(psStructure, FactoryGetTemplate(psFactory), ModeQueue);
				psNext = FactoryGetTemplate(psFactory);
			}
			else if (!StructureIsManufacturingPending(psStructure))
			{
				structSetManufacture(psStructure, psNext, ModeQueue);
			}

			if (StructureIsOnHoldPending(psStructure))
			{
				releaseProduction(psStructure, ModeQueue);
			}

			// Reset the button on the object form
			intSetStats(objStatID, (BASE_STATS *)psNext);
		}
	}
}

/*Deals with the RMB click for the Object screen */
static void intObjectRMBPressed(UDWORD id)
{
	BASE_OBJECT		*psObj;
	STRUCTURE		*psStructure;

	ASSERT_OR_RETURN(, id - IDOBJ_OBJSTART < apsObjectList.size(), "Invalid object id");

	/* Find the object that the ID refers to */
	psObj = intGetObject(id);
	if (psObj)
	{
		//don't jump around when offworld
		if (psObj->type == OBJ_STRUCTURE && !offWorldKeepLists)
		{
			psStructure = (STRUCTURE *)psObj;
			if (psStructure->pStructureType->type == REF_FACTORY ||
			    psStructure->pStructureType->type == REF_CYBORG_FACTORY ||
			    psStructure->pStructureType->type == REF_VTOL_FACTORY)
			{
				//centre the view on the delivery point
				setViewPos(map_coord(((FACTORY *)psStructure->pFunctionality)->psAssemblyPoint->coords.x),
				           map_coord(((FACTORY *)psStructure->pFunctionality)->psAssemblyPoint->coords.y),
				           true);
			}
		}
	}
}

/*Deals with the RMB click for the Object Stats buttons */
static void intObjStatRMBPressed(UDWORD id)
{
	BASE_OBJECT		*psObj;
	STRUCTURE		*psStructure;

	ASSERT_OR_RETURN(, id - IDOBJ_STATSTART < apsObjectList.size(), "Invalid stat id");

	/* Find the object that the ID refers to */
	psObj = intGetObject(id);
	if (!psObj)
	{
		return;
	}
	intResetWindows(psObj);
	if (psObj->type == OBJ_STRUCTURE)
	{
		psStructure = (STRUCTURE *)psObj;
		if (StructIsFactory(psStructure))
		{
			//check if active
			if (StructureIsManufacturingPending(psStructure))
			{
				//if not curently on hold, set it
				if (!StructureIsOnHoldPending(psStructure))
				{
					holdProduction(psStructure, ModeQueue);
				}
				else
				{
					//cancel if have RMB-clicked twice
					cancelProduction(psStructure, ModeQueue);
					//play audio to indicate cancelled
					audio_PlayTrack(ID_SOUND_WINDOWCLOSE);
				}
			}
		}
		else if (psStructure->pStructureType->type == REF_RESEARCH)
		{
			//check if active
			if (structureIsResearchingPending(psStructure))
			{
				//if not curently on hold, set it
				if (!StructureIsOnHoldPending(psStructure))
				{
					holdResearch(psStructure, ModeQueue);
				}
				else
				{
					//cancel if have RMB-clicked twice
					cancelResearch(psStructure, ModeQueue);
					//play audio to indicate cancelled
					audio_PlayTrack(ID_SOUND_WINDOWCLOSE);
				}
			}
		}
	}
}


//sets up the Intelligence Screen as far as the interface is concerned
void addIntelScreen(void)
{
	bool	radOnScreen;

	if (driveModeActive() && !driveInterfaceEnabled())
	{
		driveDisableControl();
		driveEnableInterface(true);
	}

	intResetScreen(false);

	//lock the reticule button
	widgSetButtonState(psWScreen, IDRET_INTEL_MAP, WBUT_CLICKLOCK);

	//add the power bar - for looks!
	intShowPowerBar();

	// Only do this in main game.
	if ((GetGameMode() == GS_NORMAL) && !bMultiPlayer)
	{
		radOnScreen = radarOnScreen;

		bRender3DOnly = true;
		radarOnScreen = false;

		// Just display the 3d, no interface
		displayWorld();

		radarOnScreen = radOnScreen;
		bRender3DOnly = false;
	}

	//add all the intelligence screen interface
	(void)intAddIntelMap();
	intMode = INT_INTELMAP;
}

//sets up the Transporter Screen as far as the interface is concerned
void addTransporterInterface(DROID *psSelected, bool onMission)
{
	// if psSelected = NULL add interface but if psSelected != NULL make sure its not flying
	if (!psSelected || (psSelected && !transporterFlying(psSelected)))
	{
		intResetScreen(false);
		intAddTransporter(psSelected, onMission);
		intMode = INT_TRANSPORTER;
	}
}

/*sets which list of structures to use for the interface*/
STRUCTURE *interfaceStructList(void)
{
	if (offWorldKeepLists)
	{
		return mission.apsStructLists[selectedPlayer];
	}
	else
	{
		return apsStructLists[selectedPlayer];
	}
}


/*causes a reticule button to start flashing*/
void flashReticuleButton(UDWORD buttonID)
{
	//get the button for the id
	WIDGET *psButton = widgGetFromID(psWScreen, buttonID);
	if (psButton)
	{
		retbutstats[psButton->UserData].flashing = 1;
	}
}

// stop a reticule button flashing
void stopReticuleButtonFlash(UDWORD buttonID)
{
	WIDGET	*psButton = widgGetFromID(psWScreen, buttonID);
	if (psButton)
	{
		retbutstats[psButton->UserData].flashTime = 0;
		retbutstats[psButton->UserData].flashing = 0;
	}
}

//displays the Power Bar
void intShowPowerBar(void)
{
	//if its not already on display
	if (widgGetFromID(psWScreen, IDPOW_POWERBAR_T))
	{
		widgReveal(psWScreen, IDPOW_POWERBAR_T);
	}
}

//hides the power bar from the display - regardless of what player requested!
void forceHidePowerBar(void)
{
	if (widgGetFromID(psWScreen, IDPOW_POWERBAR_T))
	{
		widgHide(psWScreen, IDPOW_POWERBAR_T);
	}
}


/* Add the Proximity message buttons */
bool intAddProximityButton(PROXIMITY_DISPLAY *psProxDisp, UDWORD inc)
{
	PROXIMITY_DISPLAY	*psProxDisp2;
	UDWORD				cnt;

	W_FORMINIT sBFormInit;
	sBFormInit.formID = 0;
	sBFormInit.id = IDPROX_START + inc;
	//store the ID so we can detect which one has been clicked on
	psProxDisp->buttonID = sBFormInit.id;

	// loop back and find a free one!
	if (sBFormInit.id >= IDPROX_END)
	{
		for (cnt = IDPROX_START; cnt < IDPROX_END; cnt++)
		{
			// go down the prox msgs and see if it's free.
			for (psProxDisp2 = apsProxDisp[selectedPlayer]; psProxDisp2 && psProxDisp2->buttonID != cnt; psProxDisp2 = psProxDisp2->psNext) {}

			if (psProxDisp2 == NULL)	// value was unused.
			{
				sBFormInit.id = cnt;
				break;
			}
		}
		ASSERT_OR_RETURN(false, cnt != IDPROX_END, "Ran out of proximity displays");
	}
	ASSERT_OR_RETURN(false, sBFormInit.id < IDPROX_END, "Invalid proximity message button ID %d", (int)sBFormInit.id);

	sBFormInit.majorID = 0;
	sBFormInit.style = WFORM_CLICKABLE;
	sBFormInit.width = PROX_BUTWIDTH;
	sBFormInit.height = PROX_BUTHEIGHT;
	//the x and y need to be set up each time the button is drawn - see intDisplayProximityBlips

	sBFormInit.pDisplay = intDisplayProximityBlips;
	//set the data for this button
	sBFormInit.pUserData = psProxDisp;

	if (!widgAddForm(psWScreen, &sBFormInit))
	{
		return false;
	}
	return true;
}


/*Remove a Proximity Button - when the message is deleted*/
void intRemoveProximityButton(PROXIMITY_DISPLAY *psProxDisp)
{
	ASSERT_OR_RETURN(, psProxDisp->buttonID >= IDPROX_START && psProxDisp->buttonID <= IDPROX_END, "Invalid proximity ID");
	widgDelete(psWScreen, psProxDisp->buttonID);
}

/*deals with the proximity message when clicked on*/
void processProximityButtons(UDWORD id)
{
	PROXIMITY_DISPLAY	*psProxDisp;

	if (!doWeDrawProximitys())
	{
		return;
	}

	//find which proximity display this relates to
	psProxDisp = NULL;
	for (psProxDisp = apsProxDisp[selectedPlayer]; psProxDisp; psProxDisp = psProxDisp->psNext)
	{
		if (psProxDisp->buttonID == id)
		{
			break;
		}
	}
	if (psProxDisp)
	{
		//if not been read - display info
		if (!psProxDisp->psMessage->read)
		{
			displayProximityMessage(psProxDisp);
		}
	}
}

/*	Fools the widgets by setting a key value */
void	setKeyButtonMapping(UDWORD	val)
{
	keyButtonMapping = val;
}


/*Looks through the players list of structures to see if there is one selected
of the required type. If there is more than one, they are all deselected and
the first one reselected*/
STRUCTURE *intCheckForStructure(UDWORD structType)
{
	STRUCTURE	*psStruct, *psSel = NULL;

	for (psStruct = interfaceStructList(); psStruct != NULL; psStruct = psStruct->psNext)
	{
		if (psStruct->selected && psStruct->pStructureType->type == structType && psStruct->status == SS_BUILT)
		{
			if (psSel != NULL)
			{
				clearSelection();
				psSel->selected = true;
				break;
			}
			psSel = psStruct;
		}
	}
	triggerEventSelected();
	return psSel;
}

/*Looks through the players list of droids to see if there is one selected
of the required type. If there is more than one, they are all deselected and
the first one reselected*/
// no longer do this for constructor droids - (gleeful its-near-the-end-of-the-project hack - JOHN)
DROID *intCheckForDroid(UDWORD droidType)
{
	DROID	*psDroid, *psSel = NULL;

	for (psDroid = apsDroidLists[selectedPlayer]; psDroid != NULL; psDroid = psDroid->psNext)
	{
		if (psDroid->selected && psDroid->droidType == droidType)
		{
			if (psSel != NULL)
			{
				if (droidType != DROID_CONSTRUCT
				    && droidType != DROID_CYBORG_CONSTRUCT)
				{
					clearSelection();
				}
				SelectDroid(psSel);
				break;
			}
			psSel = psDroid;
		}
	}

	return psSel;
}


// count the number of selected droids of a type
static SDWORD intNumSelectedDroids(UDWORD droidType)
{
	DROID	*psDroid;
	SDWORD	num;

	num = 0;
	for (psDroid = apsDroidLists[selectedPlayer]; psDroid; psDroid = psDroid->psNext)
	{
		if (psDroid->selected && psDroid->droidType == droidType)
		{
			num += 1;
		}
	}

	return num;
}

// Check that each reticule button has the structure or droid required for it and
// enable/disable accordingly.
//
void intCheckReticuleButtons(void)
{
	STRUCTURE	*psStruct;
	DROID	*psDroid;

	ReticuleEnabled[RETBUT_CANCEL].Enabled = true;
	ReticuleEnabled[RETBUT_FACTORY].Enabled = false;
	ReticuleEnabled[RETBUT_RESEARCH].Enabled = false;
	ReticuleEnabled[RETBUT_BUILD].Enabled = false;
	ReticuleEnabled[RETBUT_DESIGN].Enabled = allowDesign;
	ReticuleEnabled[RETBUT_INTELMAP].Enabled = true;
	ReticuleEnabled[RETBUT_COMMAND].Enabled = false;

	for (psStruct = interfaceStructList(); psStruct != NULL; psStruct = psStruct->psNext)
	{
		if (psStruct->status == SS_BUILT)
		{
			switch (psStruct->pStructureType->type)
			{
			case REF_RESEARCH:
				if (!missionLimboExpand())
				{
					ReticuleEnabled[RETBUT_RESEARCH].Enabled = true;
				}
				break;
			case REF_FACTORY:
			case REF_CYBORG_FACTORY:
			case REF_VTOL_FACTORY:
				if (!missionLimboExpand())
				{
					ReticuleEnabled[RETBUT_FACTORY].Enabled = true;
				}
				break;
			default:
				break;
			}
		}
	}

	for (psDroid = apsDroidLists[selectedPlayer]; psDroid != NULL; psDroid = psDroid->psNext)
	{
		switch (psDroid->droidType)
		{
		case DROID_CONSTRUCT:
		case DROID_CYBORG_CONSTRUCT:
			ReticuleEnabled[RETBUT_BUILD].Enabled = true;
			break;
		case DROID_COMMAND:
			ReticuleEnabled[RETBUT_COMMAND].Enabled = true;
			break;
		default:
			break;
		}
	}

	for (int i = 0; i < NUMRETBUTS; i++)
	{
		WIDGET *psWidget = widgGetFromID(psWScreen, ReticuleEnabled[i].id);

		if (psWidget != NULL)
		{
			if (psWidget->type != WIDG_LABEL)
			{
				if (ReticuleEnabled[i].Enabled)
				{
					widgSetButtonState(psWScreen, ReticuleEnabled[i].id, 0);
				}
				else
				{
					widgSetButtonState(psWScreen, ReticuleEnabled[i].id, WBUT_DISABLE);
				}

				if (ReticuleEnabled[i].Hidden)
				{
					widgHide(psWScreen, ReticuleEnabled[i].id);
				}
				else
				{
					widgReveal(psWScreen, ReticuleEnabled[i].id);
				}
			}
		}
	}
}

/*Checks to see if there are any research topics to do and flashes the button -
only if research facility is free*/
int intGetResearchState()
{
	bool resFree = false;
	for (STRUCTURE *psStruct = interfaceStructList(); psStruct != NULL; psStruct = psStruct->psNext)
	{
		if (psStruct->pStructureType->type == REF_RESEARCH &&
		    psStruct->status == SS_BUILT &&
		    getResearchStats(psStruct) == NULL)
		{
			resFree = true;
			break;
		}

	}

	int count = 0;
	if (resFree)
	{
		//set to value that won't be reached in fillResearchList
		int index = asResearch.size() + 1;
		//calculate the list
		int preCount = fillResearchList(pList, selectedPlayer, index, MAXRESEARCH);
		count = preCount;
		for (int n = 0; n < preCount; ++n)
		{
			for (int player = 0; player < MAX_PLAYERS; ++player)
			{
				if (aiCheckAlliances(player, selectedPlayer) && IsResearchStarted(&asPlayerResList[player][pList[n]]))
				{
					--count;  // An ally is already researching this topic, so don't flash the button because of it.
					break;
				}
			}
		}
	}

	return count;
}

void intNotifyResearchButton(int prevState)
{
	int newState = intGetResearchState();
	if (newState > prevState)
	{
		// Set the research reticule button to flash.
		flashReticuleButton(IDRET_RESEARCH);
	}
	else if (newState == 0 && prevState > 0)
	{
		stopReticuleButtonFlash(IDRET_RESEARCH);
	}
}

// see if a reticule button is enabled
bool intCheckReticuleButEnabled(UDWORD id)
{
	for (int i = 0; i < NUMRETBUTS; i++)
	{
		if (ReticuleEnabled[i].id == id)
		{
			return ReticuleEnabled[i].Enabled;
		}
	}
	return false;
}

// Find any structure. Returns NULL if none found.
//
STRUCTURE *intFindAStructure(void)
{
	STRUCTURE *Struct;

	// First try and find a factory.
	Struct = intGotoNextStructureType(REF_FACTORY, false, false);
	if (Struct == NULL)
	{
		// If that fails then look for a command center.
		Struct = intGotoNextStructureType(REF_HQ, false, false);
		if (Struct == NULL)
		{
			// If that fails then look for a any structure.
			Struct = intGotoNextStructureType(REF_ANY, false, false);
		}
	}

	return Struct;
}


// Look through the players structures and find the next one of type structType.
//
STRUCTURE *intGotoNextStructureType(UDWORD structType, bool JumpTo, bool CancelDrive)
{
	STRUCTURE	*psStruct;
	bool Found = false;

	if ((SWORD)structType != CurrentStructType)
	{
		CurrentStruct = NULL;
		CurrentStructType = (SWORD)structType;
	}

	if (CurrentStruct != NULL)
	{
		psStruct = CurrentStruct;
	}
	else
	{
		psStruct = interfaceStructList();
	}

	for (; psStruct != NULL; psStruct = psStruct->psNext)
	{
		if ((psStruct->pStructureType->type == structType || structType == REF_ANY) && psStruct->status == SS_BUILT)
		{
			if (psStruct != CurrentStruct)
			{
				if (CancelDrive)
				{
					clearSelection();
				}
				else
				{
					clearSel();
				}
				psStruct->selected = true;
				CurrentStruct = psStruct;
				Found = true;
				break;
			}
		}
	}

	// Start back at the begining?
	if ((!Found) && (CurrentStruct != NULL))
	{
		for (psStruct = interfaceStructList(); psStruct != CurrentStruct && psStruct != NULL; psStruct = psStruct->psNext)
		{
			if ((psStruct->pStructureType->type == structType || structType == REF_ANY) && psStruct->status == SS_BUILT)
			{
				if (psStruct != CurrentStruct)
				{
					if (CancelDrive)
					{
						clearSelection();
					}
					else
					{
						clearSel();
					}
					psStruct->selected = true;
					CurrentStruct = psStruct;
					break;
				}
			}
		}
	}

	// Center it on screen.
	if ((CurrentStruct) && (JumpTo))
	{
		intSetMapPos(CurrentStruct->pos.x, CurrentStruct->pos.y);
	}

	triggerEventSelected();

	return CurrentStruct;
}

// Look through the players droids and find the next one of type droidType.
// If Current=NULL then start at the beginning overwise start at Current.
//
DROID *intGotoNextDroidType(DROID *CurrDroid, DROID_TYPE droidType, bool AllowGroup)
{
	DROID *psDroid;
	bool Found = false;

	if (CurrDroid != NULL)
	{
		CurrentDroid = CurrDroid;
	}

	if (droidType != CurrentDroidType && droidType != DROID_ANY)
	{
		CurrentDroid = NULL;
		CurrentDroidType = droidType;
	}

	if (CurrentDroid != NULL)
	{
		psDroid = CurrentDroid;
	}
	else
	{
		psDroid = apsDroidLists[selectedPlayer];
	}

	for (; psDroid != NULL; psDroid = psDroid->psNext)
	{
		if ((psDroid->droidType == droidType
		     || (droidType == DROID_ANY && !isTransporter(psDroid)))
		    && (psDroid->group == UBYTE_MAX || AllowGroup))
		{
			if (psDroid != CurrentDroid)
			{
				clearSel();
				SelectDroid(psDroid);
				CurrentDroid = psDroid;
				Found = true;
				break;
			}
		}
	}

	// Start back at the begining?
	if ((!Found) && (CurrentDroid != NULL))
	{
		for (psDroid = apsDroidLists[selectedPlayer]; (psDroid != CurrentDroid) && (psDroid != NULL); psDroid = psDroid->psNext)
		{
			if ((psDroid->droidType == droidType ||
			     ((droidType == DROID_ANY) && !isTransporter(psDroid))) &&
			    ((psDroid->group == UBYTE_MAX) || AllowGroup))
			{
				if (psDroid != CurrentDroid)
				{
					clearSel();
					SelectDroid(psDroid);
					CurrentDroid = psDroid;
					Found = true;
					break;
				}
			}
		}
	}

	if (Found == true)
	{
		psCBSelectedDroid = CurrentDroid;
		eventFireCallbackTrigger((TRIGGER_TYPE)CALL_DROID_SELECTED);
		psCBSelectedDroid = NULL;

		// Center it on screen.
		if (CurrentDroid)
		{
			intSetMapPos(CurrentDroid->pos.x, CurrentDroid->pos.y);
		}
		return CurrentDroid;
	}
	return NULL;
}

//access function for selected object in the interface
BASE_OBJECT *getCurrentSelected(void)
{
	return psObjSelected;
}

// Checks if a coordinate is over the build menu
bool CoordInBuild(int x, int y)
{
	// This measurement is valid for the menu, so the buildmenu_height
	// value is used to "nudge" it all upwards from the command menu.
	// FIXME: hardcoded value (?)
	const int buildmenu_height = 300;
	Vector2f pos;

	pos.x = x - RET_X;
	pos.y = y - RET_Y + buildmenu_height; // guesstimation

	if ((pos.x < 0 || pos.y < 0 || pos.x >= RET_FORMWIDTH || pos.y >= buildmenu_height) || !SecondaryWindowUp)
	{
		return false;
	}

	return true;
}

// Our chat dialog for global & team communication
// \mode sets if global or team communication is wanted
void chatDialog(int mode)
{
	if (!ChatDialogUp)
	{
		WIDGET *parent = psWScreen->psForm;
		static IntFormAnimated *consoleBox = NULL;
		W_EDITBOX *chatBox = NULL;
		W_CONTEXT sContext;

		consoleBox = new IntFormAnimated(parent);
		consoleBox->id = CHAT_CONSOLEBOX;
		consoleBox->setGeometry(CHAT_CONSOLEBOXX, CHAT_CONSOLEBOXY, CHAT_CONSOLEBOXW, CHAT_CONSOLEBOXH);

		chatBox = new W_EDITBOX(consoleBox);
		chatBox->id = CHAT_EDITBOX;
		chatBox->setGeometry(80, 2, 320, 16);
		if (mode == CHAT_GLOB)
		{
			chatBox->setBoxColours(WZCOL_MENU_BORDER, WZCOL_MENU_BORDER, WZCOL_MENU_BACKGROUND);
			widgSetUserData2(psWScreen, CHAT_EDITBOX, CHAT_GLOB);
		}
		else
		{
			chatBox->setBoxColours(WZCOL_YELLOW, WZCOL_YELLOW, WZCOL_MENU_BACKGROUND);
			widgSetUserData2(psWScreen, CHAT_EDITBOX, CHAT_TEAM);
		}
		sContext.xOffset = sContext.yOffset = 0;
		sContext.mx = sContext.my = 0;

		W_LABEL *label = new W_LABEL(consoleBox);
		label->setGeometry(2, 2,60, 16);
		if (mode == CHAT_GLOB)
		{
			label->setFontColour(WZCOL_TEXT_BRIGHT);
			label->setString(_("Chat: All"));
		}
		else
		{
			label->setFontColour(WZCOL_YELLOW);
			label->setString(_("Chat: Team"));
		}
		label->setTextAlignment(WLAB_ALIGNTOPLEFT);
		ChatDialogUp = true;
		// Auto-click it
		widgGetFromID(psWScreen, CHAT_EDITBOX)->clicked(&sContext);
	}
	else
	{
		debug(LOG_ERROR, "Tried to throw up chat dialog when we already had one up!");
	}
}

// If chat dialog is up
bool isChatUp(void)
{
	return ChatDialogUp;
}

// Helper call to see if we have builder/research/... window up or not.
bool isSecondaryWindowUp(void)
{
	return SecondaryWindowUp;
}<|MERGE_RESOLUTION|>--- conflicted
+++ resolved
@@ -145,23 +145,6 @@
 	{IDRET_COMMAND, false, false},
 };
 
-<<<<<<< HEAD
-=======
-
-// Set the x,y members of a button widget initialiser given a reticule button index.
-//
-static void SetReticuleButPos(UWORD ButId, W_BUTINIT *sButInit)
-{
-	ASSERT_OR_RETURN(, ButId < NUMRETBUTS, "SetReticuleButPos : Bad button index");
-
-	sButInit->x = (SWORD)(ReticuleOffsets[ButId].x + RETXOFFSET);
-	sButInit->y = (SWORD)(ReticuleOffsets[ButId].y + RETYOFFSET);
-}
-
-
-static bool ClosingObject = false;
-static bool ClosingStats = false;
->>>>>>> 51c175f2
 static UDWORD	keyButtonMapping = 0;
 static bool ReticuleUp = false;
 static bool Refreshing = false;
@@ -454,7 +437,7 @@
 	UBYTE	DownTime = retbutstats[psWidget->UserData].downTime;
 	UBYTE	flashing = retbutstats[psWidget->UserData].flashing;
 	UBYTE	flashTime = retbutstats[psWidget->UserData].flashTime;
-	ASSERT(psWidget->type == WIDG_BUTTON, "Not a button");
+	ASSERT_OR_RETURN(, psWidget->type == WIDG_BUTTON, "Not a button");
 	W_BUTTON *psButton = (W_BUTTON *)psWidget;
 
 	if (psButton->state & WBUT_DISABLE)
@@ -1156,11 +1139,7 @@
 		/* The objects on the object screen have changed */
 		if (intMode == INT_OBJECT)
 		{
-<<<<<<< HEAD
-			ASSERT(widgGetFromID(psWScreen, IDOBJ_TABFORM) != NULL, "No object form");
-=======
 			ASSERT_OR_RETURN(INT_NONE, widgGetFromID(psWScreen, IDOBJ_TABFORM) != NULL, "No object form");
->>>>>>> 51c175f2
 
 			/* Remove the old screen */
 			objMajor = ((ListTabWidget *)widgGetFromID(psWScreen, IDOBJ_TABFORM))->currentPage();
@@ -1949,11 +1928,7 @@
 	SDWORD			butIndex;
 	UDWORD			statButID;
 
-<<<<<<< HEAD
-	ASSERT(widgGetFromID(psWScreen, IDOBJ_TABFORM) != NULL, "Missing form");
-=======
 	ASSERT_OR_RETURN(, widgGetFromID(psWScreen, IDOBJ_TABFORM) != NULL, "intProcessObject, missing form");
->>>>>>> 51c175f2
 
 	// deal with CRTL clicks
 	if (objMode == IOBJ_BUILD &&	// What..................?
@@ -2152,11 +2127,7 @@
 	FLAG_POSITION	*psFlag;
 	int compIndex;
 
-<<<<<<< HEAD
-	ASSERT(widgGetFromID(psWScreen, IDOBJ_TABFORM) != NULL, "Missing form");
-=======
 	ASSERT_OR_RETURN(, widgGetFromID(psWScreen, IDOBJ_TABFORM) != NULL, "missing form");
->>>>>>> 51c175f2
 
 	if (id >= IDSTAT_START &&
 	    id <= IDSTAT_END)
@@ -3293,93 +3264,10 @@
 		BASE_OBJECT *psObj = apsObjectList[i];
 		if (psObj->died != 0)
 		{
-<<<<<<< HEAD
 			continue; // Don't add the button if the objects dead.
 		}
 		bool IsFactory = false;
 		bool isResearch = false;
-=======
-			bool IsFactory = false;
-			bool isResearch = false;
-
-			/* Got an object - set the text and tip for the button */
-			switch (psObj->type)
-			{
-			case OBJ_DROID:
-				// Get the construction power of a construction droid.. Not convinced this is right.
-				Droid = (DROID *)psObj;
-				if (Droid->droidType == DROID_CONSTRUCT ||
-				    Droid->droidType == DROID_CYBORG_CONSTRUCT)
-				{
-					compIndex = Droid->asBits[COMP_CONSTRUCT].nStat;
-					ASSERT_OR_RETURN(false, Droid->asBits[COMP_CONSTRUCT].nStat, "Invalid droid type");
-					ASSERT_OR_RETURN(false, compIndex < numConstructStats, "Invalid range referenced for numConstructStats, %d > %d", compIndex, numConstructStats);
-					psStats = (BASE_STATS *)(asConstructStats + compIndex);
-					sBarInit2.size = (UWORD)constructorPoints((CONSTRUCT_STATS *)psStats, Droid->player);
-					if (sBarInit2.size > WBAR_SCALE)
-					{
-						sBarInit2.size = WBAR_SCALE;
-					}
-				}
-
-				sBFormInit.pTip = droidGetName((DROID *)psObj);
-
-				break;
-
-			case OBJ_STRUCTURE:
-				// Get the construction power of a structure
-				Structure = (STRUCTURE *)psObj;
-				switch (Structure->pStructureType->type)
-				{
-				case REF_FACTORY:
-				case REF_CYBORG_FACTORY:
-				case REF_VTOL_FACTORY:
-					sBarInit2.size = (UWORD)((FACTORY *)Structure->
-					                         pFunctionality)->productionOutput;	// Need to scale?
-					if (sBarInit2.size > WBAR_SCALE)
-					{
-						sBarInit2.size = WBAR_SCALE;
-					}
-					IsFactory = true;
-					//right click on factory centres on DP
-					sBFormInit.style = WFORM_CLICKABLE | WFORM_SECONDARY;
-					break;
-
-				case REF_RESEARCH:
-					sBarInit2.size = (UWORD)((RESEARCH_FACILITY *)Structure->
-					                         pFunctionality)->researchPoints;	// Need to scale?
-					if (sBarInit2.size > WBAR_SCALE)
-					{
-						sBarInit2.size = WBAR_SCALE;
-					}
-					isResearch = true;
-					break;
-
-				default:
-					ASSERT(false, "invalid structure type");
-					return false;
-				}
-
-				sBFormInit.pTip = getName(((STRUCTURE *)psObj)->pStructureType->pName);
-				break;
-
-			case OBJ_FEATURE:
-				sBFormInit.pTip = getName(((FEATURE *)psObj)->psStats->pName);
-				break;
-
-			default:
-				sBFormInit.pTip = NULL;
-			}
-
-			//BufferID = (sBFormInit.id-IDOBJ_OBJSTART)*2;
-			BufferID = sBFormInit.id - IDOBJ_OBJSTART;
-			ASSERT_OR_RETURN(false, BufferID < NUM_TOPICBUFFERS, "BufferID > NUM_TOPICBUFFERS");
-			ClearTopicButtonBuffer(BufferID);
-			RENDERBUTTON_INUSE(&TopicBuffers[BufferID]);
-			TopicBuffers[BufferID].Data = (void *)psObj;
-			sBFormInit.pUserData = &TopicBuffers[BufferID];
-			sBFormInit.pDisplay = intDisplayObjectButton;
->>>>>>> 51c175f2
 
 		WIDGET *buttonHolder = new WIDGET(objList);
 		objList->addWidgetToLayout(buttonHolder);
@@ -3394,7 +3282,6 @@
 		objButton->setObject(psObj);
 		objButton->setGeometry(0, OBJ_STARTY, OBJ_BUTWIDTH, OBJ_BUTHEIGHT);
 
-<<<<<<< HEAD
 		/* Got an object - set the text and tip for the button */
 		switch (psObj->type)
 		{
@@ -3402,43 +3289,6 @@
 			// Get the construction power of a construction droid.. Not convinced this is right.
 			Droid = (DROID *)psObj;
 			if (Droid->droidType == DROID_CONSTRUCT || Droid->droidType == DROID_CYBORG_CONSTRUCT)
-=======
-			if (IsFactory)
-			{
-				// Add a text label for the factory Inc.
-				sLabIntObjText.formID = sBFormInit.id;
-				sLabIntObjText.pCallback = intAddFactoryInc;
-				sLabIntObjText.pUserData = psObj;
-				if (!widgAddLabel(psWScreen, &sLabIntObjText))
-				{
-					return false;
-				}
-				sLabIntObjText.id++;
-			}
-			if (isResearch)
-			{
-				RESEARCH *Stat = ((RESEARCH_FACILITY *)((STRUCTURE *)psObj)->pFunctionality)->psSubject;
-				if (Stat != NULL)
-				{
-					// Show if allies are researching the same as us.
-					std::vector<AllyResearch> const &researches = listAllyResearch(Stat->ref);
-					unsigned numResearches = std::min<unsigned>(researches.size(), 4);  // Only display at most 4 allies, since that's what there's room for.
-					for (unsigned ii = 0; ii < numResearches; ++ii)
-					{
-						sAllyResearch.formID = sBFormInit.id;
-						sAllyResearch.x = STAT_BUTWIDTH  - (sAllyResearch.width + 2) * ii - sAllyResearch.width - 2;
-						sAllyResearch.UserData = PACKDWORD(Stat->ref - REF_RESEARCH_START, ii);
-						sAllyResearch.pTip = getPlayerName(researches[ii].player);
-						widgAddLabel(psWScreen, &sAllyResearch);
-
-						ASSERT(sAllyResearch.id <= IDOBJ_ALLYRESEARCHEND, "research is IDOBJ_ALLYRESEARCHEND");
-						++sAllyResearch.id;
-					}
-				}
-			}
-			// Add the power bar.
-			if (psObj->type != OBJ_DROID || (((DROID *)psObj)->droidType == DROID_CONSTRUCT || ((DROID *)psObj)->droidType == DROID_CYBORG_CONSTRUCT))
->>>>>>> 51c175f2
 			{
 				compIndex = Droid->asBits[COMP_CONSTRUCT];
 				ASSERT_OR_RETURN(false, Droid->asBits[COMP_CONSTRUCT], "Invalid droid type");
@@ -3480,41 +3330,9 @@
 				isResearch = true;
 				break;
 
-<<<<<<< HEAD
 			default:
-				ASSERT(false, "intAddObject: invalid structure type");
-=======
-
-				BufferID = (sBFormInit2.id - IDOBJ_STATSTART) * 2 + 1;
-				ASSERT_OR_RETURN(false, BufferID < NUM_OBJECTBUFFERS, "BufferID > NUM_OBJECTBUFFERS");
-				ClearObjectButtonBuffer(BufferID);
-				RENDERBUTTON_INUSE(&ObjectBuffers[BufferID]);
-				ObjectBuffers[BufferID].Data = (void *)psObj;
-				ObjectBuffers[BufferID].Data2 = (void *)psStats;
-				sBFormInit2.pUserData = &ObjectBuffers[BufferID];
-			}
-			else if ((psObj->type == OBJ_DROID) && (((DROID *)psObj)->droidType == DROID_COMMAND))
-			{
-				sBFormInit2.pTip = NULL;
-
-				BufferID = (sBFormInit2.id - IDOBJ_STATSTART) * 2 + 1;
-				ASSERT_OR_RETURN(false, BufferID < NUM_OBJECTBUFFERS, "BufferID > NUM_OBJECTBUFFERS");
-				ClearObjectButtonBuffer(BufferID);
-				RENDERBUTTON_INUSE(&ObjectBuffers[BufferID]);
-				ObjectBuffers[BufferID].Data = (void *)psObj;
-				ObjectBuffers[BufferID].Data2 = NULL;
-				sBFormInit2.pUserData = &ObjectBuffers[BufferID];
-			}
-			else
-			{
-				sBFormInit2.pTip = NULL;
-
-				BufferID = (sBFormInit2.id - IDOBJ_STATSTART) * 2 + 1;
-				ASSERT_OR_RETURN(false, BufferID < NUM_OBJECTBUFFERS, "BufferID > NUM_OBJECTBUFFERS");
-				ClearObjectButtonBuffer(BufferID);
-				RENDERBUTTON_INUSE(&ObjectBuffers[BufferID]);
-				sBFormInit2.pUserData = &ObjectBuffers[BufferID];
->>>>>>> 51c175f2
+				ASSERT(false, "Invalid structure type");
+				return false;
 			}
 			objButton->setTip(getName(((STRUCTURE *)psObj)->pStructureType));
 			break;
@@ -3555,7 +3373,7 @@
 					sAllyResearch.pTip = getPlayerName(researches[ii].player);
 					widgAddLabel(psWScreen, &sAllyResearch);
 
-					ASSERT(sAllyResearch.id <= IDOBJ_ALLYRESEARCHEND, " ");
+					ASSERT_OR_RETURN(false, sAllyResearch.id <= IDOBJ_ALLYRESEARCHEND, " ");
 					++sAllyResearch.id;
 				}
 			}
@@ -3613,7 +3431,6 @@
 			statButton->setObject(nullptr);
 		}
 
-<<<<<<< HEAD
 		// Add command droid bits
 		if ((psObj->type == OBJ_DROID) &&
 		    (((DROID *)psObj)->droidType == DROID_COMMAND))
@@ -3622,11 +3439,6 @@
 			sLabInit.formID = nextStatButtonId;
 			sLabInit.pCallback = intUpdateCommandFact;
 			sLabInit.pUserData = psObj;
-=======
-			/* Set up the next button (Objects) */
-			sBFormInit.id += 1;
-			ASSERT_OR_RETURN(false, sBFormInit.id < IDOBJ_OBJEND, "Too many object buttons");
->>>>>>> 51c175f2
 
 			// the assigned cyborg factories label
 			sLabInitCmdFac.formID = nextStatButtonId;
@@ -3655,7 +3467,6 @@
 		sBarInit.pUserData = psObj;
 		sBarInit.iRange = GAME_TICKS_PER_SEC;
 
-<<<<<<< HEAD
 		W_BARGRAPH *bar = widgAddBarGraph(psWScreen, &sBarInit);
 		if (psObj->type != OBJ_DROID || (((DROID *)psObj)->droidType == DROID_CONSTRUCT || ((DROID *)psObj)->droidType == DROID_CYBORG_CONSTRUCT))
 		{
@@ -3673,17 +3484,7 @@
 
 		/* Set up the next button (Objects) */
 		++nextObjButtonId;
-		ASSERT(nextObjButtonId < IDOBJ_OBJEND, "Too many object buttons");
-=======
-			sBarInit.id += 1;
-			ASSERT_OR_RETURN(false, sBarInit.id < IDOBJ_PROGBAREND, "Too many progress bars");
-
-			sBarInit2.id += 1;
-			ASSERT_OR_RETURN(false, sBarInit2.id < IDOBJ_POWERBAREND, "Too many power bars");
-
-			sBFormInit2.id += 1;
-			ASSERT_OR_RETURN(false, sBFormInit2.id < IDOBJ_STATEND, "Too many stat buttons");
->>>>>>> 51c175f2
+		ASSERT_OR_RETURN(false, nextObjButtonId < IDOBJ_OBJEND, "Too many object buttons");
 
 		/* Set up the next button (Stats) */
 		sLabInit.id += 1;
@@ -3691,13 +3492,13 @@
 		sLabInitCmdFac2.id += 1;
 
 		sBarInit.id += 1;
-		ASSERT(sBarInit.id < IDOBJ_PROGBAREND, "Too many progress bars");
+		ASSERT_OR_RETURN(false, sBarInit.id < IDOBJ_PROGBAREND, "Too many progress bars");
 
 		sBarInit2.id += 1;
-		ASSERT(sBarInit2.id < IDOBJ_POWERBAREND, "Too many power bars");
+		ASSERT_OR_RETURN(false, sBarInit2.id < IDOBJ_POWERBAREND, "Too many power bars");
 
 		++nextStatButtonId;
-		ASSERT(nextStatButtonId < IDOBJ_STATEND, "Too many stat buttons");
+		ASSERT_OR_RETURN(false, nextStatButtonId < IDOBJ_STATEND, "Too many stat buttons");
 
 		if (nextObjButtonId > IDOBJ_OBJEND)
 		{
@@ -3908,29 +3709,8 @@
 
 	if (psStats)
 	{
-<<<<<<< HEAD
 		statButton->setTip(getName(psStats));
 		statButton->setObjectAndStats(intGetObject(id), psStats);
-=======
-		// If it's a droid the name might not be a stringID
-		if (psStats->ref >= REF_TEMPLATE_START &&
-		    psStats->ref < REF_TEMPLATE_START + REF_RANGE)
-		{
-			sFormInit.pTip = getTemplateName((DROID_TEMPLATE *)psStats);
-		}
-		else
-		{
-			sFormInit.pTip = getName(psStats->pName);
-		}
-
-		BufferID = (sFormInit.id - IDOBJ_STATSTART) * 2 + 1;
-		ASSERT_OR_RETURN(, BufferID < NUM_OBJECTBUFFERS, "BufferID > NUM_OBJECTBUFFERS");
-		ClearObjectButtonBuffer(BufferID);
-		RENDERBUTTON_INUSE(&ObjectBuffers[BufferID]);
-		ObjectBuffers[BufferID].Data = (void *)intGetObject(id);
-		ObjectBuffers[BufferID].Data2 = (void *)psStats;
-		sFormInit.pUserData = &ObjectBuffers[BufferID];
->>>>>>> 51c175f2
 
 		// Add a text label for the size of the production run.
 		sLabInit.pCallback = intUpdateQuantity;
@@ -3938,17 +3718,7 @@
 	}
 	else
 	{
-<<<<<<< HEAD
 		statButton->setObject(nullptr);
-=======
-		sFormInit.pTip = NULL;
-
-		BufferID = (sFormInit.id - IDOBJ_STATSTART) * 2 + 1;
-		ASSERT_OR_RETURN(, BufferID < NUM_OBJECTBUFFERS, "BufferID > NUM_OBJECTBUFFERS");
-		ClearObjectButtonBuffer(BufferID);
-		RENDERBUTTON_INUSE(&ObjectBuffers[BufferID]);
-		sFormInit.pUserData = &ObjectBuffers[BufferID];
->>>>>>> 51c175f2
 
 		/* Reset the stats screen button if necessary */
 		if ((INTMODE)objMode == INT_STAT && statID != 0)
@@ -4151,40 +3921,11 @@
 			break;
 		}
 
-<<<<<<< HEAD
 		IntStatsButton *button = new IntStatsButton(statList);
 		button->id = nextButtonId;
 		button->style |= WFORM_SECONDARY;
 		button->setStats(ppsStatsList[i]);
 		statList->addWidgetToLayout(button);
-=======
-		Stat = ppsStatsList[i];
-		// If it's a droid the name might not be a stringID
-		if (Stat->ref >= REF_TEMPLATE_START &&
-		    Stat->ref < REF_TEMPLATE_START + REF_RANGE)
-		{
-
-			sBFormInit.pTip = getTemplateName((DROID_TEMPLATE *)ppsStatsList[i]);
-		}
-		else
-		{
-			sBFormInit.pTip = getName(ppsStatsList[i]->pName);
-		}
-		BufferID = i;
-		ASSERT_OR_RETURN(false, BufferID < NUM_STATBUFFERS, "BufferID > NUM_STATBUFFERS");
-
-		RENDERBUTTON_INUSE(&StatBuffers[BufferID]);
-		StatBuffers[BufferID].Data = (void *)ppsStatsList[i];
-		sBFormInit.pUserData = &StatBuffers[BufferID];
-		sBFormInit.pDisplay = intDisplayStatsButton;
-
-
-		if (!widgAddForm(psWScreen, &sBFormInit))
-		{
-			return false;
-		}
-		widgSetColour(psWScreen, sBFormInit.id, WCOL_BKGRND, WZCOL_BLACK);
->>>>>>> 51c175f2
 
 		BASE_STATS *Stat = ppsStatsList[i];
 		QString tipString = ppsStatsList[i]->name;
@@ -4347,19 +4088,9 @@
 /* Select a command droid */
 static bool selectCommand(BASE_OBJECT *psObj)
 {
-<<<<<<< HEAD
-	ASSERT(psObj && psObj->type == OBJ_DROID, "Invalid droid pointer");
+	ASSERT_OR_RETURN(false, psObj && psObj->type == OBJ_DROID, "Invalid droid pointer");
 	DROID *psDroid = (DROID *)psObj;
 	if (psDroid->droidType == DROID_COMMAND && psDroid->died == 0)
-=======
-	DROID	*psDroid;
-
-	ASSERT_OR_RETURN(false, psObj != NULL && psObj->type == OBJ_DROID, "Invalid droid pointer");
-	psDroid = (DROID *)psObj;
-
-	//check the droid type
-	if ((psDroid->droidType == DROID_COMMAND) && (psDroid->died == 0))
->>>>>>> 51c175f2
 	{
 		return true;
 	}
