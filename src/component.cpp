/*
	This file is part of Warzone 2100.
	Copyright (C) 1999-2004  Eidos Interactive
	Copyright (C) 2005-2013  Warzone 2100 Project

	Warzone 2100 is free software; you can redistribute it and/or modify
	it under the terms of the GNU General Public License as published by
	the Free Software Foundation; either version 2 of the License, or
	(at your option) any later version.

	Warzone 2100 is distributed in the hope that it will be useful,
	but WITHOUT ANY WARRANTY; without even the implied warranty of
	MERCHANTABILITY or FITNESS FOR A PARTICULAR PURPOSE. See the
	GNU General Public License for more details.

	You should have received a copy of the GNU General Public License
	along with Warzone 2100; if not, write to the Free Software
	Foundation, Inc., 51 Franklin St, Fifth Floor, Boston, MA 02110-1301 USA
*/
/**
 * @file component.c
 * Draws component objects - oh yes indeed.
*/

#include "lib/framework/frame.h"
#include "lib/ivis_opengl/piestate.h"
#include "lib/ivis_opengl/piematrix.h"
#include "lib/netplay/netplay.h"

#include "action.h"
#include "component.h"
#include "display3d.h"
#include "effects.h"
#include "intdisplay.h"
#include "loop.h"
#include "map.h"
#include "miscimd.h"
#include "order.h"
#include "projectile.h"
#include "transporter.h"
#include "mission.h"

#define GetRadius(x) ((x)->sradius)

#define	DEFAULT_COMPONENT_TRANSLUCENCY	128
#define	DROID_EMP_SPREAD	(20 - rand()%40)

//VTOL weapon connector start
#define VTOL_CONNECTOR_START 5

static bool		leftFirst;

// Colour Lookups
// use col = MAX_PLAYERS for anycolour (see multiint.c)
bool setPlayerColour(UDWORD player, UDWORD col)
{
	ASSERT(player < MAX_PLAYERS && col < MAX_PLAYERS, "Bad colour setting");
	NetPlay.players[player].colour = col;
	return true;
}

UBYTE getPlayerColour(UDWORD pl)
{
	if (pl == MAX_PLAYERS)
	{
		return 0; // baba
	}
	ASSERT_OR_RETURN(0, pl < MAX_PLAYERS, "Invalid player number %u", pl);
	return NetPlay.players[pl].colour;
}


static void setMatrix(Vector3i *Position, Vector3i *Rotation, int scale)
{
	pie_PerspectiveBegin();
	pie_MatBegin();

	pie_TRANSLATE(Position->x, Position->y, Position->z);
	pie_MatRotX(DEG(Rotation->x));
	pie_MatRotY(DEG(Rotation->y));
	pie_MatRotZ(DEG(Rotation->z));
	pie_MatScale(scale / 100.f);
}


static void unsetMatrix(void)
{
	pie_MatEnd();
	pie_PerspectiveEnd();
}


UDWORD getComponentDroidRadius(DROID *)
{
	return 100;
}


UDWORD getComponentDroidTemplateRadius(DROID_TEMPLATE *)
{
	return 100;
}


UDWORD getComponentRadius(BASE_STATS *psComponent)
{
	iIMDShape *ComponentIMD = NULL;
	iIMDShape *MountIMD = NULL;
	SDWORD compID;

	compID = StatIsComponent(psComponent);
	if (compID >= 0)
	{
		StatGetComponentIMD(psComponent, compID, &ComponentIMD, &MountIMD);
		if (ComponentIMD)
		{
			return GetRadius(ComponentIMD);
		}
	}

	/* VTOL bombs are only stats allowed to have NULL ComponentIMD */
	if (StatIsComponent(psComponent) != COMP_WEAPON
	    || (((WEAPON_STATS *)psComponent)->weaponSubClass != WSC_BOMB
	        && ((WEAPON_STATS *)psComponent)->weaponSubClass != WSC_EMP))
	{
		ASSERT(ComponentIMD, "No ComponentIMD!");
	}

	return COMPONENT_RADIUS;
}


UDWORD getResearchRadius(BASE_STATS *Stat)
{
	iIMDShape *ResearchIMD = ((RESEARCH *)Stat)->pIMD;

	if (ResearchIMD)
	{
		return GetRadius(ResearchIMD);
	}

	debug(LOG_ERROR, "ResearchPIE == NULL");

	return 100;
}


UDWORD getStructureSizeMax(STRUCTURE *psStructure)
{
	//radius based on base plate size
	return MAX(psStructure->pStructureType->baseWidth, psStructure->pStructureType->baseBreadth);
}

UDWORD getStructureStatSizeMax(STRUCTURE_STATS *Stats)
{
	//radius based on base plate size
	return MAX(Stats->baseWidth, Stats->baseBreadth);
}

UDWORD getStructureStatHeight(STRUCTURE_STATS *psStat)
{
	if (psStat->pIMD[0])
	{
		return (psStat->pIMD[0]->max.y - psStat->pIMD[0]->min.y);
	}

	return 0;
}


void displayIMDButton(iIMDShape *IMDShape, Vector3i *Rotation, Vector3i *Position, SDWORD scale)
{
	setMatrix(Position, Rotation, scale);
	pie_Draw3DShape(IMDShape, 0, getPlayerColour(selectedPlayer), WZCOL_WHITE, pie_BUTTON, 0);
	unsetMatrix();
}


static void sharedStructureButton(STRUCTURE_STATS *Stats, iIMDShape *strImd, Vector3i *Rotation, Vector3i *Position, SDWORD scale)
{
	iIMDShape *baseImd, *mountImd[STRUCT_MAXWEAPS], *weaponImd[STRUCT_MAXWEAPS];

	/*HACK HACK HACK!
	if its a 'tall thin (ie tower)' structure stat with something on the top - offset the
	position to show the object on top*/
	if (strImd->nconnectors && scale == SMALL_STRUCT_SCALE && getStructureStatHeight(Stats) > TOWER_HEIGHT)
	{
		Position->y -= 20;
	}

	setMatrix(Position, Rotation, scale);

	/* Draw the building's base first */
	baseImd = Stats->pBaseIMD;

	if (baseImd != NULL)
	{
		pie_Draw3DShape(baseImd, 0, getPlayerColour(selectedPlayer), WZCOL_WHITE, pie_BUTTON, 0);
	}
	pie_Draw3DShape(strImd, 0, getPlayerColour(selectedPlayer), WZCOL_WHITE, pie_BUTTON, 0);

	//and draw the turret
	if (strImd->nconnectors)
	{
		weaponImd[0] = NULL;
		mountImd[0] = NULL;
		for (int i = 0; i < Stats->numWeaps; i++)
		{
			weaponImd[i] = NULL;//weapon is gun ecm or sensor
			mountImd[i] = NULL;
		}
		//get an imd to draw on the connector priority is weapon, ECM, sensor
		//check for weapon
		//can only have the STRUCT_MAXWEAPS
		for (int i = 0; i < MAX(1, Stats->numWeaps); i++)
		{
			//can only have the one
			if (Stats->psWeapStat[i] != NULL)
			{
				weaponImd[i] = Stats->psWeapStat[i]->pIMD;
				mountImd[i] = Stats->psWeapStat[i]->pMountGraphic;
			}

			if (weaponImd[i] == NULL)
			{
				//check for ECM
				if (Stats->pECM != NULL)
				{
					weaponImd[i] =  Stats->pECM->pIMD;
					mountImd[i] =  Stats->pECM->pMountGraphic;
				}
			}

			if (weaponImd[i] == NULL)
			{
				//check for sensor
				if (Stats->pSensor != NULL)
				{
					weaponImd[i] =  Stats->pSensor->pIMD;
					mountImd[i]  =  Stats->pSensor->pMountGraphic;
				}
			}
		}

		//draw Weapon/ECM/Sensor for structure
		if (weaponImd[0] != NULL)
		{
			for (int i = 0; i < MAX(1, Stats->numWeaps); i++)
			{
				pie_MatBegin();
				pie_TRANSLATE(strImd->connectors[i].x, strImd->connectors[i].z, strImd->connectors[i].y);
				if (mountImd[i] != NULL)
				{
					pie_Draw3DShape(mountImd[i], 0, getPlayerColour(selectedPlayer), WZCOL_WHITE, pie_BUTTON, 0);
					if (mountImd[i]->nconnectors)
					{
						pie_TRANSLATE(mountImd[i]->connectors->x, mountImd[i]->connectors->z, mountImd[i]->connectors->y);
					}
				}
				pie_Draw3DShape(weaponImd[i], 0, getPlayerColour(selectedPlayer), WZCOL_WHITE, pie_BUTTON, 0);
				//we have a droid weapon so do we draw a muzzle flash
				pie_MatEnd();
			}
		}
	}

	unsetMatrix();
}

void displayStructureButton(STRUCTURE *psStructure, Vector3i *rotation, Vector3i *Position, SDWORD scale)
{
	sharedStructureButton(psStructure->pStructureType, psStructure->sDisplay.imd, rotation, Position, scale);
}

void displayStructureStatButton(STRUCTURE_STATS *Stats, Vector3i *rotation, Vector3i *Position, SDWORD scale)
{
	sharedStructureButton(Stats, Stats->pIMD[0], rotation, Position, scale);
}

// Render a component given a BASE_STATS structure.
//
void displayComponentButton(BASE_STATS *Stat, Vector3i *Rotation, Vector3i *Position, SDWORD scale)
{
	iIMDShape *ComponentIMD = NULL;
	iIMDShape *MountIMD = NULL;
	int compID = StatIsComponent(Stat);

	if (compID >= 0)
	{
		StatGetComponentIMD(Stat, compID, &ComponentIMD, &MountIMD);
	}
	else
	{
		return;
	}
	setMatrix(Position, Rotation, scale);

	/* VTOL bombs are only stats allowed to have NULL ComponentIMD */
	if (StatIsComponent(Stat) != COMP_WEAPON
	    || (((WEAPON_STATS *)Stat)->weaponSubClass != WSC_BOMB
	        && ((WEAPON_STATS *)Stat)->weaponSubClass != WSC_EMP))
	{
		ASSERT(ComponentIMD, "No ComponentIMD");
	}

	if (MountIMD)
	{
		pie_Draw3DShape(MountIMD, 0, getPlayerColour(selectedPlayer), WZCOL_WHITE, pie_BUTTON, 0);

		/* translate for weapon mount point */
		if (MountIMD->nconnectors)
		{
			pie_TRANSLATE(MountIMD->connectors->x, MountIMD->connectors->z, MountIMD->connectors->y);
		}
	}
	if (ComponentIMD)
	{
		pie_Draw3DShape(ComponentIMD, 0, getPlayerColour(selectedPlayer), WZCOL_WHITE, pie_BUTTON, 0);
	}

	unsetMatrix();
}


// Render a research item given a BASE_STATS structure.
//
void displayResearchButton(BASE_STATS *Stat, Vector3i *Rotation, Vector3i *Position, SDWORD scale)
{
	iIMDShape *ResearchIMD = ((RESEARCH *)Stat)->pIMD;
	iIMDShape *MountIMD = ((RESEARCH *)Stat)->pIMD2;

	ASSERT(ResearchIMD, "ResearchIMD is NULL");
	if (ResearchIMD)
	{
		setMatrix(Position, Rotation, scale);

		if (MountIMD)
		{
			pie_Draw3DShape(MountIMD, 0, getPlayerColour(selectedPlayer), WZCOL_WHITE, pie_BUTTON, 0);
		}
		pie_Draw3DShape(ResearchIMD, 0, getPlayerColour(selectedPlayer), WZCOL_WHITE, pie_BUTTON, 0);

		unsetMatrix();
	}
}


static inline iIMDShape *getLeftPropulsionIMD(DROID *psDroid)
{
	int bodyStat = psDroid->asBits[COMP_BODY];
	int propStat = psDroid->asBits[COMP_PROPULSION];
	return asBodyStats[bodyStat].ppIMDList[propStat * NUM_PROP_SIDES + LEFT_PROP];
}

static inline iIMDShape *getRightPropulsionIMD(DROID *psDroid)
{
	int bodyStat = psDroid->asBits[COMP_BODY];
	int propStat = psDroid->asBits[COMP_PROPULSION];
	return asBodyStats[bodyStat].ppIMDList[propStat * NUM_PROP_SIDES + RIGHT_PROP];
}

void drawMuzzleFlash(WEAPON sWeap, iIMDShape *weaponImd, iIMDShape *flashImd, PIELIGHT buildingBrightness, int pieFlag, int iPieData, UBYTE colour)
{
	if (!weaponImd || !flashImd || !weaponImd->nconnectors || graphicsTime < sWeap.lastFired)
	{
		return;
	}

	int connector_num = 0;

	// which barrel is firing if model have multiple muzzle connectors?
	if (sWeap.shotsFired && (weaponImd->nconnectors > 1))
	{
		// shoot first, draw later - substract one shot to get correct results
		connector_num = (sWeap.shotsFired - 1) % (weaponImd->nconnectors);
	}

	/* Now we need to move to the end of the firing barrel */
	pie_TRANSLATE(weaponImd->connectors[connector_num].x,
		      weaponImd->connectors[connector_num].z,
		      weaponImd->connectors[connector_num].y);

	// assume no clan colours for muzzle effects
	if (flashImd->numFrames == 0 || flashImd->animInterval <= 0)
	{
		// no anim so display one frame for a fixed time
		if (graphicsTime >= sWeap.lastFired && graphicsTime < sWeap.lastFired + BASE_MUZZLE_FLASH_DURATION)
		{
			pie_Draw3DShape(flashImd, 0, colour, buildingBrightness, pieFlag | pie_ADDITIVE, EFFECT_MUZZLE_ADDITIVE);
		}
	}
	else if (graphicsTime >= sWeap.lastFired)
	{
		// animated muzzle
		int frame = (graphicsTime - sWeap.lastFired) / flashImd->animInterval;
		if (frame < flashImd->numFrames)
		{
			pie_Draw3DShape(flashImd, frame, colour, buildingBrightness, pieFlag | pie_ADDITIVE, EFFECT_MUZZLE_ADDITIVE);
		}
	}
}

/* Assumes matrix context is already set */
// this is able to handle multiple weapon graphics now
// removed mountRotation,they get such stuff from psObj directly now
static void displayCompObj(DROID *psDroid, bool bButton)
{
	iIMDShape               *psShape, *psMoveAnim, *psStillAnim, *psShapeTemp = NULL, *psMountShape;
	SDWORD				iConnector;
	PROPULSION_STATS	*psPropStats;
	SDWORD				pieFlag, iPieData;
	PIELIGHT			brightness;
	UDWORD				colour;
	UBYTE	i;

	if (graphicsTime - psDroid->timeLastHit < GAME_TICKS_PER_SEC / 4 && psDroid->lastHitWeapon == WSC_ELECTRONIC && !gamePaused())
	{
		colour = getPlayerColour(rand() % MAX_PLAYERS);
	}
	else
	{
		colour = getPlayerColour(psDroid->player);
	}

	/* get propulsion stats */
	psPropStats = asPropulsionStats + psDroid->asBits[COMP_PROPULSION];
	ASSERT_OR_RETURN(, psPropStats != NULL, "invalid propulsion stats pointer");

	//set pieflag for button object or ingame object
	if (bButton)
	{
		pieFlag = pie_BUTTON;
		brightness = WZCOL_WHITE;
	}
	else
	{
		pieFlag = pie_SHADOW;
		brightness = pal_SetBrightness(psDroid->illumination);
		// NOTE: Beware of transporters that are offscreen, on a mission!  We should *not* be checking tiles at this point in time!
		if (!isTransporter(psDroid) && !missionIsOffworld())
		{
			MAPTILE *psTile = worldTile(psDroid->pos.x, psDroid->pos.y);
			if (psTile->jammerBits & alliancebits[psDroid->player])
			{
				pieFlag |= pie_ECM;
			}
		}
	}

	/* set default components transparent */
	if (psDroid->asBits[COMP_PROPULSION] == 0)
	{
		pieFlag  |= pie_TRANSLUCENT;
		iPieData  = DEFAULT_COMPONENT_TRANSLUCENCY;
	}
	else
	{
		iPieData = 0;
	}

	if (!bButton && psPropStats->propulsionType == PROPULSION_TYPE_PROPELLOR)
	{
		// FIXME: change when adding submarines to the game
		pie_TRANSLATE(0, -world_coord(1) / 2.3f, 0);
	}

	//uses psShapeTemp too separate it from turret's psShape
	psShapeTemp = (leftFirst ? getLeftPropulsionIMD(psDroid) : getRightPropulsionIMD(psDroid));
	if (psShapeTemp != NULL)
	{
		pie_Draw3DShape(psShapeTemp, 0, colour, brightness, pieFlag, iPieData);
	}

	/* set default components transparent */
	if (psDroid->asBits[COMP_BODY] == 0)
	{
		pieFlag  |= pie_TRANSLUCENT;
		iPieData  = DEFAULT_COMPONENT_TRANSLUCENCY;
	}
	else
	{
		pieFlag  &= ~pie_TRANSLUCENT;
		iPieData = 0;
	}

	/* Get the body graphic now*/
	//uses psShapeTemp too separate it from turret's psShape
	psShapeTemp = BODY_IMD(psDroid, psDroid->player);
	if (psShapeTemp != NULL)
	{
		// FIXME
		if (psDroid->droidType == DROID_PERSON)
		{
			/* draw body if not animating */
			if (psDroid->psCurAnim == NULL  || psDroid->psCurAnim->bVisible == false)
			{
				// FIXME - hideous....!!!!
				pie_MatScale(.75f);
				pie_Draw3DShape(psShapeTemp, 0, psDroid->player - 6, brightness, pieFlag, iPieData);
			}
		}
		else if (cyborgDroid(psDroid))
		{
			/* draw body if cyborg not animating */
			if (psDroid->psCurAnim == NULL || psDroid->psCurAnim->bVisible == false)
			{
				pie_Draw3DShape(psShapeTemp, 0, colour, brightness, pieFlag, iPieData);
			}
		}
		else
		{
			pie_Draw3DShape(psShapeTemp, 0, colour, brightness, pieFlag, iPieData);
		}
	}

	/* Render animation effects based on movement or lack thereof, if any */
	psMoveAnim = asBodyStats[psDroid->asBits[COMP_BODY]].ppMoveIMDList[psDroid->asBits[COMP_PROPULSION]];
	psStillAnim = asBodyStats[psDroid->asBits[COMP_BODY]].ppStillIMDList[psDroid->asBits[COMP_PROPULSION]];
	if (!bButton && psMoveAnim && psDroid->sMove.Status != MOVEINACTIVE)
	{
		pie_Draw3DShape(psMoveAnim, getModularScaledGraphicsTime(psMoveAnim->animInterval, psMoveAnim->numFrames), colour, brightness, pie_ADDITIVE, 200);
	}
	else if (!bButton && psStillAnim) // standing still
	{
		pie_Draw3DShape(psStillAnim, getModularScaledGraphicsTime(psStillAnim->animInterval, psStillAnim->numFrames), colour, brightness, 0, 0);
	}

	//don't change the screen coords of an object if drawing it in a button
	if (!bButton)
	{
		/* set up all the screen coords stuff - need to REMOVE FROM THIS LOOP */
		calcScreenCoords(psDroid);
	}

	/* set default components transparent */
	if (psDroid->asWeaps[0].nStat        == 0 &&
	    psDroid->asBits[COMP_SENSOR]     == 0 &&
	    psDroid->asBits[COMP_ECM]        == 0 &&
	    psDroid->asBits[COMP_BRAIN]      == 0 &&
	    psDroid->asBits[COMP_REPAIRUNIT] == 0 &&
	    psDroid->asBits[COMP_CONSTRUCT]  == 0)
	{
		pieFlag  |= pie_TRANSLUCENT;
		iPieData  = DEFAULT_COMPONENT_TRANSLUCENCY;
	}
	else
	{
		pieFlag  &= ~pie_TRANSLUCENT;
		iPieData = 0;
	}

	psShapeTemp = BODY_IMD(psDroid, psDroid->player);
	if (psShapeTemp->nconnectors)
	{
		/* vtol weapons attach to connector 2 (underneath);
		 * all others to connector 1 */
		/* VTOL's now skip the first 5 connectors(0 to 4),
		VTOL's use 5,6,7,8 etc now */
		if (psPropStats->propulsionType == PROPULSION_TYPE_LIFT && psDroid->droidType == DROID_WEAPON)
		{
			iConnector = VTOL_CONNECTOR_START;
		}
		else
		{
			iConnector = 0;
		}

		switch (psDroid->droidType)
		{
		case DROID_DEFAULT:
		case DROID_TRANSPORTER:
		case DROID_SUPERTRANSPORTER:
		case DROID_CYBORG:
		case DROID_CYBORG_SUPER:
		case DROID_WEAPON:
		case DROID_COMMAND:		// command droids have a weapon to store all the graphics
			/*	Get the mounting graphic - we've already moved to the right position
			Allegedly - all droids will have a mount graphic so this shouldn't
			fall on it's arse......*/
			/* Double check that the weapon droid actually has any */
			for (i = 0; i < psDroid->numWeaps; i++)
			{
				if ((psDroid->asWeaps[i].nStat > 0 || psDroid->droidType == DROID_DEFAULT)
				    && psShapeTemp->connectors)
				{
					Rotation rot = getInterpolatedWeaponRotation(psDroid, i, graphicsTime);

					pie_MatBegin(!bButton);

					//to skip number of VTOL_CONNECTOR_START ground unit connectors
					if (iConnector < VTOL_CONNECTOR_START)
					{
						pie_TRANSLATE(psShapeTemp->connectors[i].x,
						              psShapeTemp->connectors[i].z,
						              psShapeTemp->connectors[i].y);
					}
					else
					{
						pie_TRANSLATE(psShapeTemp->connectors[iConnector + i].x,
						              psShapeTemp->connectors[iConnector + i].z,
						              psShapeTemp->connectors[iConnector + i].y);
					}

					pie_MatRotY(-rot.direction);

					/* vtol weapons inverted */
					if (iConnector >= VTOL_CONNECTOR_START)
					{
						pie_MatRotZ(65536 / 2); //this might affect gun rotation
					}

					/* Get the mount graphic */
					psShape = WEAPON_MOUNT_IMD(psDroid, i);

					int recoilValue = getRecoil(psDroid->asWeaps[i]);
					pie_TRANSLATE(0, 0, recoilValue / 3);

					/* Draw it */
					if (psShape)
					{
						pie_Draw3DShape(psShape, 0, colour, brightness, pieFlag, iPieData);
					}

					pie_TRANSLATE(0, 0, recoilValue);

					/* translate for weapon mount point */
					if (psShape && psShape->nconnectors)
					{
						pie_TRANSLATE(psShape->connectors->x, psShape->connectors->z, psShape->connectors->y);
					}

					/* vtol weapons inverted */
					if (iConnector >= VTOL_CONNECTOR_START)
					{
						//pitch the barrel down
						pie_MatRotX(-rot.pitch);
					}
					else
					{
						//pitch the barrel up
						pie_MatRotX(rot.pitch);
					}

					/* Get the weapon (gun?) graphic */
					psShape = WEAPON_IMD(psDroid, i);

					// We have a weapon so we draw it and a muzzle flash from weapon connector
					if (psShape)
					{
						pie_Draw3DShape(psShape, 0, colour, brightness, pieFlag, iPieData);
						drawMuzzleFlash(psDroid->asWeaps[i], psShape, MUZZLE_FLASH_PIE(psDroid, i), brightness, pieFlag, iPieData);
					}
					/* Pop Matrix */
					pie_MatEnd();
				}
			}
			break;

		case DROID_SENSOR:
		case DROID_CONSTRUCT:
		case DROID_CYBORG_CONSTRUCT:
		case DROID_ECM:
		case DROID_REPAIR:
		case DROID_CYBORG_REPAIR:
			{
				Rotation rot = getInterpolatedWeaponRotation(psDroid, 0, graphicsTime);

				switch (psDroid->droidType)
				{
				default: ASSERT(false, "...");
				case DROID_SENSOR:
					psMountShape = SENSOR_MOUNT_IMD(psDroid, psDroid->player);
					/* Get the sensor graphic, assuming it's there */
					psShape = SENSOR_IMD(psDroid, psDroid->player);
					break;
				case DROID_CONSTRUCT:
				case DROID_CYBORG_CONSTRUCT:
					psMountShape = CONSTRUCT_MOUNT_IMD(psDroid, psDroid->player);
					/* Get the construct graphic assuming it's there */
					psShape = CONSTRUCT_IMD(psDroid, psDroid->player);
					break;
				case DROID_ECM:
					psMountShape = ECM_MOUNT_IMD(psDroid, psDroid->player);
					/* Get the ECM graphic assuming it's there.... */
					psShape = ECM_IMD(psDroid, psDroid->player);
					break;
				case DROID_REPAIR:
				case DROID_CYBORG_REPAIR:
					psMountShape = REPAIR_MOUNT_IMD(psDroid, psDroid->player);
					/* Get the Repair graphic assuming it's there.... */
					psShape = REPAIR_IMD(psDroid, psDroid->player);
					break;
				}
				/*	Get the mounting graphic - we've already moved to the right position
				Allegedly - all droids will have a mount graphic so this shouldn't
				fall on it's arse......*/
				//sensor and cyborg and ecm uses connectors[0]
				pie_MatBegin(!bButton);
				/* vtol weapons inverted */
				if (iConnector >= VTOL_CONNECTOR_START)
				{
					pie_MatRotZ(65536 / 2); //this might affect gun rotation
				}

				pie_TRANSLATE(psShapeTemp->connectors[0].x,
				              psShapeTemp->connectors[0].z,
				              psShapeTemp->connectors[0].y);

				pie_MatRotY(-rot.direction);
				/* Draw it */
				if (psMountShape)
				{
					pie_Draw3DShape(psMountShape, 0, colour, brightness, pieFlag, iPieData);
				}

				/* translate for construct mount point if cyborg */
				if (cyborgDroid(psDroid) && psMountShape && psMountShape->nconnectors)
				{
					pie_TRANSLATE(psMountShape->connectors[0].x,
					              psMountShape->connectors[0].z,
					              psMountShape->connectors[0].y);
				}

				/* Draw it */
				if (psShape)
				{
					pie_Draw3DShape(psShape, 0, colour, brightness, pieFlag, iPieData);

					// In repair droid case only:
					if ((psDroid->droidType == DROID_REPAIR || psDroid->droidType == DROID_CYBORG_REPAIR) &&
					    psShape->nconnectors && psDroid->action == DACTION_DROIDREPAIR)
					{
						Spacetime st = interpolateObjectSpacetime(psDroid, graphicsTime);

						pie_TRANSLATE(psShape->connectors[0].x,
						              psShape->connectors[0].z,
						              psShape->connectors[0].y);
						pie_TRANSLATE(0, -20, 0);

						psShape = getImdFromIndex(MI_FLAME);

						/* Rotate for droid */
						pie_MatRotY(st.rot.direction);
						pie_MatRotX(-st.rot.pitch);
						pie_MatRotZ(-st.rot.roll);
						//rotate Y
						pie_MatRotY(rot.direction);

						pie_MatRotY(-player.r.y);
						pie_MatRotX(-player.r.x);

						pie_Draw3DShape(psShape, getModularScaledGraphicsTime(psShape->animInterval, psShape->numFrames), 0, brightness, pie_ADDITIVE, 140);

						pie_MatRotX(player.r.x);
						pie_MatRotY(player.r.y);
					}
				}
				/* Pop Matrix */
				pie_MatEnd();
				break;
			}
		case DROID_PERSON:
			// no extra mounts for people
			break;
		default:
			ASSERT(!"invalid droid type", "Whoa! Weirdy type of droid found in drawComponentObject!!!");
			break;
		}
	}
	/*	We've also got a handle on the psShape here for the weapon which has a connector to point to
		muzzle flash attachment points - just grab it from psShape->connectors->[x|y|z] */

	/* set default components transparent */
	if (psDroid->asBits[COMP_PROPULSION] == 0)
	{
		pieFlag  |= pie_TRANSLUCENT;
		iPieData  = DEFAULT_COMPONENT_TRANSLUCENCY;
	}
	else
	{
		pieFlag  &= ~pie_TRANSLUCENT;
		iPieData = 0;
	}

	psShape = (leftFirst ? getRightPropulsionIMD(psDroid) : getLeftPropulsionIMD(psDroid));
	if (psShape != NULL)
	{
		pie_Draw3DShape(psShape, 0, colour, brightness, pieFlag, iPieData);
	}
}


// Render a composite droid given a DROID_TEMPLATE structure.
//
void displayComponentButtonTemplate(DROID_TEMPLATE *psTemplate, Vector3i *Rotation, Vector3i *Position, SDWORD scale)
{
	setMatrix(Position, Rotation, scale);

	// Decide how to sort it.
	leftFirst = angleDelta(DEG(Rotation->y)) < 0;

	DROID Droid(0, selectedPlayer);
	memset(Droid.asBits, 0, sizeof(Droid.asBits));
	droidSetBits(psTemplate, &Droid);

	Droid.pos = Vector3i(0, 0, 0);
	Droid.rot = Vector3i(0, 0, 0);

	//draw multi component object as a button object
	displayCompObj(&Droid, true);

	unsetMatrix();
}


// Render a composite droid given a DROID structure.
//
void displayComponentButtonObject(DROID *psDroid, Vector3i *Rotation, Vector3i *Position, SDWORD scale)
{
	SDWORD		difference;

	setMatrix(Position, Rotation, scale);

	// Decide how to sort it.
	difference = Rotation->y % 360;

	leftFirst = !((difference > 0 && difference < 180) || difference < -180);

	// And render the composite object.
	//draw multi component object as a button object
	displayCompObj(psDroid, true);

	unsetMatrix();
}


/* Assumes matrix context is already set */
// multiple turrets display removed the pointless mountRotation
void displayComponentObject(DROID *psDroid)
{
	Vector3i position, rotation;
	Spacetime st = interpolateObjectSpacetime(psDroid, graphicsTime);

	leftFirst = angleDelta(player.r.y - st.rot.direction) <= 0;

	/* Push the matrix */
	pie_MatBegin(true);

	/* Get the real position */
	position.x = st.pos.x - player.p.x;
	position.z = -(st.pos.y - player.p.z);
	position.y = st.pos.z;

<<<<<<< HEAD
	if (psDroid->droidType == DROID_TRANSPORTER || psDroid->droidType == DROID_SUPERTRANSPORTER)
=======
	if (isTransporter(psDroid))
>>>>>>> 93c18a23
	{
		position.y += bobTransporterHeight();
	}

	/* Get all the pitch,roll,yaw info */
	rotation.y = -st.rot.direction;
	rotation.x = st.rot.pitch;
	rotation.z = st.rot.roll;

	/* Translate origin */
	pie_TRANSLATE(position.x, position.y, position.z);

	/* Rotate for droid */
	pie_MatRotY(rotation.y);
	pie_MatRotX(rotation.x);
	pie_MatRotZ(rotation.z);

	if (graphicsTime - psDroid->timeLastHit < GAME_TICKS_PER_SEC && psDroid->lastHitWeapon == WSC_ELECTRONIC)
	{
		objectShimmy((BASE_OBJECT *) psDroid);
	}

	if (psDroid->lastHitWeapon == WSC_EMP && graphicsTime - psDroid->timeLastHit < EMP_DISABLE_TIME)
	{
		Vector3i position;

		//add an effect on the droid
		position.x = st.pos.x + DROID_EMP_SPREAD;
		position.y = st.pos.z + rand() % 8;
		position.z = st.pos.y + DROID_EMP_SPREAD;
		effectGiveAuxVar(90 + rand() % 20);
		addEffect(&position, EFFECT_EXPLOSION, EXPLOSION_TYPE_PLASMA, false, NULL, 0);
	}

	if (psDroid->visible[selectedPlayer] == UBYTE_MAX)
	{
		//ingame not button object
		//should render 3 mounted weapons now
		displayCompObj(psDroid, false);
	}
	else
	{
		int frame = graphicsTime / BLIP_ANIM_DURATION + psDroid->id % 8192; // de-sync the blip effect, but don't overflow the int
		pie_Draw3DShape(getImdFromIndex(MI_BLIP), frame, 0, WZCOL_WHITE, pie_ADDITIVE, psDroid->visible[selectedPlayer] / 2);
	}
	pie_MatEnd();
}


void destroyFXDroid(DROID *psDroid, unsigned impactTime)
{
	for (int i = 0; i < 5; ++i)
	{
		iIMDShape *psImd = NULL;

		int maxHorizontalScatter = TILE_UNITS / 4;
		int heightScatter = TILE_UNITS / 5;
		Vector2i horizontalScatter = iSinCosR(rand(), rand() % maxHorizontalScatter);

		Vector3i pos = swapYZ(psDroid->pos + Vector3i(horizontalScatter, 16 + heightScatter));
		switch (i)
		{
		case 0:
			switch (psDroid->droidType)
			{
			case DROID_DEFAULT:
			case DROID_CYBORG:
			case DROID_CYBORG_SUPER:
			case DROID_CYBORG_CONSTRUCT:
			case DROID_CYBORG_REPAIR:
			case DROID_WEAPON:
			case DROID_COMMAND:
				if (psDroid->numWeaps > 0)
				{
					if (psDroid->asWeaps[0].nStat > 0)
					{
						psImd = WEAPON_MOUNT_IMD(psDroid, 0);
					}
				}
				break;
			default:
				break;
			}
			break;
		case 1:
			switch (psDroid->droidType)
			{
			case DROID_DEFAULT:
			case DROID_CYBORG:
			case DROID_CYBORG_SUPER:
			case DROID_CYBORG_CONSTRUCT:
			case DROID_CYBORG_REPAIR:
			case DROID_WEAPON:
			case DROID_COMMAND:
				if (psDroid->numWeaps)
				{
					// get main weapon
					psImd = WEAPON_IMD(psDroid, 0);
				}
				break;
			default:
				break;
			}
			break;
		}
		if (psImd == NULL)
		{
			psImd = getRandomDebrisImd();
		}
		// Tell the effect system that it needs to use this player's color for the next effect
		SetEffectForPlayer(psDroid->player);
		addEffect(&pos, EFFECT_GRAVITON, GRAVITON_TYPE_EMITTING_DR, true, psImd, getPlayerColour(psDroid->player), impactTime);
	}
}


void	compPersonToBits(DROID *psDroid)
{
	Vector3i position;	//,rotation,velocity;
	iIMDShape	*headImd, *legsImd, *armImd, *bodyImd;
	UDWORD		col;

	if (!psDroid->visible[selectedPlayer])
	{
		/* We can't see the person or cyborg - so get out */
		return;
	}
	/* get bits pointers according to whether baba or cyborg*/
	if (cyborgDroid(psDroid))
	{
		// This is probably unused now, since there's a more appropriate effect for cyborgs.
		headImd = getImdFromIndex(MI_CYBORG_HEAD);
		legsImd = getImdFromIndex(MI_CYBORG_LEGS);
		armImd  = getImdFromIndex(MI_CYBORG_ARM);
		bodyImd = getImdFromIndex(MI_CYBORG_BODY);
	}
	else
	{
		headImd = getImdFromIndex(MI_BABA_HEAD);
		legsImd = getImdFromIndex(MI_BABA_LEGS);
		armImd  = getImdFromIndex(MI_BABA_ARM);
		bodyImd = getImdFromIndex(MI_BABA_BODY);
	}

	/* Get where he's at */
	position.x = psDroid->pos.x;
	position.y = psDroid->pos.z + 1;
	position.z = psDroid->pos.y;

	/* Tell about player colour */
	col = getPlayerColour(psDroid->player);

	addEffect(&position, EFFECT_GRAVITON, GRAVITON_TYPE_GIBLET, true, headImd, col, gameTime - deltaGameTime + 1);
	addEffect(&position, EFFECT_GRAVITON, GRAVITON_TYPE_GIBLET, true, legsImd, col, gameTime - deltaGameTime + 1);
	addEffect(&position, EFFECT_GRAVITON, GRAVITON_TYPE_GIBLET, true, armImd, col, gameTime - deltaGameTime + 1);
	addEffect(&position, EFFECT_GRAVITON, GRAVITON_TYPE_GIBLET, true, bodyImd, col, gameTime - deltaGameTime + 1);
}


SDWORD	rescaleButtonObject(SDWORD radius, SDWORD baseScale, SDWORD baseRadius)
{
	SDWORD newScale;
	newScale = 100 * baseRadius;
	newScale /= radius;
	if (baseScale > 0)
	{
		newScale += baseScale;
		newScale /= 2;
	}
	return newScale;
}<|MERGE_RESOLUTION|>--- conflicted
+++ resolved
@@ -851,11 +851,7 @@
 	position.z = -(st.pos.y - player.p.z);
 	position.y = st.pos.z;
 
-<<<<<<< HEAD
-	if (psDroid->droidType == DROID_TRANSPORTER || psDroid->droidType == DROID_SUPERTRANSPORTER)
-=======
 	if (isTransporter(psDroid))
->>>>>>> 93c18a23
 	{
 		position.y += bobTransporterHeight();
 	}
