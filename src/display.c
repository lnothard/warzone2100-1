--- conflicted
+++ resolved
@@ -880,11 +880,7 @@
 				{
 					for (i=0;(i<numStructureStats)&&(asStructureStats[i].type != REF_RESOURCE_EXTRACTOR);i++);	// find resource stat
 					{
-<<<<<<< HEAD
 						if( (i < numStructureStats) && (apStructTypeLists[selectedPlayer][i] != AVAILABLE))		// check if you can build it!
-=======
-						if( (i < numStructureStats) && (apStructTypeLists[selectedPlayer][i] == UNAVAILABLE))		// check if you can build it!
->>>>>>> 90684f35
 						{
 							item = MT_BLOCKING;				// don't allow build pointer.
 						}
@@ -969,11 +965,7 @@
 			}
 			
 			if ((keyDown(KEY_LALT) || keyDown(KEY_RALT)) && selection == SC_DROID_TRANSPORTER &&
-<<<<<<< HEAD
 				arnMPointers[item][selection] == CURSOR_MOVE && bMultiPlayer)
-=======
-				arnMPointers[item][selection] == CURSOR_MOVE)
->>>>>>> 90684f35
 			{
 				// Alt+move = disembark transporter
 				pie_SetMouse(CURSOR_EMBARK, war_GetColouredCursor());
@@ -982,11 +974,7 @@
 				arnMPointers[item][selection] == CURSOR_MOVE)
 			{
 				// Alt+move = scout
-<<<<<<< HEAD
 				pie_SetMouse(CURSOR_JAM, war_GetColouredCursor());
-=======
-				pie_SetMouse(CURSOR_LOCKON, war_GetColouredCursor());
->>>>>>> 90684f35
 			}
 			else if (arnMPointers[item][selection] == CURSOR_NOTPOSSIBLE &&
 			         ObjUnderMouse && (ObjUnderMouse->player == selectedPlayer) &&
@@ -1231,7 +1219,7 @@
  */
 void resetScroll(void)
 {
-	scrollRefTime = SDL_GetTicks();
+	scrollRefTime = wzGetTicks();
 	scrollSpeedUpDown = 0.0f;
 	scrollSpeedLeftRight = 0.0f;
 }
@@ -1800,11 +1788,7 @@
 				addTransporterInterface(psDroid, false);
 			}
 		}
-<<<<<<< HEAD
 		else if (!bMultiPlayer || cyborgDroidSelected(selectedPlayer))
-=======
-		else if (cyborgDroidSelected(selectedPlayer))
->>>>>>> 90684f35
 		{
 			orderSelectedObj(selectedPlayer, (BASE_OBJECT*)psDroid);
 			FeedbackOrderGiven();
@@ -2255,21 +2239,16 @@
 	if (psLocation == NULL || driveModeActive() || selNumSelected(selectedPlayer))
 	{
 		// now changed to use the multiple order stuff
-<<<<<<< HEAD
 		// clicked on a destination.
 		orderSelectedLoc(selectedPlayer, mouseTileX*TILE_UNITS+TILE_UNITS/2,
 		                                 mouseTileY*TILE_UNITS+TILE_UNITS/2, ctrlShiftDown());  // ctrlShiftDown() = ctrl clicked a destination, add an order
 		/* Otherwise send them all */
 		if(getNumDroidsSelected())
-=======
-		if (ctrlShiftDown())		// ctrl clicked a destination, add an order
->>>>>>> 90684f35
 		{
 			assignDestTarget();
 			audio_PlayTrack(ID_SOUND_SELECT);
 		}
 
-<<<<<<< HEAD
 		if (getDebugMappingStatus() && tileOnMap(mouseTileX, mouseTileY))
 		{
 			MAPTILE *psTile = mapTile(mouseTileX, mouseTileY);
@@ -2278,16 +2257,6 @@
 			          tileIsExplored(psTile) ? "Explored" : "Unexplored",
 			          mouseTileX, mouseTileY, world_coord(mouseTileX), world_coord(mouseTileY),
 			          (int)psTile->limitedContinent, (int)psTile->hoverContinent, psTile->level, (int)psTile->illumination));
-=======
-			if (getDebugMappingStatus() && tileOnMap(mouseTileX, mouseTileY))
-			{
-				MAPTILE *psTile = mapTile(mouseTileX, mouseTileY);
-
-				DBCONPRINTF(ConsoleString, (ConsoleString, "Tile Coords : %d, %d [%d, %d] continent(l%d, h%d)", 
-				            mouseTileX, mouseTileY, world_coord(mouseTileX), world_coord(mouseTileY),
-				            (int)psTile->limitedContinent, (int)psTile->hoverContinent));
-			}
->>>>>>> 90684f35
 		}
 
 		driveDisableTactical();
