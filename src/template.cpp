--- conflicted
+++ resolved
@@ -487,11 +487,7 @@
 	pList.clear();
 
 	DROID_TEMPLATE	*psCurr;
-<<<<<<< HEAD
-	UDWORD iCapacity = psFactory->capacity;
-=======
 	BODY_SIZE	iCapacity = (BODY_SIZE)psFactory->pFunctionality->factory.capacity;
->>>>>>> 4458c8b2
 
 	/* Add the templates to the list*/
 	for (std::list<DROID_TEMPLATE>::iterator i = localTemplates.begin(); i != localTemplates.end(); ++i)
