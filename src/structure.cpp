--- conflicted
+++ resolved
@@ -1008,11 +1008,8 @@
 	                 (int)psStruct->pStructureType->type);
 	/* psTempl might be NULL if the build is being cancelled in the middle */
 
-<<<<<<< HEAD
-	ASSERT_OR_RETURN(false, (validTemplateForFactory(psTempl, psStruct, true) && researchedTemplate(psTempl, psStruct->player)) || psStruct->player == scavengerPlayer() || !bMultiPlayer, "Wrong template for player %d factory, type %d.", psStruct->player, psStruct->pStructureType->type);
-=======
-	ASSERT_OR_RETURN(false, (validTemplateForFactory(psTempl, psStruct) && researchedTemplate(psTempl, psStruct->player, true)) || psStruct->player == scavengerPlayer() || !bMultiPlayer, "Wrong template for player %d factory, type %d.", psStruct->player, psStruct->pStructureType->type);
->>>>>>> 0800da0d
+	ASSERT_OR_RETURN(false, (validTemplateForFactory(psTempl, psStruct, true) && researchedTemplate(psTempl, psStruct->player, true)) || psStruct->player == scavengerPlayer() || !bMultiPlayer,
+	                 "Wrong template for player %d factory, type %d.", psStruct->player, psStruct->pStructureType->type);
 
 	psFact = &psStruct->pFunctionality->factory;
 
