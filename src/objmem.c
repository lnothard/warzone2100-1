--- conflicted
+++ resolved
@@ -43,11 +43,8 @@
 #include "droid.h"
 #include "formation.h"
 #include "mapgrid.h"
-<<<<<<< HEAD
+#include "combat.h"
 #include "projectile.h"
-=======
-#include "combat.h"
->>>>>>> 026124a4
 
 #ifdef DEBUG
 static SDWORD factoryDeliveryPointCheck[MAX_PLAYERS][NUM_FLAG_TYPES][MAX_FACTORY];
@@ -239,19 +236,6 @@
 
 	// Prepend the object to the top of the list
 	object->psNext = list[player];
-	list[player] = object;
-}
-
-/* Add the object to its list
- * \param list is a pointer to the object list
- */
-static inline void addObjectToFuncList(BASE_OBJECT *list[], BASE_OBJECT *object, int player)
-{
-	ASSERT(object != NULL, "Invalid pointer");
-	ASSERT_OR_RETURN(, object->psNextFunc == NULL, "%s(%p) is already in a function list!", objInfo(object), object);
-
-	// Prepend the object to the top of the list
-	object->psNextFunc = list[player];
 	list[player] = object;
 }
 
@@ -276,6 +260,20 @@
 	psCBObjDestroyed = NULL;
 	g_pProjLastAttacker = NULL;
 }
+
+/* Add the object to its list
+ * \param list is a pointer to the object list
+ */
+static inline void addObjectToFuncList(BASE_OBJECT *list[], BASE_OBJECT *object, int player)
+{
+	ASSERT(object != NULL, "Invalid pointer");
+	ASSERT_OR_RETURN(, object->psNextFunc == NULL, "%s(%p) is already in a function list!", objInfo(object), object);
+
+	// Prepend the object to the top of the list
+	object->psNextFunc = list[player];
+	list[player] = object;
+}
+
 
 /* Move an object from the active list to the destroyed list.
  * \param list is a pointer to the object list
