/*
	This file is part of Warzone 2100.
	Copyright (C) 1999-2004  Eidos Interactive
	Copyright (C) 2005-2009  Warzone Resurrection Project

	Warzone 2100 is free software; you can redistribute it and/or modify
	it under the terms of the GNU General Public License as published by
	the Free Software Foundation; either version 2 of the License, or
	(at your option) any later version.

	Warzone 2100 is distributed in the hope that it will be useful,
	but WITHOUT ANY WARRANTY; without even the implied warranty of
	MERCHANTABILITY or FITNESS FOR A PARTICULAR PURPOSE. See the
	GNU General Public License for more details.

	You should have received a copy of the GNU General Public License
	along with Warzone 2100; if not, write to the Free Software
	Foundation, Inc., 51 Franklin St, Fifth Floor, Boston, MA 02110-1301 USA
*/
/*
 * MultiSync.c
 *
 * synching issues
 * This file handles the constant backstream of net info, checking that recvd info
 * is concurrent with the local world, and correcting as required. Magic happens here.
 *
 * All conflicts due to non-guaranteed messaging are detected/resolved here.
 *
 * Alex Lee, pumpkin Studios, bath.
 */

#include "lib/framework/frame.h"
#include "lib/framework/input.h"
#include "lib/framework/strres.h"

#include "stats.h"
#include "lib/gamelib/gtime.h"
#include "map.h"
#include "objects.h"
#include "display.h"								// for checking if droid in view.
#include "order.h"
#include "action.h"
#include "hci.h"									// for byte packing funcs.
#include "display3ddef.h"							// tile size constants.
#include "console.h"
#include "geometry.h"								// for gettilestructure
#include "mapgrid.h"								// for move droids directly.
#include "lib/netplay/netplay.h"
#include "multiplay.h"
#include "frontend.h"								// for titlemode
#include "multistat.h"
#include "power.h"									// for power checks
#include "multirecv.h"
#include "random.h"

// ////////////////////////////////////////////////////////////////////////////
// function definitions

static BOOL sendStructureCheck	(void);							//Structure
static PACKAGED_CHECK packageCheck(const DROID *pD);
static BOOL sendDroidCheck		(void);							//droids

<<<<<<< HEAD
=======
static void highLevelDroidUpdate(DROID *psDroid,
								 int fx,
								 int fy,
								 UDWORD state,
								 UDWORD order,
								 BASE_OBJECT *psTarget,
								 float experience);


static void onscreenUpdate		(DROID *pDroid,UDWORD dam,		// the droid and its damage
								 Rotation rot,					// direction it should facing
								 DROID_ORDER order);			// what it should be doing

static void offscreenUpdate		(DROID *pDroid,UDWORD dam,
								 int fx, int fy,
								 Rotation rot,
								 DROID_ORDER order);

>>>>>>> cf8976e3
static BOOL sendPowerCheck(void);
static UDWORD averagePing(void);

// ////////////////////////////////////////////////////////////////////////////
// Defined numeric values
// NOTE / FIXME: Current MP games are locked at 45ms
#define MP_FPS_LOCK			45			
#define AV_PING_FREQUENCY	MP_FPS_LOCK * 1000		// how often to update average pingtimes. in approx millisecs.
#define PING_FREQUENCY		MP_FPS_LOCK * 600		// how often to update pingtimes. in approx millisecs.
#define STRUCT_PERIOD           4000                            // how often (ms) to send a structure check.
#define DROID_PERIOD            315                             // how often (ms) to send droid checks
#define POWER_PERIOD            5000                            // how often to send power levels
#define SCORE_FREQUENCY		MP_FPS_LOCK * 2400		// how often to update global score.

static UDWORD				PingSend[MAX_PLAYERS];	//stores the time the ping was called.

// ////////////////////////////////////////////////////////////////////////////
// test traffic level.
static BOOL okToSend(void)
{
	// Update checks and go no further if any exceeded.
	// removing the received check again ... add NETgetRecentBytesRecvd() to left hand side of equation if this works badly
	if (NETgetRecentBytesSent() >= MAX_BYTESPERSEC)
	{
		return false;
	}

	return true;
}

// ////////////////////////////////////////////////////////////////////////////
// Droid checking info. keep position and damage in sync.
BOOL sendCheck(void)
{
	UDWORD i;

	NETgetBytesSent();			// update stats.
	NETgetBytesRecvd();
	NETgetPacketsSent();
	NETgetPacketsRecvd();

	// dont send checks till all players are present.
	for(i=0;i<MAX_PLAYERS;i++)
	{
		if(isHumanPlayer(i) && ingame.JoiningInProgress[i])
		{
			return true;
		}
	}

	// send Checks. note each send has it's own send criteria, so might not send anything.
	// Priority is droids -> structures -> power -> score -> ping

	sendDroidCheck();
	sync_counter.sentDroidCheck++;
	sendStructureCheck();
	sync_counter.sentStructureCheck++;
	sendPowerCheck();
	sync_counter.sentPowerCheck++;
	if(okToSend())
	{
		sendScoreCheck();
		sync_counter.sentScoreCheck++;
	}
	else
	{
		sync_counter.unsentScoreCheck++;
	}
	if(okToSend())
	{
		sendPing();
		sync_counter.sentPing++;
	}
	else
	{
		sync_counter.unsentPing++;
	}

	return true;
}

// ////////////////////////////////////////////////////////////////////////////
// pick a droid to send, NULL otherwise.
static DROID* pickADroid(void)
{
	DROID *pD, *ret = NULL;  // ret: dummy initialisation.
	unsigned player = MAX_PLAYERS;
	unsigned i;

	// Pick a random player who has at least one droid.
	for (i = 0; i < 200; ++i)
	{
		unsigned p = gameRand(MAX_PLAYERS);
		if (apsDroidLists[p] != NULL)
		{
			player = p;
			break;
		}
	}

	if (player == MAX_PLAYERS)
	{
		return NULL;  // No players have any droids, with high probability...
	}

	// O(n) where n is number of droids. Slow, but hard to beat on a linked list. (One call of a pick n droids function would be just as fast.)
	i = 0;
	for (pD = apsDroidLists[player]; pD != NULL; pD = pD->psNext)
	{
		if (gameRand(++i) == 0)
		{
			ret = pD;
		}
	}

	return ret;
}

/** Force a droid to be synced
 *
 *  Call this when you need to update the given droid right now.
 */
BOOL ForceDroidSync(const DROID* droidToSend)
{
	uint8_t count = 1;		// *always* one
	PACKAGED_CHECK pc = packageCheck(droidToSend);

	ASSERT(droidToSend != NULL, "NULL pointer passed");

	debug(LOG_SYNC, "Force sync of droid %u from player %u", droidToSend->id, droidToSend->player);

	NETbeginEncode(NETgameQueue(selectedPlayer), GAME_CHECK_DROID);
		NETuint8_t(&count);
		NETuint32_t(&gameTime);  // Send game time.
		NETPACKAGED_CHECK(&pc);
	return NETend();
}

// ///////////////////////////////////////////////////////////////////////////
// send a droid info packet.
static BOOL sendDroidCheck(void)
{
	DROID			*pD, **ppD;
	uint8_t			i, count;
	static UDWORD	lastSent = 0;		// Last time a struct was sent.
	UDWORD			toSend = 12;

	if (lastSent > gameTime)
	{
		lastSent= 0;
	}

	// Only send a struct send if not done recently
	if (gameTime - lastSent < DROID_PERIOD)
	{
		return true;
	}

	lastSent = gameTime;

	NETbeginEncode(NETgameQueue(selectedPlayer), GAME_CHECK_DROID);

		// Allocate space for the list of droids to send
		ppD = alloca(sizeof(DROID *) * toSend);

		// Get the list of droids to sent
		for (i = 0, count = 0; i < toSend; i++)
		{
			pD = pickADroid();

			if (pD == NULL || (pD->gameCheckDroid != NULL && ((PACKAGED_CHECK *)pD->gameCheckDroid)->gameTime > gameTime))
			{
				continue;  // Didn't find a droid, or droid was synched recently.
			}

			// If the droid is ours add it to the list
			if (myResponsibility(pD->player))
			{
				ppD[count++] = pD;
			}
			free(pD->gameCheckDroid);
			pD->gameCheckDroid = (PACKAGED_CHECK *)malloc(sizeof(PACKAGED_CHECK));
			*(PACKAGED_CHECK *)pD->gameCheckDroid = packageCheck(pD);
		}

		// Send the number of droids to expect
		NETuint8_t(&count);
		NETuint32_t(&gameTime);  // Send game time.

		// Add the droids to the packet
		for (i = 0; i < count; i++)
		{
			NETPACKAGED_CHECK((PACKAGED_CHECK *)ppD[i]->gameCheckDroid);
		}

	return NETend();
}

#define MIN_DELAY_BETWEEN_DROID_SYNCHS 5000  // Must be longer than maximum possible latency.
// ////////////////////////////////////////////////////////////////////////////
// Send a Single Droid Check message
static PACKAGED_CHECK packageCheck(const DROID *pD)
{
<<<<<<< HEAD
	PACKAGED_CHECK pc;
	memset(&pc, 0xFF, sizeof(pc));  // Dummy initialisation.
	pc.gameTime = gameTime + MIN_DELAY_BETWEEN_DROID_SYNCHS;

	pc.player = pD->player;
	pc.droidID = pD->id;
	pc.order = pD->order;
	pc.secondaryOrder = pD->secondaryOrder;
	pc.body = pD->body;
	if (pD->body > pD->originalBody)
	{
		ASSERT(false, "Droid %u body is too high before synch, is %u, which is more than %u.", pc.droidID, pD->body, pD->originalBody);
	}
	pc.experience = pD->experience;
	pc.pos = pD->pos;
	pc.rot = pD->rot;
	pc.sMoveX = pD->sMove.fx;
	pc.sMoveY = pD->sMove.fy;
=======
	// Copy these variables so that we don't have to violate pD's constness
	uint8_t player = pD->player;
	uint32_t droidID = pD->id;
	int32_t order = pD->order;
	uint32_t secondaryOrder = pD->secondaryOrder;
	uint32_t body = pD->body;
	float experience = pD->experience;

	// Send the player to which the droid belongs
	NETuint8_t(&player);

	// Now the droid's ID
	NETuint32_t(&droidID);

	// The droid's order
	NETint32_t(&order);

	// The droids secondary order
	NETuint32_t(&secondaryOrder);

	// Droid's current HP
	NETuint32_t(&body);

	// Where it is
	NETPosition(&pD->pos);

	// Direction it is going
	NETRotation(&pD->rot);

>>>>>>> cf8976e3
	if (pD->order == DORDER_ATTACK)
	{
		pc.targetID = pD->psTarget->id;
	}
	else if (pD->order == DORDER_MOVE)
	{
		pc.orderX = pD->orderX;
		pc.orderY = pD->orderY;
	}
	return pc;
}


// ////////////////////////////////////////////////////////////////////////////
// receive a check and update the local world state accordingly
BOOL recvDroidCheck(NETQUEUE queue)
{
	uint8_t		count;
	int		i;
	uint32_t        synchTime;

	NETbeginDecode(queue, GAME_CHECK_DROID);

		// Get the number of droids to expect
		NETuint8_t(&count);
		NETuint32_t(&synchTime);  // Get game time.

		for (i = 0; i < count; i++)
		{
<<<<<<< HEAD
			DROID *         pD;
			PACKAGED_CHECK  pc, pc2;

			NETPACKAGED_CHECK(&pc);
=======
			DROID		*pD;
			BASE_OBJECT	*psTarget = NULL;
			DROID_ORDER	order = 0;
			BOOL		onscreen;
			uint8_t		player;
			float		experience;
			uint16_t	tx, ty;
			uint32_t	ref, body, target = 0, secondaryOrder;
			Position	pos;
			Rotation	rot;

			// Fetch the player
			NETuint8_t(&player);

			// Fetch the droid being checked
			NETuint32_t(&ref);

			// The droid's order
			NETenum(&order);

			// Secondary order
			NETuint32_t(&secondaryOrder);

			// HP
			NETuint32_t(&body);

			// Position
			NETPosition(&pos);

			// Direction
			NETRotation(&rot);

			// Find out what the droid is aiming at
			if (order == DORDER_ATTACK)
			{
				NETuint32_t(&target);
			}
			// Else if the droid is moving where to
			else if (order == DORDER_MOVE)
			{
				NETuint16_t(&tx);
				NETuint16_t(&ty);
			}

			// Get the droid's experience
			NETfloat(&experience);

			/*
			 * Post processing
			 */
>>>>>>> cf8976e3

			// Find the droid in question
			if (!IdToDroid(pc.droidID, pc.player, &pD))
			{
<<<<<<< HEAD
				NETlogEntry("Recvd Unknown droid info. val=player", 0, pc.player);
				debug(LOG_SYNC, "Received checking info for an unknown (as yet) droid. player:%d ref:%d", pc.player, pc.droidID);
=======
				NETlogEntry("Recvd Unknown droid info. val=player", SYNC_FLAG, player);
				debug(LOG_SYNC, "Received checking info for an unknown (as yet) droid. player:%d ref:%d", player, ref);
>>>>>>> cf8976e3
				continue;
			}

			syncDebugDroid(pD, '<');

			if (pD->gameCheckDroid == NULL)
			{
				debug(LOG_SYNC, "We got a droid %u synch, but we couldn't find the droid!", pc.droidID);
				continue;  // Can't synch, since we didn't save data to be able to calculate a delta.
			}

			pc2 = *(PACKAGED_CHECK *)pD->gameCheckDroid;  // pc2 should be declared here, as const.

			if (pc2.gameTime != synchTime + MIN_DELAY_BETWEEN_DROID_SYNCHS)
			{
				debug(LOG_SYNC, "We got a droid %u synch, but we didn't choose the same droid to synch.", pc.droidID);
				((PACKAGED_CHECK *)pD->gameCheckDroid)->gameTime = synchTime + MIN_DELAY_BETWEEN_DROID_SYNCHS;  // Get droid synch time back in synch.
				continue;  // Can't synch, since we didn't save data to be able to calculate a delta.
			}

#define MERGECOPY(x, y, z)  if (pc.y != pc2.y) { debug(LOG_SYNC, "Droid %u out of synch, changing "#x" from %"z" to %"z".", pc.droidID, x, pc.y);             x = pc.y; }
#define MERGEDELTA(x, y, z) if (pc.y != pc2.y) { debug(LOG_SYNC, "Droid %u out of synch, changing "#x" from %"z" to %"z".", pc.droidID, x, x + pc.y - pc2.y); x += pc.y - pc2.y; }
			// player not synched here...
			MERGEDELTA(pD->pos.x, pos.x, "d");
			MERGEDELTA(pD->pos.y, pos.y, "d");
			MERGEDELTA(pD->pos.z, pos.z, "d");
			MERGEDELTA(pD->rot.direction, rot.direction, "d");
			MERGEDELTA(pD->rot.pitch, rot.pitch, "d");
			MERGEDELTA(pD->rot.roll, rot.roll, "d");
			MERGEDELTA(pD->sMove.fx, sMoveX, "f");
			MERGEDELTA(pD->sMove.fy, sMoveY, "f");
			MERGEDELTA(pD->body, body, "u");
			if (pD->body > pD->originalBody)
			{
				pD->body = pD->originalBody;
				debug(LOG_SYNC, "Droid %u body was too high after synch, reducing to %u.", pc.droidID, pD->body);
			}
			MERGEDELTA(pD->experience, experience, "f");

			if (pc.pos.x != pc2.pos.x || pc.pos.y != pc2.pos.y)
			{
				// snap droid(if on ground) to terrain level at x,y.
				if ((asPropulsionStats + pD->asBits[COMP_PROPULSION].nStat)->propulsionType != PROPULSION_TYPE_LIFT)  // if not airborne.
				{
					pD->pos.z = map_Height(pD->pos.x, pD->pos.y);
				}
			}

			// Doesn't cover all cases, but at least doesn't actively break stuff randomly.
			switch (pc.order)
			{
<<<<<<< HEAD
				case DORDER_MOVE:
					if (pc.order != pc2.order || pc.orderX != pc2.orderX || pc.orderY != pc2.orderY)
					{
						debug(LOG_SYNC, "Droid %u out of synch, changing order from %s to %s(%d, %d).", pc.droidID, getDroidOrderName(pc2.order), getDroidOrderName(pc.order), pc.orderX, pc.orderY);
						// reroute the droid.
						turnOffMultiMsg(true);
						orderDroidLoc(pD, pc.order, pc.orderX, pc.orderY);
						turnOffMultiMsg(false);
					}
					break;
				case DORDER_ATTACK:
					if (pc.order != pc2.order || pc.targetID != pc2.targetID)
					{
						BASE_OBJECT *obj = IdToPointer(pc.targetID, ANYPLAYER);
						if (obj != NULL)
						{
							debug(LOG_SYNC, "Droid %u out of synch, changing order from %s to %s(%u).", pc.droidID, getDroidOrderName(pc2.order), getDroidOrderName(pc.order), pc.targetID);
							// remote droid is attacking, not here tho!
							turnOffMultiMsg(true);
							orderDroidObj(pD, pc.order, IdToPointer(pc.targetID, ANYPLAYER));
							turnOffMultiMsg(false);
						}
						else
						{
							debug(LOG_SYNC, "Droid %u out of synch, would change order from %s to %s(%u), but can't find target.", pc.droidID, getDroidOrderName(pc2.order), getDroidOrderName(pc.order), pc.targetID);
						}
					}
					break;
				case DORDER_NONE:
				case DORDER_GUARD:
					if (pc.order != pc2.order)
					{
						DROID_ORDER_DATA sOrder;
						memset(&sOrder, 0, sizeof(DROID_ORDER_DATA));
						sOrder.order = pc.order;

						debug(LOG_SYNC, "Droid %u out of synch, changing order from %s to %s.", pc.droidID, getDroidOrderName(pc2.order), getDroidOrderName(pc.order));
						turnOffMultiMsg(true);
						moveStopDroid(pD);
						orderDroidBase(pD, &sOrder);
						turnOffMultiMsg(false);
					}
					break;
				default:
					break;  // Don't know what to do, but at least won't be actively breaking anything.
			}

			MERGECOPY(pD->secondaryOrder, secondaryOrder, "u");  // The old code set this after changing orders, so doing that in case.
#undef MERGECOPY
#undef MERGEDELTA

			syncDebugDroid(pD, '>');
=======
				offscreenUpdate(pD, body, pos.x, pos.y, rot, order);
			}

//			debug(LOG_SYNC, "difference in position for droid %d; was (%d, %d); did %s update", (int)pD->id, 
//			      pos.x - pD->pos.x, pos.y - pD->pos.y, onscreen ? "onscreen" : "offscreen");

			// Update the higher level stuff
			if (!isVtolDroid(pD))
			{
				highLevelDroidUpdate(pD, pos.x, pos.y, secondaryOrder, order, psTarget, experience);
			}
>>>>>>> cf8976e3

			// ...and repeat!
		}

	NETend();

	return true;
}

<<<<<<< HEAD
=======
// ////////////////////////////////////////////////////////////////////////////

// ////////////////////////////////////////////////////////////////////////////
// higher order droid updating. Works mainly at the order level. comes after the main sync.
static void highLevelDroidUpdate(DROID *psDroid, int fx, int fy, UDWORD state, UDWORD order,
								 BASE_OBJECT *psTarget,float experience)
{
	// update kill rating.
	psDroid->experience = experience;

	// remote droid is attacking, not here tho!
	if(order == DORDER_ATTACK && psDroid->order != DORDER_ATTACK && psTarget)
	{
		turnOffMultiMsg(true);
		orderDroidObj(psDroid, DORDER_ATTACK, psTarget);
		turnOffMultiMsg(false);
	}

	// secondary orders.
	if(psDroid->secondaryOrder != state)
	{
		psDroid->secondaryOrder = state;
	}

	// see how well the sync worked, optionally update.
	// offscreen updates will make this ok each time.
	if (psDroid->order == DORDER_NONE && order == DORDER_NONE)
	{
		if(  (abs(fx - psDroid->pos.x) > (TILE_UNITS * 2))		// if more than 2 tiles wrong.
		   ||(abs(fy - psDroid->pos.y) > (TILE_UNITS * 2)))
		{
			turnOffMultiMsg(true);
			debug(LOG_SYNC, "Move order from %d,%d to %d,%d", psDroid->pos.x, psDroid->pos.y, fx, fy);
			orderDroidLoc(psDroid, DORDER_MOVE, fx, fy);
			turnOffMultiMsg(false);
		}
	}
}

// ////////////////////////////////////////////////////////////////////////////
// droid on screen needs modifying
static void onscreenUpdate(DROID *psDroid,
						   UDWORD dam,
						   Rotation rot,
						   DROID_ORDER order)
{
	BASE_OBJECT *psClickedOn;
	BOOL		bMouseOver = false;

	psClickedOn = mouseTarget();
	if( psClickedOn != NULL && psClickedOn->type == OBJ_DROID)
	{
		if(psClickedOn->id == psDroid->id && mouseDown(MOUSE_RMB))
		{
			bMouseOver = true;						// override, so you dont see the updates.
		}
	}

	if(!bMouseOver)
	{
		psDroid->body = dam;						// update damage
	}

//	if(psDroid->order == DORDER_NONE || (psDroid->order == DORDER_GUARD && psDroid->action == DACTION_NONE) )
//	{
//		psDroid->rot.direction	 = rot.direction;				//update rotation
//	}

	return;
}

// ////////////////////////////////////////////////////////////////////////////
// droid offscreen needs modyfying.
static void offscreenUpdate(DROID *psDroid,
							UDWORD dam,
							int fx,
							int fy,
							Rotation rot,
							DROID_ORDER order)
{
	PROPULSION_STATS	*psPropStats;

	if (abs(psDroid->pos.x - fx) > TILE_UNITS || abs(psDroid->pos.y - fy) > TILE_UNITS)
	{
		debug(LOG_SYNC, "Moving droid %d from (%d,%d) to (%d,%d) (has order %s)",
		      (int)psDroid->id, psDroid->pos.x, psDroid->pos.y, fx, fy, getDroidOrderName(order));
	}

	psDroid->pos.x		= fx;				// update x
	psDroid->pos.y		= fy;				// update y
	psDroid->rot.direction	= rot.direction;		// update rotation
	psDroid->body		= dam;								// update damage

	// stage one, update the droid's position & info, LOW LEVEL STUFF.
	if(	   order == DORDER_ATTACK
		|| order == DORDER_MOVE
		|| order ==	DORDER_RTB
		|| order == DORDER_RTR)	// move order
	{
		// reroute the droid.
		turnOffMultiMsg(true);
		moveDroidTo(psDroid, psDroid->sMove.DestinationX,psDroid->sMove.DestinationY);
		turnOffMultiMsg(false);
	}

	// stop droid if remote droid has stopped.
	if ((order == DORDER_NONE || order == DORDER_GUARD)
	    && !(psDroid->order == DORDER_NONE || psDroid->order == DORDER_GUARD))
	{
		turnOffMultiMsg(true);
		moveStopDroid(psDroid);
		turnOffMultiMsg(false);
	}

	// snap droid(if on ground)  to terrain level at x,y.
	psPropStats = asPropulsionStats + psDroid->asBits[COMP_PROPULSION].nStat;
	ASSERT( psPropStats != NULL, "offscreenUpdate: invalid propulsion stats pointer" );
	if(	psPropStats->propulsionType != PROPULSION_TYPE_LIFT )		// if not airborne.
	{
		psDroid->pos.z = map_Height(psDroid->pos.x, psDroid->pos.y);
	}
	return;
}

>>>>>>> cf8976e3

// ////////////////////////////////////////////////////////////////////////
// ////////////////////////////////////////////////////////////////////////
// Structure Checking, to ensure smoke and stuff is consistent across machines.
// this func is recursive!
static STRUCTURE *pickAStructure(unsigned player)
{
	STRUCTURE *pS, *ret = NULL;
	unsigned i;

	// O(n) where n is number of structures. Slow, but hard to beat on a linked list.
	i = 0;
	for (pS = apsStructLists[player]; pS != NULL; pS = pS->psNext)
	{
		if (gameRand(++i) == 0)
		{
			ret = pS;
		}
	}

	return ret;
}

static uint32_t structureCheckLastSent = 0;  // Last time a struct was sent
static uint32_t structureCheckLastId[MAX_PLAYERS];
static uint32_t structureCheckLastBody[MAX_PLAYERS];
static Rotation structureCheckLastDirection[MAX_PLAYERS];
static uint32_t structureCheckLastType[MAX_PLAYERS];

// ////////////////////////////////////////////////////////////////////////
// Send structure information.
static BOOL sendStructureCheck(void)
{
	uint8_t         player;

	if (structureCheckLastSent > gameTime)
	{
		structureCheckLastSent = 0;
	}
	// Only send a struct send if not done recently
	if (gameTime - structureCheckLastSent < STRUCT_PERIOD)
	{
		return true;
	}

	structureCheckLastSent = gameTime;

	for (player = 0; player < MAX_PLAYERS; ++player)
	{
		STRUCTURE       *pS = pickAStructure(player);
		bool            hasCapacity = true;
		uint8_t         capacity;

		// Only send info about complete buildings
		if (pS == NULL || pS->status != SS_BUILT)
		{
			structureCheckLastId[player] = 0;
			continue;
		}

		switch (pS->pStructureType->type)
		{
			case REF_RESEARCH:
				capacity = pS->pFunctionality->researchFacility.capacity;
				break;
			case REF_FACTORY:
			case REF_VTOL_FACTORY:
				capacity = pS->pFunctionality->factory.capacity;
				break;
			case REF_POWER_GEN:
				capacity = pS->pFunctionality->powerGenerator.capacity;
			default:
				hasCapacity = false;
				break;
		}
		structureCheckLastId[player] = pS->id;
		structureCheckLastBody[player] = pS->body;
		structureCheckLastDirection[player] = pS->rot;
		structureCheckLastType[player] = pS->pStructureType->type;

		if (myResponsibility(player))
		{
			NETbeginEncode(NETgameQueue(selectedPlayer), GAME_CHECK_STRUCT);
				NETuint8_t(&player);
				NETuint32_t(&gameTime);
				NETuint32_t(&pS->id);
				NETuint32_t(&pS->body);
				NETuint32_t(&pS->pStructureType->type);
				NETRotation(&pS->rot);
				if (hasCapacity)
				{
					NETuint8_t(&capacity);
				}
			NETend();
		}
	}

	return true;
}

// receive checking info about a structure and update local world state
BOOL recvStructureCheck(NETQUEUE queue)
{
	uint32_t                synchTime;
	STRUCTURE		*pS;
	BOOL			hasCapacity = true;
	int                     j;
	Rotation                rot;
	uint8_t			player, ourCapacity;
	uint32_t		body;
	uint32_t                ref;
	uint32_t                type;

	NETbeginDecode(queue, GAME_CHECK_STRUCT);
		NETuint8_t(&player);
		NETuint32_t(&synchTime);
		NETuint32_t(&ref);
		NETuint32_t(&body);
		NETuint32_t(&type);
		NETRotation(&rot);

		if (player >= MAX_PLAYERS)
		{
			debug(LOG_ERROR, "Bad GAME_CHECK_STRUCT received!");
			NETend();
			return false;
		}

		if (structureCheckLastSent != synchTime)
		{
			debug(LOG_ERROR, "We got a structure synch at the wrong time.");
		}
<<<<<<< HEAD

		if (ref != structureCheckLastId[player])
		{
			debug(LOG_ERROR, "We got a structure %u synch, but had chosen %u instead.", ref, structureCheckLastId[player]);
			NETend();
			return false;
=======
		// Structure was not found - build it
		else
		{
#if defined (DEBUG)
			NETlogEntry("structure check failed, adding struct. val=type", SYNC_FLAG, type - REF_STRUCTURE_START);
#endif
			for (i = 0; i < numStructureStats && asStructureStats[i].ref != type; i++);
			psStats = &asStructureStats[i];

			// Check for similar buildings, to avoid overlaps
			if (TileHasStructure(mapTile(map_coord(pos.x), map_coord(pos.y))))
			{
#if defined (DEBUG)
				NETlogEntry("Tile has structure val=player", SYNC_FLAG, player);
#endif
				pS = getTileStructure(map_coord(pos.x), map_coord(pos.y));

				// If correct type && player then complete & modify
				if (pS
				 && pS->pStructureType->type == type
				 && pS->player == player)
				{
					pS->rot = rot;
					pS->id = ref;

					if (pS->status != SS_BUILT)
					{
						pS->status = SS_BUILT;
						buildingComplete(pS);
					}
#if defined (DEBUG)
					NETlogEntry("scheck: fixed?", SYNC_FLAG, player);
#endif
				}
				// Wall becoming a cornerwall
				else if (pS->pStructureType->type == REF_WALL)
				{
					if (psStats->type == REF_WALLCORNER)
					{
#if defined (DEBUG)
						NETlogEntry("scheck: fixed wall->cornerwall", SYNC_FLAG, 0);
#endif
						removeStruct(pS, true);

						powerCalc(false);
						pS = buildStructure((STRUCTURE_STATS * )psStats, pos.x, pos.y, player, true);
						powerCalc(true);

						if (pS)
						{
							pS->id = ref;
						}
						else
						{
							NETlogEntry("scheck: failed to upgrade wall!", SYNC_FLAG, player);
							return false;
						}
					}
				}
				else
				{
					NETlogEntry("Tile did not have correct type or player val=player", SYNC_FLAG, player);
					return false;
				}
			}
			// Nothing exists there so lets get building!
			else
			{
				NETlogEntry("didn't find structure at all, building it", SYNC_FLAG, 0);

				powerCalc(false);
				pS = buildStructure((STRUCTURE_STATS *) psStats, pos.x, pos.y, player, true);
				powerCalc(true);
			}
>>>>>>> cf8976e3
		}

		// If the structure exists our job is easy
		pS = IdToStruct(ref, player);
		if (pS)
		{
			syncDebugStructure(pS, '<');
			if (pS->pStructureType->type != structureCheckLastType[player] || type != structureCheckLastType[player])
			{
				debug(LOG_ERROR, "GAME_CHECK_STRUCT received, wrong structure type!");
				NETend();
				return false;
			}

			// Check its finished
			if (pS->status != SS_BUILT)
			{
				pS->rot = rot;
				pS->id = ref;
				pS->status = SS_BUILT;
				buildingComplete(pS);
			}

			// If the structure has a capacity
			switch (pS->pStructureType->type)
			{
				case REF_RESEARCH:
					ourCapacity = ((RESEARCH_FACILITY *) pS->pFunctionality)->capacity;
					j = researchModuleStat;
					break;
				case REF_FACTORY:
				case REF_VTOL_FACTORY:
					ourCapacity = ((FACTORY *) pS->pFunctionality)->capacity;
					j = factoryModuleStat;
					break;
				case REF_POWER_GEN:
					ourCapacity = ((POWER_GEN *) pS->pFunctionality)->capacity;
					j = powerModuleStat;
					break;
				default:
					hasCapacity = false;
					break;
			}

			// So long as the struct has a capacity fetch it from the packet
			if (hasCapacity)
			{
				uint8_t actualCapacity = 0;

				NETuint8_t(&actualCapacity);

				// If our capacity is different upgrade ourself
				for (; ourCapacity < actualCapacity; ourCapacity++)
				{
					debug(LOG_SYNC, "Structure %u out of synch, adding module.", ref);
					buildStructure(&asStructureStats[j], pS->pos.x, pS->pos.y, pS->player, false);

					// Check it is finished
					if (pS && pS->status != SS_BUILT)
					{
						pS->id = ref;
						pS->status = SS_BUILT;
						buildingComplete(pS);
					}
				}
			}

#define MERGEDELTA(x, y, ya, z) if (y != ya) { debug(LOG_SYNC, "Structure %u out of synch, changing "#x" from %"z" to %"z".", ref, x, x + y - ya); x += y - ya; }
			MERGEDELTA(pS->body, body, structureCheckLastBody[player], "u");
			MERGEDELTA(pS->rot.direction, rot.direction, structureCheckLastDirection[player].direction, "d");
			MERGEDELTA(pS->rot.pitch, rot.pitch, structureCheckLastDirection[player].pitch, "d");
			MERGEDELTA(pS->rot.roll, rot.roll, structureCheckLastDirection[player].roll, "d");
#undef MERGEDELTA

			syncDebugStructure(pS, '>');
		}
		else
		{
			debug(LOG_ERROR, "We got a structure %u synch, but can't find the structure.", ref);
		}

	NETend();
	return true;
}

static uint32_t powerCheckLastSent = 0;
static float powerCheckLastPower[MAX_PLAYERS];

// ////////////////////////////////////////////////////////////////////////
// ////////////////////////////////////////////////////////////////////////
// Power Checking. Send a power level check every now and again.
static BOOL sendPowerCheck()
{
	uint8_t         player;

	if (powerCheckLastSent > gameTime)
	{
		powerCheckLastSent = 0;
	}

	// Only send if not done recently
	if (gameTime - powerCheckLastSent < POWER_PERIOD)
	{
		return true;
	}

	powerCheckLastSent = gameTime;
	for (player = 0; player < MAX_PLAYERS; ++player)
	{
		powerCheckLastPower[player] = getPower(player);
		if (myResponsibility(player))
		{
			NETbeginEncode(NETgameQueue(selectedPlayer), GAME_CHECK_POWER);
				NETuint8_t(&player);
				NETuint32_t(&gameTime);
				NETfloat(&powerCheckLastPower[player]);
			NETend();
		}
	}
	return true;
}

BOOL recvPowerCheck(NETQUEUE queue)
{
	uint8_t		player;
	uint32_t        synchTime;
	float           power;

	NETbeginDecode(queue, GAME_CHECK_POWER);
		NETuint8_t(&player);
		NETuint32_t(&synchTime);
		NETfloat(&power);
	NETend();

	if (powerCheckLastSent != synchTime)
	{
		debug(LOG_ERROR, "Power synch check out of synch!");
		return false;
	}

	if (player >= MAX_PLAYERS)
	{
		debug(LOG_ERROR, "Bad GAME_CHECK_POWER packet: player is %d : %s",
		      (int)player, isHumanPlayer(player) ? "Human" : "AI");
		return false;
	}

	if (power != powerCheckLastPower[player])
	{
		float powerFrom = getPower(player);
		float powerTo = powerFrom + power - powerCheckLastPower[player];
		debug(LOG_SYNC, "GAME_CHECK_POWER: Adjusting power for player %d (%s) from %f to %f",
		      (int)player, isHumanPlayer(player) ? "Human" : "AI", powerFrom, powerTo);
		syncDebug("Adjusting power for player %d (%s) from %s to %s", (int)player, isHumanPlayer(player) ? "Human" : "AI", syncDebugFloat(powerFrom), syncDebugFloat(powerTo));
		setPower(player, powerTo);
	}
	return true;
}

// ////////////////////////////////////////////////////////////////////////
// ////////////////////////////////////////////////////////////////////////
// Score
// We use setMultiStats() to broadcast the score when needed.
BOOL sendScoreCheck(void)
{
	static UDWORD	lastsent = 0;

	if (lastsent > gameTime)
	{
		lastsent= 0;
	}

	if (gameTime - lastsent < SCORE_FREQUENCY)
	{
		return true;
	}

	lastsent = gameTime;

	// Broadcast any changes in other players, but not in FRONTEND!!!
	if (titleMode != MULTIOPTION && titleMode != MULTILIMIT)
	{
		uint8_t			i;

		for (i = 0; i < MAX_PLAYERS; i++)
		{
			PLAYERSTATS		stats;

			// Host controls AI's scores + his own...
			if (myResponsibility(i))
			{
				// Update local score
				stats = getMultiStats(i, true);

				// Add recently scored points
				stats.recentKills += stats.killsToAdd;
				stats.totalKills  += stats.killsToAdd;
				stats.recentScore += stats.scoreToAdd;
				stats.totalScore  += stats.scoreToAdd;

				// Zero them out
				stats.killsToAdd = stats.scoreToAdd = 0;

				// Send score to everyone else
				setMultiStats(i, stats, false);
			}
		}
	}

	return true;
}

// ////////////////////////////////////////////////////////////////////////
// ////////////////////////////////////////////////////////////////////////
// Pings

static UDWORD averagePing(void)
{
	UDWORD i, count = 0, total = 0;

	for(i=0;i<MAX_PLAYERS;i++)
	{
		if(isHumanPlayer(i))
		{
			total += ingame.PingTimes[i];
			count ++;
		}
	}
	return total / MAX(count, 1);
}

BOOL sendPing(void)
{
	BOOL			isNew = true;
	uint8_t			player = selectedPlayer;
	int				i;
	static UDWORD	lastPing = 0;	// Last time we sent a ping
	static UDWORD	lastav = 0;		// Last time we updated average

	// Only ping every so often
	if (lastPing > gameTime)
	{
		lastPing = 0;
	}

	if (gameTime - lastPing < PING_FREQUENCY)
	{
		return true;
	}

	lastPing = gameTime;

	// If host, also update the average ping stat for joiners
	if (NetPlay.isHost)
	{
		if (lastav > gameTime)
		{
			lastav = 0;
		}

		if (gameTime - lastav > AV_PING_FREQUENCY)
		{
			NETsetGameFlags(2, averagePing());
			lastav = gameTime;
		}
	}

	/*
	 * Before we send the ping, if any player failed to respond to the last one
	 * we should re-enumerate the players.
	 */

	for (i = 0; i < MAX_PLAYERS; i++)
	{
		if (isHumanPlayer(i)
		 && PingSend[i]
		 && ingame.PingTimes[i]
		 && i != selectedPlayer)
		{
			ingame.PingTimes[i] = PING_LIMIT;
		}
		else if (!isHumanPlayer(i)
		      && PingSend[i]
		      && ingame.PingTimes[i]
		      && i != selectedPlayer)
		{
			ingame.PingTimes[i] = 0;
		}
	}

	NETbeginEncode(NETbroadcastQueue(), NET_PING);
		NETuint8_t(&player);
		NETbool(&isNew);
	NETend();

	// Note when we sent the ping
	for (i = 0; i < MAX_PLAYERS; i++)
	{
		PingSend[i] = gameTime2;
	}

	return true;
}

// accept and process incoming ping messages.
BOOL recvPing(NETQUEUE queue)
{
	BOOL	isNew;
	uint8_t	sender, us = selectedPlayer;

	NETbeginDecode(queue, NET_PING);
		NETuint8_t(&sender);
		NETbool(&isNew);
	NETend();

	if (sender >= MAX_PLAYERS)
	{
		debug(LOG_ERROR, "Bad NET_PING packet, sender is %d", (int)sender);
		return false;
	}

	// If this is a new ping, respond to it
	if (isNew)
	{
		NETbeginEncode(NETnetQueue(sender), NET_PING);
			// We are responding to a new ping
			isNew = false;

			NETuint8_t(&us);
			NETbool(&isNew);
		NETend();
	}
	// They are responding to one of our pings
	else
	{
		// Work out how long it took them to respond
		ingame.PingTimes[sender] = (gameTime2 - PingSend[sender]) / 2;

		// Note that we have received it
		PingSend[sender] = 0;
	}

	return true;
}<|MERGE_RESOLUTION|>--- conflicted
+++ resolved
@@ -60,27 +60,6 @@
 static PACKAGED_CHECK packageCheck(const DROID *pD);
 static BOOL sendDroidCheck		(void);							//droids
 
-<<<<<<< HEAD
-=======
-static void highLevelDroidUpdate(DROID *psDroid,
-								 int fx,
-								 int fy,
-								 UDWORD state,
-								 UDWORD order,
-								 BASE_OBJECT *psTarget,
-								 float experience);
-
-
-static void onscreenUpdate		(DROID *pDroid,UDWORD dam,		// the droid and its damage
-								 Rotation rot,					// direction it should facing
-								 DROID_ORDER order);			// what it should be doing
-
-static void offscreenUpdate		(DROID *pDroid,UDWORD dam,
-								 int fx, int fy,
-								 Rotation rot,
-								 DROID_ORDER order);
-
->>>>>>> cf8976e3
 static BOOL sendPowerCheck(void);
 static UDWORD averagePing(void);
 
@@ -284,7 +263,6 @@
 // Send a Single Droid Check message
 static PACKAGED_CHECK packageCheck(const DROID *pD)
 {
-<<<<<<< HEAD
 	PACKAGED_CHECK pc;
 	memset(&pc, 0xFF, sizeof(pc));  // Dummy initialisation.
 	pc.gameTime = gameTime + MIN_DELAY_BETWEEN_DROID_SYNCHS;
@@ -299,41 +277,8 @@
 		ASSERT(false, "Droid %u body is too high before synch, is %u, which is more than %u.", pc.droidID, pD->body, pD->originalBody);
 	}
 	pc.experience = pD->experience;
-	pc.pos = pD->pos;
+	pc.pos = droidGetPrecisePosition(pD);
 	pc.rot = pD->rot;
-	pc.sMoveX = pD->sMove.fx;
-	pc.sMoveY = pD->sMove.fy;
-=======
-	// Copy these variables so that we don't have to violate pD's constness
-	uint8_t player = pD->player;
-	uint32_t droidID = pD->id;
-	int32_t order = pD->order;
-	uint32_t secondaryOrder = pD->secondaryOrder;
-	uint32_t body = pD->body;
-	float experience = pD->experience;
-
-	// Send the player to which the droid belongs
-	NETuint8_t(&player);
-
-	// Now the droid's ID
-	NETuint32_t(&droidID);
-
-	// The droid's order
-	NETint32_t(&order);
-
-	// The droids secondary order
-	NETuint32_t(&secondaryOrder);
-
-	// Droid's current HP
-	NETuint32_t(&body);
-
-	// Where it is
-	NETPosition(&pD->pos);
-
-	// Direction it is going
-	NETRotation(&pD->rot);
-
->>>>>>> cf8976e3
 	if (pD->order == DORDER_ATTACK)
 	{
 		pc.targetID = pD->psTarget->id;
@@ -363,74 +308,17 @@
 
 		for (i = 0; i < count; i++)
 		{
-<<<<<<< HEAD
 			DROID *         pD;
 			PACKAGED_CHECK  pc, pc2;
+			Position        precPos;
 
 			NETPACKAGED_CHECK(&pc);
-=======
-			DROID		*pD;
-			BASE_OBJECT	*psTarget = NULL;
-			DROID_ORDER	order = 0;
-			BOOL		onscreen;
-			uint8_t		player;
-			float		experience;
-			uint16_t	tx, ty;
-			uint32_t	ref, body, target = 0, secondaryOrder;
-			Position	pos;
-			Rotation	rot;
-
-			// Fetch the player
-			NETuint8_t(&player);
-
-			// Fetch the droid being checked
-			NETuint32_t(&ref);
-
-			// The droid's order
-			NETenum(&order);
-
-			// Secondary order
-			NETuint32_t(&secondaryOrder);
-
-			// HP
-			NETuint32_t(&body);
-
-			// Position
-			NETPosition(&pos);
-
-			// Direction
-			NETRotation(&rot);
-
-			// Find out what the droid is aiming at
-			if (order == DORDER_ATTACK)
-			{
-				NETuint32_t(&target);
-			}
-			// Else if the droid is moving where to
-			else if (order == DORDER_MOVE)
-			{
-				NETuint16_t(&tx);
-				NETuint16_t(&ty);
-			}
-
-			// Get the droid's experience
-			NETfloat(&experience);
-
-			/*
-			 * Post processing
-			 */
->>>>>>> cf8976e3
 
 			// Find the droid in question
 			if (!IdToDroid(pc.droidID, pc.player, &pD))
 			{
-<<<<<<< HEAD
-				NETlogEntry("Recvd Unknown droid info. val=player", 0, pc.player);
+				NETlogEntry("Recvd Unknown droid info. val=player", SYNC_FLAG, pc.player);
 				debug(LOG_SYNC, "Received checking info for an unknown (as yet) droid. player:%d ref:%d", pc.player, pc.droidID);
-=======
-				NETlogEntry("Recvd Unknown droid info. val=player", SYNC_FLAG, player);
-				debug(LOG_SYNC, "Received checking info for an unknown (as yet) droid. player:%d ref:%d", player, ref);
->>>>>>> cf8976e3
 				continue;
 			}
 
@@ -454,14 +342,14 @@
 #define MERGECOPY(x, y, z)  if (pc.y != pc2.y) { debug(LOG_SYNC, "Droid %u out of synch, changing "#x" from %"z" to %"z".", pc.droidID, x, pc.y);             x = pc.y; }
 #define MERGEDELTA(x, y, z) if (pc.y != pc2.y) { debug(LOG_SYNC, "Droid %u out of synch, changing "#x" from %"z" to %"z".", pc.droidID, x, x + pc.y - pc2.y); x += pc.y - pc2.y; }
 			// player not synched here...
-			MERGEDELTA(pD->pos.x, pos.x, "d");
-			MERGEDELTA(pD->pos.y, pos.y, "d");
-			MERGEDELTA(pD->pos.z, pos.z, "d");
+			precPos = droidGetPrecisePosition(pD);
+			MERGEDELTA(precPos.x, pos.x, "d");
+			MERGEDELTA(precPos.y, pos.y, "d");
+			MERGEDELTA(precPos.z, pos.z, "d");
+			droidSetPrecisePosition(pD, precPos);
 			MERGEDELTA(pD->rot.direction, rot.direction, "d");
 			MERGEDELTA(pD->rot.pitch, rot.pitch, "d");
 			MERGEDELTA(pD->rot.roll, rot.roll, "d");
-			MERGEDELTA(pD->sMove.fx, sMoveX, "f");
-			MERGEDELTA(pD->sMove.fy, sMoveY, "f");
 			MERGEDELTA(pD->body, body, "u");
 			if (pD->body > pD->originalBody)
 			{
@@ -482,7 +370,6 @@
 			// Doesn't cover all cases, but at least doesn't actively break stuff randomly.
 			switch (pc.order)
 			{
-<<<<<<< HEAD
 				case DORDER_MOVE:
 					if (pc.order != pc2.order || pc.orderX != pc2.orderX || pc.orderY != pc2.orderY)
 					{
@@ -535,19 +422,6 @@
 #undef MERGEDELTA
 
 			syncDebugDroid(pD, '>');
-=======
-				offscreenUpdate(pD, body, pos.x, pos.y, rot, order);
-			}
-
-//			debug(LOG_SYNC, "difference in position for droid %d; was (%d, %d); did %s update", (int)pD->id, 
-//			      pos.x - pD->pos.x, pos.y - pD->pos.y, onscreen ? "onscreen" : "offscreen");
-
-			// Update the higher level stuff
-			if (!isVtolDroid(pD))
-			{
-				highLevelDroidUpdate(pD, pos.x, pos.y, secondaryOrder, order, psTarget, experience);
-			}
->>>>>>> cf8976e3
 
 			// ...and repeat!
 		}
@@ -556,134 +430,6 @@
 
 	return true;
 }
-
-<<<<<<< HEAD
-=======
-// ////////////////////////////////////////////////////////////////////////////
-
-// ////////////////////////////////////////////////////////////////////////////
-// higher order droid updating. Works mainly at the order level. comes after the main sync.
-static void highLevelDroidUpdate(DROID *psDroid, int fx, int fy, UDWORD state, UDWORD order,
-								 BASE_OBJECT *psTarget,float experience)
-{
-	// update kill rating.
-	psDroid->experience = experience;
-
-	// remote droid is attacking, not here tho!
-	if(order == DORDER_ATTACK && psDroid->order != DORDER_ATTACK && psTarget)
-	{
-		turnOffMultiMsg(true);
-		orderDroidObj(psDroid, DORDER_ATTACK, psTarget);
-		turnOffMultiMsg(false);
-	}
-
-	// secondary orders.
-	if(psDroid->secondaryOrder != state)
-	{
-		psDroid->secondaryOrder = state;
-	}
-
-	// see how well the sync worked, optionally update.
-	// offscreen updates will make this ok each time.
-	if (psDroid->order == DORDER_NONE && order == DORDER_NONE)
-	{
-		if(  (abs(fx - psDroid->pos.x) > (TILE_UNITS * 2))		// if more than 2 tiles wrong.
-		   ||(abs(fy - psDroid->pos.y) > (TILE_UNITS * 2)))
-		{
-			turnOffMultiMsg(true);
-			debug(LOG_SYNC, "Move order from %d,%d to %d,%d", psDroid->pos.x, psDroid->pos.y, fx, fy);
-			orderDroidLoc(psDroid, DORDER_MOVE, fx, fy);
-			turnOffMultiMsg(false);
-		}
-	}
-}
-
-// ////////////////////////////////////////////////////////////////////////////
-// droid on screen needs modifying
-static void onscreenUpdate(DROID *psDroid,
-						   UDWORD dam,
-						   Rotation rot,
-						   DROID_ORDER order)
-{
-	BASE_OBJECT *psClickedOn;
-	BOOL		bMouseOver = false;
-
-	psClickedOn = mouseTarget();
-	if( psClickedOn != NULL && psClickedOn->type == OBJ_DROID)
-	{
-		if(psClickedOn->id == psDroid->id && mouseDown(MOUSE_RMB))
-		{
-			bMouseOver = true;						// override, so you dont see the updates.
-		}
-	}
-
-	if(!bMouseOver)
-	{
-		psDroid->body = dam;						// update damage
-	}
-
-//	if(psDroid->order == DORDER_NONE || (psDroid->order == DORDER_GUARD && psDroid->action == DACTION_NONE) )
-//	{
-//		psDroid->rot.direction	 = rot.direction;				//update rotation
-//	}
-
-	return;
-}
-
-// ////////////////////////////////////////////////////////////////////////////
-// droid offscreen needs modyfying.
-static void offscreenUpdate(DROID *psDroid,
-							UDWORD dam,
-							int fx,
-							int fy,
-							Rotation rot,
-							DROID_ORDER order)
-{
-	PROPULSION_STATS	*psPropStats;
-
-	if (abs(psDroid->pos.x - fx) > TILE_UNITS || abs(psDroid->pos.y - fy) > TILE_UNITS)
-	{
-		debug(LOG_SYNC, "Moving droid %d from (%d,%d) to (%d,%d) (has order %s)",
-		      (int)psDroid->id, psDroid->pos.x, psDroid->pos.y, fx, fy, getDroidOrderName(order));
-	}
-
-	psDroid->pos.x		= fx;				// update x
-	psDroid->pos.y		= fy;				// update y
-	psDroid->rot.direction	= rot.direction;		// update rotation
-	psDroid->body		= dam;								// update damage
-
-	// stage one, update the droid's position & info, LOW LEVEL STUFF.
-	if(	   order == DORDER_ATTACK
-		|| order == DORDER_MOVE
-		|| order ==	DORDER_RTB
-		|| order == DORDER_RTR)	// move order
-	{
-		// reroute the droid.
-		turnOffMultiMsg(true);
-		moveDroidTo(psDroid, psDroid->sMove.DestinationX,psDroid->sMove.DestinationY);
-		turnOffMultiMsg(false);
-	}
-
-	// stop droid if remote droid has stopped.
-	if ((order == DORDER_NONE || order == DORDER_GUARD)
-	    && !(psDroid->order == DORDER_NONE || psDroid->order == DORDER_GUARD))
-	{
-		turnOffMultiMsg(true);
-		moveStopDroid(psDroid);
-		turnOffMultiMsg(false);
-	}
-
-	// snap droid(if on ground)  to terrain level at x,y.
-	psPropStats = asPropulsionStats + psDroid->asBits[COMP_PROPULSION].nStat;
-	ASSERT( psPropStats != NULL, "offscreenUpdate: invalid propulsion stats pointer" );
-	if(	psPropStats->propulsionType != PROPULSION_TYPE_LIFT )		// if not airborne.
-	{
-		psDroid->pos.z = map_Height(psDroid->pos.x, psDroid->pos.y);
-	}
-	return;
-}
-
->>>>>>> cf8976e3
 
 // ////////////////////////////////////////////////////////////////////////
 // ////////////////////////////////////////////////////////////////////////
@@ -816,89 +562,12 @@
 		{
 			debug(LOG_ERROR, "We got a structure synch at the wrong time.");
 		}
-<<<<<<< HEAD
 
 		if (ref != structureCheckLastId[player])
 		{
 			debug(LOG_ERROR, "We got a structure %u synch, but had chosen %u instead.", ref, structureCheckLastId[player]);
 			NETend();
 			return false;
-=======
-		// Structure was not found - build it
-		else
-		{
-#if defined (DEBUG)
-			NETlogEntry("structure check failed, adding struct. val=type", SYNC_FLAG, type - REF_STRUCTURE_START);
-#endif
-			for (i = 0; i < numStructureStats && asStructureStats[i].ref != type; i++);
-			psStats = &asStructureStats[i];
-
-			// Check for similar buildings, to avoid overlaps
-			if (TileHasStructure(mapTile(map_coord(pos.x), map_coord(pos.y))))
-			{
-#if defined (DEBUG)
-				NETlogEntry("Tile has structure val=player", SYNC_FLAG, player);
-#endif
-				pS = getTileStructure(map_coord(pos.x), map_coord(pos.y));
-
-				// If correct type && player then complete & modify
-				if (pS
-				 && pS->pStructureType->type == type
-				 && pS->player == player)
-				{
-					pS->rot = rot;
-					pS->id = ref;
-
-					if (pS->status != SS_BUILT)
-					{
-						pS->status = SS_BUILT;
-						buildingComplete(pS);
-					}
-#if defined (DEBUG)
-					NETlogEntry("scheck: fixed?", SYNC_FLAG, player);
-#endif
-				}
-				// Wall becoming a cornerwall
-				else if (pS->pStructureType->type == REF_WALL)
-				{
-					if (psStats->type == REF_WALLCORNER)
-					{
-#if defined (DEBUG)
-						NETlogEntry("scheck: fixed wall->cornerwall", SYNC_FLAG, 0);
-#endif
-						removeStruct(pS, true);
-
-						powerCalc(false);
-						pS = buildStructure((STRUCTURE_STATS * )psStats, pos.x, pos.y, player, true);
-						powerCalc(true);
-
-						if (pS)
-						{
-							pS->id = ref;
-						}
-						else
-						{
-							NETlogEntry("scheck: failed to upgrade wall!", SYNC_FLAG, player);
-							return false;
-						}
-					}
-				}
-				else
-				{
-					NETlogEntry("Tile did not have correct type or player val=player", SYNC_FLAG, player);
-					return false;
-				}
-			}
-			// Nothing exists there so lets get building!
-			else
-			{
-				NETlogEntry("didn't find structure at all, building it", SYNC_FLAG, 0);
-
-				powerCalc(false);
-				pS = buildStructure((STRUCTURE_STATS *) psStats, pos.x, pos.y, player, true);
-				powerCalc(true);
-			}
->>>>>>> cf8976e3
 		}
 
 		// If the structure exists our job is easy
