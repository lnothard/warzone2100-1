/*
	This file is part of Warzone 2100.
	Copyright (C) 1999-2004  Eidos Interactive
	Copyright (C) 2005-2010  Warzone 2100 Project

	Warzone 2100 is free software; you can redistribute it and/or modify
	it under the terms of the GNU General Public License as published by
	the Free Software Foundation; either version 2 of the License, or
	(at your option) any later version.

	Warzone 2100 is distributed in the hope that it will be useful,
	but WITHOUT ANY WARRANTY; without even the implied warranty of
	MERCHANTABILITY or FITNESS FOR A PARTICULAR PURPOSE. See the
	GNU General Public License for more details.

	You should have received a copy of the GNU General Public License
	along with Warzone 2100; if not, write to the Free Software
	Foundation, Inc., 51 Franklin St, Fifth Floor, Boston, MA 02110-1301 USA
*/
/**
 * @file power.c
 *
 * Store PlayerPower and other power related stuff!
 *
 */
#include <string.h>
#include "objectdef.h"
#include "power.h"
#include "hci.h"
#include "lib/gamelib/gtime.h"
#include "lib/sound/audio.h"
#include "objmem.h"
#include "frontend.h"
#include "lib/netplay/netplay.h"
#include "multiplay.h"
#include "multiint.h"

#include "feature.h"
#include "structure.h"
#include "mission.h"
#include "research.h"
#include "intdisplay.h"
#include "action.h"
#include "difficulty.h"
#include "random.h"


#define EXTRACT_POINTS	    1
#define EASY_POWER_MOD      110
#define NORMAL_POWER_MOD    100
#define HARD_POWER_MOD      90
#define MAX_POWER           1000000

#define FP_ONE ((int64_t)1 << 32)

//flag used to check for power calculations to be done or not
BOOL	powerCalculated;
static UDWORD nextPowerSystemUpdate;

/* Updates the current power based on the extracted power and a Power Generator*/
static void updateCurrentPower(POWER_GEN *psPowerGen, UDWORD player);
/** Each Resource Extractor yields EXTRACT_POINTS per second until there are none left in the resource. */
static int64_t updateExtractedPower(STRUCTURE *psBuilding);

//returns the relevant list based on OffWorld or OnWorld
static STRUCTURE* powerStructList(UBYTE player);

typedef struct _player_power
{
	// All fields are 32.32 fixed point.
	int64_t currentPower;         ///< The current amount of power avaialble to the player.
	int64_t powerProduced;        ///< Power produced
	int64_t powerRequested;       ///< Power requested
	int64_t economyThrottle;      ///< Which percentage of the requested power is actually delivered
} PLAYER_POWER;

static PLAYER_POWER asPower[MAX_PLAYERS];

/*allocate the space for the playerPower*/
BOOL allocPlayerPower(void)
{
	clearPlayerPower();
	powerCalculated = true;
	return true;
}

/*clear the playerPower */
void clearPlayerPower(void)
{
	UDWORD player;

	for (player = 0; player < MAX_PLAYERS; player++)
	{
		asPower[player].currentPower = 0;
		asPower[player].powerProduced = 0;
		asPower[player].powerRequested = 0;
		asPower[player].economyThrottle = FP_ONE;
	}
	nextPowerSystemUpdate = 0;
}

static void syncDebugEconomy(unsigned player, char ch)
{
	syncDebug("%c economy%u = %s,%s,%s,%s", ch, player, syncDebugFloat(asPower[player].currentPower), syncDebugFloat(asPower[player].economyThrottle), syncDebugFloat(asPower[player].powerProduced), syncDebugFloat(asPower[player].powerRequested));
}

void throttleEconomy(void)
{
	int player;
	int64_t newThrottle;

	if (gameTime < nextPowerSystemUpdate)
	{
		return;
	}
	nextPowerSystemUpdate = gameTime + 1000;

	for (player = 0; player < MAX_PLAYERS; player++)
	{
<<<<<<< HEAD
		syncDebugEconomy(player, '<');

		if (asPower[player].currentPower > asPower[player].powerRequested ||
=======
		if (asPower[player].currentPower >= asPower[player].powerRequested ||
>>>>>>> 466943b7
		    asPower[player].powerRequested <= asPower[player].powerProduced)
		{
			// we have enough power
			newThrottle = FP_ONE;
		}
		else
		{
			newThrottle = (asPower[player].powerProduced + asPower[player].currentPower) / (asPower[player].powerRequested/FP_ONE + 1);
		}
		if (newThrottle <= asPower[player].economyThrottle)
		{
			// quickly slow down
			asPower[player].economyThrottle = newThrottle;
		}
		else if ((asPower[player].powerRequested/FP_ONE + 1) * asPower[player].economyThrottle * 2 < asPower[player].currentPower)
		{
			// slowly speed up
			asPower[player].economyThrottle += FP_ONE/50;
		}
		CLIP(asPower[player].economyThrottle, 0, FP_ONE);
		asPower[player].powerProduced = 0;
		asPower[player].powerRequested = 0;

		syncDebugEconomy(player, '>');
	}
}

/*Free the space used for playerPower */
void releasePlayerPower(void)
{
	// nothing now
}

/*check the current power - if enough return true, else return false */
BOOL checkPower(int player, uint32_t quantity)
{
	ASSERT_OR_RETURN(false, player < MAX_PLAYERS, "Bad player (%d)", player);

	//if not doing a check on the power - just return true
	if (!powerCalculated)
	{
		return true;
	}

	return asPower[player].currentPower >= quantity*FP_ONE;
}

void usePower(int player, uint32_t quantity)
{
	ASSERT_OR_RETURN(, player < MAX_PLAYERS, "Bad player (%d)", player);
<<<<<<< HEAD
	syncDebug("usePower%d %s-=%s", player, syncDebugFloat(asPower[player].currentPower), syncDebugFloat(quantity));
	asPower[player].currentPower = MAX(0, asPower[player].currentPower - quantity);
=======
	asPower[player].currentPower = MAX(0, asPower[player].currentPower - quantity*FP_ONE);
>>>>>>> 466943b7
}

void addPower(int player, int32_t quantity)
{
	ASSERT_OR_RETURN(, player < MAX_PLAYERS, "Bad player (%d)", player);
<<<<<<< HEAD
	syncDebug("addPower%d %s+=%s", player, syncDebugFloat(asPower[player].currentPower), syncDebugFloat(quantity));
	asPower[player].currentPower = MAX(0, asPower[player].currentPower + quantity);
	if (asPower[player].currentPower > MAX_POWER)
	{
		asPower[player].currentPower = MAX_POWER;
	}
=======
	asPower[player].currentPower += quantity*FP_ONE;
	CLIP(asPower[player].currentPower, 0, MAX_POWER*FP_ONE);
>>>>>>> 466943b7
}

/*resets the power calc flag for all players*/
void powerCalc(BOOL on)
{
	powerCalculated = on;
}

/** Each Resource Extractor yields EXTRACT_POINTS per second FOREVER */
static int64_t updateExtractedPower(STRUCTURE *psBuilding)
{
	RES_EXTRACTOR		*pResExtractor;
	SDWORD				timeDiff;
	UBYTE			modifier;
	int64_t                 extractedPoints;

	pResExtractor = (RES_EXTRACTOR *) psBuilding->pFunctionality;
	extractedPoints = 0;

	//only extracts points whilst its active ie associated with a power gen
	//and has got some power to extract
	if (pResExtractor->active)
	{
		// if the extractor hasn't been updated recently, now would be a good time.
		if (pResExtractor->timeLastUpdated < 20 && gameTime >= 20)
		{
			pResExtractor->timeLastUpdated = gameTime;
		}
		timeDiff = (int)gameTime - (int)pResExtractor->timeLastUpdated;
		// Add modifier according to difficulty level
		if (getDifficultyLevel() == DL_EASY)
		{
			modifier = EASY_POWER_MOD;
		}
		else if (getDifficultyLevel() == DL_HARD)
		{
			modifier = HARD_POWER_MOD;
		}
		else
		{
			modifier = NORMAL_POWER_MOD;
		}
		// include modifier as a %
		extractedPoints = (modifier * EXTRACT_POINTS * timeDiff)*FP_ONE / (GAME_TICKS_PER_SEC * 100);

		if (timeDiff > GAME_TICKS_PER_SEC || -timeDiff > GAME_TICKS_PER_SEC)
		{
			// extractor is not in the right time zone
			// we have a maximum time skip of less than a second, so this can't be caused by lag
			ASSERT(false, "Oil derrick out of sync.");
			extractedPoints = 0;
		}

		pResExtractor->timeLastUpdated = gameTime;
<<<<<<< HEAD
		extractedPoints += pointsToAdd;

		syncDebug("updateExtractedPower%d = %s", psBuilding->player, syncDebugFloat(extractedPoints));
=======
>>>>>>> 466943b7
	}
	ASSERT(extractedPoints >= 0, "extracted negative amount of power");
	return extractedPoints;
}

//returns the relevant list based on OffWorld or OnWorld
STRUCTURE* powerStructList(UBYTE player)
{
	ASSERT(player < MAX_PLAYERS, "powerStructList: Bad player");
	if (offWorldKeepLists)
	{
		return (mission.apsStructLists[player]);
	}
	else
	{
		return (apsStructLists[player]);
	}
}

/* Update current power based on what Power Generators exist */
void updatePlayerPower(UDWORD player)
{
	STRUCTURE		*psStruct;//, *psList;
	int64_t powerBefore = asPower[player].currentPower;

	ASSERT(player < MAX_PLAYERS, "updatePlayerPower: Bad player");

	for (psStruct = powerStructList((UBYTE)player); psStruct != NULL; psStruct =
		psStruct->psNext)
	{
		if (psStruct->pStructureType->type == REF_POWER_GEN && psStruct->
			status == SS_BUILT)
		{
			updateCurrentPower((POWER_GEN *)psStruct->pFunctionality, player);
		}
	}
	asPower[player].powerProduced += asPower[player].currentPower - powerBefore;
	syncDebug("updatePlayerPower%u %s->%s", player, syncDebugFloat(powerBefore), syncDebugFloat(asPower[player].currentPower));
}

/* Updates the current power based on the extracted power and a Power Generator*/
void updateCurrentPower(POWER_GEN *psPowerGen, UDWORD player)
{
	int i;
	int64_t extractedPower;

	ASSERT(player < MAX_PLAYERS, "updateCurrentPower: Bad player");

	//each power gen can cope with its associated resource extractors
	extractedPower = 0;
	for (i=0; i < NUM_POWER_MODULES; i++)
	{
		if (psPowerGen->apResExtractors[i])
		{
			//check not died
			if (psPowerGen->apResExtractors[i]->died)
			{
				psPowerGen->apResExtractors[i] = NULL;
			}
			else
			{
				extractedPower += updateExtractedPower(psPowerGen->apResExtractors[i]);
			}
		}
	}

	asPower[player].currentPower += (extractedPower * psPowerGen->multiplier) / 100;
	ASSERT(asPower[player].currentPower >= 0, "negative power");
	if (asPower[player].currentPower > MAX_POWER*FP_ONE)
	{
		asPower[player].currentPower = MAX_POWER*FP_ONE;
	}
}

// only used in multiplayer games.
void setPower(unsigned player, int32_t power)
{
	ASSERT(player < MAX_PLAYERS, "setPower: Bad player (%u)", player);

<<<<<<< HEAD
	syncDebug("setPower%d %s->%s", player, syncDebugFloat(asPower[player].currentPower), syncDebugFloat(power));
	asPower[player].currentPower = power;
=======
	asPower[player].currentPower = power*FP_ONE;
>>>>>>> 466943b7
	ASSERT(asPower[player].currentPower >= 0, "negative power");
}

int32_t getPower(unsigned player)
{
	ASSERT(player < MAX_PLAYERS, "setPower: Bad player (%u)", player);

	return asPower[player].currentPower >> 32;
}

/*Temp function to give all players some power when a new game has been loaded*/
void newGameInitPower(void)
{
	UDWORD		inc;

	for (inc=0; inc < MAX_PLAYERS; inc++)
	{
		addPower(inc, 400);
	}
}

STRUCTURE *getRExtractor(STRUCTURE *psStruct)
{
STRUCTURE	*psCurr;
STRUCTURE	*psFirst;
BOOL		bGonePastIt;

	for(psCurr = apsStructLists[selectedPlayer],psFirst = NULL,bGonePastIt = false;
		psCurr; psCurr = psCurr->psNext)
	{
		if( psCurr->pStructureType->type == REF_RESOURCE_EXTRACTOR )
		{

			if(!psFirst)
			{
				psFirst = psCurr;
			}

			if(!psStruct)
			{
				return(psCurr);
			}
			else if(psCurr!=psStruct && bGonePastIt)
			{
				return(psCurr);
			}

			if(psCurr==psStruct)
			{
				bGonePastIt = true;
			}


		}
	}
	return(psFirst);
}

/*defines which structure types draw power - returns true if use power*/
BOOL structUsesPower(STRUCTURE *psStruct)
{
    BOOL    bUsesPower = false;

	ASSERT( psStruct != NULL,
		"structUsesPower: Invalid Structure pointer" );

    switch(psStruct->pStructureType->type)
    {
        case REF_FACTORY:
	    case REF_CYBORG_FACTORY:
    	case REF_VTOL_FACTORY:
	    case REF_RESEARCH:
	    case REF_REPAIR_FACILITY:
            bUsesPower = true;
            break;
        default:
            bUsesPower = false;
            break;
    }

    return bUsesPower;
}

/*defines which droid types draw power - returns true if use power*/
BOOL droidUsesPower(DROID *psDroid)
{
    BOOL    bUsesPower = false;

	ASSERT(psDroid != NULL,	"droidUsesPower: Invalid unit pointer" );

    switch(psDroid->droidType)
    {
        case DROID_CONSTRUCT:
	    case DROID_REPAIR:
        case DROID_CYBORG_CONSTRUCT:
        case DROID_CYBORG_REPAIR:
            bUsesPower = true;
            break;
        default:
            bUsesPower = false;
            break;
    }

    return bUsesPower;
}

// Why is there randomity in the power code?
static int randomRound(int64_t val)
{
<<<<<<< HEAD
	// this is the amount that we are willing to give
	float amountConsidered = amount * asPower[player].economyThrottle;

	if (!powerCalculated)
	{
		return amount; // it's all yours
	}

	// keep track on how much energy we could possibly spend
	asPower[player].powerRequested += amount;
	
	if (amountConsidered <= asPower[player].currentPower)
	{
		// you can have it
		asPower[player].currentPower -= amountConsidered;
		syncDebug("requestPower%d give%s,want%s", player, syncDebugFloat(amountConsidered), syncDebugFloat(amount));
		return amountConsidered;
	}
	syncDebug("requestPower%d giveNone,want%s", player, syncDebugFloat(amount));
	return 0; // no power this frame
=======
	return (val + gameRandU32()) >> 32;
>>>>>>> 466943b7
}

int requestPowerFor(int player, int32_t amount, int points)
{
	return requestPrecisePowerFor(player, amount*FP_ONE, points);
}

int requestPrecisePowerFor(int player, int64_t amount, int points)
{
	int pointsConsidered = randomRound(points * asPower[player].economyThrottle);
	// only what it needs for the n amount of points we consider giving
	int64_t amountConsidered;

	if (points == 0 || amount <= 0 || !powerCalculated)
	{
		return points;
	}

	amountConsidered = amount * pointsConsidered / points;

	// keep track on how much energy we could possibly spend
	asPower[player].powerRequested += amount;
	
	if (amountConsidered <= asPower[player].currentPower)
	{
		// you can have it
		asPower[player].currentPower -= amountConsidered;
		syncDebug("requestPower%d give%d,want%d", player, pointsConsidered, points);
		return pointsConsidered;
	}
	syncDebug("requestPower%d giveNone,want%d", player, points);
	return 0; // no power this frame
}
<|MERGE_RESOLUTION|>--- conflicted
+++ resolved
@@ -101,7 +101,7 @@
 
 static void syncDebugEconomy(unsigned player, char ch)
 {
-	syncDebug("%c economy%u = %s,%s,%s,%s", ch, player, syncDebugFloat(asPower[player].currentPower), syncDebugFloat(asPower[player].economyThrottle), syncDebugFloat(asPower[player].powerProduced), syncDebugFloat(asPower[player].powerRequested));
+	syncDebug("%c economy%u = %"PRId64",%"PRId64",%"PRId64",%"PRId64"", ch, player, asPower[player].currentPower, asPower[player].economyThrottle, asPower[player].powerProduced, asPower[player].powerRequested);
 }
 
 void throttleEconomy(void)
@@ -117,13 +117,9 @@
 
 	for (player = 0; player < MAX_PLAYERS; player++)
 	{
-<<<<<<< HEAD
 		syncDebugEconomy(player, '<');
 
-		if (asPower[player].currentPower > asPower[player].powerRequested ||
-=======
 		if (asPower[player].currentPower >= asPower[player].powerRequested ||
->>>>>>> 466943b7
 		    asPower[player].powerRequested <= asPower[player].powerProduced)
 		{
 			// we have enough power
@@ -174,28 +170,16 @@
 void usePower(int player, uint32_t quantity)
 {
 	ASSERT_OR_RETURN(, player < MAX_PLAYERS, "Bad player (%d)", player);
-<<<<<<< HEAD
-	syncDebug("usePower%d %s-=%s", player, syncDebugFloat(asPower[player].currentPower), syncDebugFloat(quantity));
-	asPower[player].currentPower = MAX(0, asPower[player].currentPower - quantity);
-=======
+	syncDebug("usePower%d %"PRId64"-=%u", player, asPower[player].currentPower, quantity);
 	asPower[player].currentPower = MAX(0, asPower[player].currentPower - quantity*FP_ONE);
->>>>>>> 466943b7
 }
 
 void addPower(int player, int32_t quantity)
 {
 	ASSERT_OR_RETURN(, player < MAX_PLAYERS, "Bad player (%d)", player);
-<<<<<<< HEAD
-	syncDebug("addPower%d %s+=%s", player, syncDebugFloat(asPower[player].currentPower), syncDebugFloat(quantity));
-	asPower[player].currentPower = MAX(0, asPower[player].currentPower + quantity);
-	if (asPower[player].currentPower > MAX_POWER)
-	{
-		asPower[player].currentPower = MAX_POWER;
-	}
-=======
+	syncDebug("addPower%d %"PRId64"+=%d", player, asPower[player].currentPower, quantity);
 	asPower[player].currentPower += quantity*FP_ONE;
 	CLIP(asPower[player].currentPower, 0, MAX_POWER*FP_ONE);
->>>>>>> 466943b7
 }
 
 /*resets the power calc flag for all players*/
@@ -250,12 +234,8 @@
 		}
 
 		pResExtractor->timeLastUpdated = gameTime;
-<<<<<<< HEAD
-		extractedPoints += pointsToAdd;
-
-		syncDebug("updateExtractedPower%d = %s", psBuilding->player, syncDebugFloat(extractedPoints));
-=======
->>>>>>> 466943b7
+
+		syncDebug("updateExtractedPower%d = %"PRId64"", psBuilding->player, extractedPoints);
 	}
 	ASSERT(extractedPoints >= 0, "extracted negative amount of power");
 	return extractedPoints;
@@ -293,7 +273,7 @@
 		}
 	}
 	asPower[player].powerProduced += asPower[player].currentPower - powerBefore;
-	syncDebug("updatePlayerPower%u %s->%s", player, syncDebugFloat(powerBefore), syncDebugFloat(asPower[player].currentPower));
+	syncDebug("updatePlayerPower%u %"PRId64"->%"PRId64"", player, powerBefore, asPower[player].currentPower);
 }
 
 /* Updates the current power based on the extracted power and a Power Generator*/
@@ -335,12 +315,17 @@
 {
 	ASSERT(player < MAX_PLAYERS, "setPower: Bad player (%u)", player);
 
-<<<<<<< HEAD
-	syncDebug("setPower%d %s->%s", player, syncDebugFloat(asPower[player].currentPower), syncDebugFloat(power));
+	syncDebug("setPower%d %"PRId64"->%d", player, asPower[player].currentPower, power);
+	asPower[player].currentPower = power*FP_ONE;
+	ASSERT(asPower[player].currentPower >= 0, "negative power");
+}
+
+void setPrecisePower(unsigned player, int64_t power)
+{
+	ASSERT(player < MAX_PLAYERS, "setPower: Bad player (%u)", player);
+
+	syncDebug("setPower%d %"PRId64"->%"PRId64"", player, asPower[player].currentPower, power);
 	asPower[player].currentPower = power;
-=======
-	asPower[player].currentPower = power*FP_ONE;
->>>>>>> 466943b7
 	ASSERT(asPower[player].currentPower >= 0, "negative power");
 }
 
@@ -349,6 +334,13 @@
 	ASSERT(player < MAX_PLAYERS, "setPower: Bad player (%u)", player);
 
 	return asPower[player].currentPower >> 32;
+}
+
+int64_t getPrecisePower(unsigned player)
+{
+	ASSERT(player < MAX_PLAYERS, "setPower: Bad player (%u)", player);
+
+	return asPower[player].currentPower;
 }
 
 /*Temp function to give all players some power when a new game has been loaded*/
@@ -450,14 +442,26 @@
 // Why is there randomity in the power code?
 static int randomRound(int64_t val)
 {
-<<<<<<< HEAD
-	// this is the amount that we are willing to give
-	float amountConsidered = amount * asPower[player].economyThrottle;
-
-	if (!powerCalculated)
-	{
-		return amount; // it's all yours
-	}
+	return (val + gameRandU32()) >> 32;
+}
+
+int requestPowerFor(int player, int32_t amount, int points)
+{
+	return requestPrecisePowerFor(player, amount*FP_ONE, points);
+}
+
+int requestPrecisePowerFor(int player, int64_t amount, int points)
+{
+	int pointsConsidered = randomRound(points * asPower[player].economyThrottle);
+	// only what it needs for the n amount of points we consider giving
+	int64_t amountConsidered;
+
+	if (points == 0 || amount <= 0 || !powerCalculated)
+	{
+		return points;
+	}
+
+	amountConsidered = amount * pointsConsidered / points;
 
 	// keep track on how much energy we could possibly spend
 	asPower[player].powerRequested += amount;
@@ -466,44 +470,9 @@
 	{
 		// you can have it
 		asPower[player].currentPower -= amountConsidered;
-		syncDebug("requestPower%d give%s,want%s", player, syncDebugFloat(amountConsidered), syncDebugFloat(amount));
-		return amountConsidered;
-	}
-	syncDebug("requestPower%d giveNone,want%s", player, syncDebugFloat(amount));
+		syncDebug("requestPrecisePowerFor%d give%d,want%d", player, pointsConsidered, points);
+		return pointsConsidered;
+	}
+	syncDebug("requestPrecisePowerFor%d giveNone,want%d", player, points);
 	return 0; // no power this frame
-=======
-	return (val + gameRandU32()) >> 32;
->>>>>>> 466943b7
-}
-
-int requestPowerFor(int player, int32_t amount, int points)
-{
-	return requestPrecisePowerFor(player, amount*FP_ONE, points);
-}
-
-int requestPrecisePowerFor(int player, int64_t amount, int points)
-{
-	int pointsConsidered = randomRound(points * asPower[player].economyThrottle);
-	// only what it needs for the n amount of points we consider giving
-	int64_t amountConsidered;
-
-	if (points == 0 || amount <= 0 || !powerCalculated)
-	{
-		return points;
-	}
-
-	amountConsidered = amount * pointsConsidered / points;
-
-	// keep track on how much energy we could possibly spend
-	asPower[player].powerRequested += amount;
-	
-	if (amountConsidered <= asPower[player].currentPower)
-	{
-		// you can have it
-		asPower[player].currentPower -= amountConsidered;
-		syncDebug("requestPower%d give%d,want%d", player, pointsConsidered, points);
-		return pointsConsidered;
-	}
-	syncDebug("requestPower%d giveNone,want%d", player, points);
-	return 0; // no power this frame
-}
+}