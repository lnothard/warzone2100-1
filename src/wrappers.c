/*
	This file is part of Warzone 2100.
	Copyright (C) 1999-2004  Eidos Interactive
	Copyright (C) 2005-2009  Warzone Resurrection Project

	Warzone 2100 is free software; you can redistribute it and/or modify
	it under the terms of the GNU General Public License as published by
	the Free Software Foundation; either version 2 of the License, or
	(at your option) any later version.

	Warzone 2100 is distributed in the hope that it will be useful,
	but WITHOUT ANY WARRANTY; without even the implied warranty of
	MERCHANTABILITY or FITNESS FOR A PARTICULAR PURPOSE. See the
	GNU General Public License for more details.

	You should have received a copy of the GNU General Public License
	along with Warzone 2100; if not, write to the Free Software
	Foundation, Inc., 51 Franklin St, Fifth Floor, Boston, MA 02110-1301 USA
*/
/**
 * @file wrappers.c
 * Frontend loop & also loading screen & game over screen.
 * AlexL. Pumpkin Studios, EIDOS Interactive, 1997
 */
#include "lib/framework/frame.h"
#include "lib/framework/frameresource.h"
#include "lib/framework/strres.h"

#include "lib/ivis_common/piestate.h"
#include "lib/ivis_common/textdraw.h" //ivis text code
// FIXME Direct iVis implementation include!
#include "lib/ivis_opengl/screen.h"
#include "lib/ivis_common/piemode.h"
#include "lib/ivis_common/piefunc.h"
#include "lib/framework/wzapp_c.h"

#include "hci.h"		// access to widget screen.
#include "wrappers.h"
#include "main.h"
#include "objects.h"
#include "display.h"
#include "display3d.h"
#include "frontend.h"
#include "frend.h"		// display logo.
#include "console.h"
#include "intimage.h"
#include "intdisplay.h"	//for shutdown
#include "lib/sound/audio.h"
#include "lib/gamelib/gtime.h"
#include "ingameop.h"
#include "keymap.h"
#include "mission.h"
#include "keyedit.h"
// FIXME Direct iVis implementation include!
#include "lib/ivis_common/rendmode.h"
#include "lib/framework/cursors.h"
#include "lib/netplay/netplay.h"	// multiplayer
#include "multiplay.h"
#include "multiint.h"
#include "multistat.h"
#include "multilimit.h"
#include "warzoneconfig.h"

typedef struct _star
{
	UWORD	xPos;
	SDWORD	speed;
} STAR;

#define MAX_STARS 20
static STAR	stars[MAX_STARS];	// quick hack for loading stuff

static BOOL		firstcall = false;
static UDWORD	loadScreenCallNo=0;
static BOOL		bPlayerHasLost = false;
static BOOL		bPlayerHasWon = false;
static UBYTE    scriptWinLoseVideo = PLAY_NONE;

void	startCreditsScreen	( void );
void	runCreditsScreen	( void );

static	UDWORD	lastTick = 0;
static	UDWORD	lastChange = 0;
extern char iptoconnect[PATH_MAX];		// holds our ip/hostname from the command line
BOOL hostlaunch = false;				// used to detect if we are hosting a game via command line option.

static void initStars(void)
{
	unsigned int i;

	for(i = 0; i < MAX_STARS; ++i)
	{
		stars[i].xPos = (UWORD)(rand()%598);		// scatter them
		stars[i].speed = rand() % 30 + 6;	// always move
	}
}

// //////////////////////////////////////////////////////////////////
// Initialise frontend globals and statics.
//
BOOL frontendInitVars(void)
{
	firstcall = true;
	initStars();

	return true;
}

// ///////////////// /////////////////////////////////////////////////
// Main Front end game loop.
TITLECODE titleLoop(void)
{
	TITLECODE RetCode = TITLECODE_CONTINUE;

	pie_SetDepthBufferStatus(DEPTH_CMP_ALWAYS_WRT_ON);
	pie_SetFogStatus(false);
	screen_RestartBackDrop();
	pie_ShowMouse(true);

	// When we first init the game, firstcall is true.
	if (firstcall)
	{
		firstcall = false;
		// First check to see if --host was given as a command line option, if not,
		// then check --join and if neither, run the normal game menu.
		if( hostlaunch )
		{
			ingame.bHostSetup = true;
			bMultiPlayer = true;
<<<<<<< HEAD
			bMultiMessages = true;
=======
>>>>>>> 90684f35
			game.type = SKIRMISH;		// needed?
			changeTitleMode(MULTIOPTION);
			hostlaunch = false;			// reset the bool to default state.
		}
		else if(strlen(iptoconnect) )
		{
			changeTitleMode(GAMEFIND);		// a ip/hostname was found, so go directly to the GAMEFIND screen
		}
		else
		{
			changeTitleMode(TITLE);			// normal game, run main title screen.
		}
		// Using software cursors (when on) for these menus due to a bug in SDL's SDL_ShowCursor()
		pie_SetMouse(CURSOR_DEFAULT, war_GetColouredCursor());
	}

	switch(titleMode) // run relevant title screen code.
	{
		// MULTIPLAYER screens
		case PROTOCOL:
			runConnectionScreen(); // multiplayer connection screen.
			break;
		case MULTIOPTION:
			runMultiOptions();
			break;
		case GAMEFIND:
			runGameFind();
			break;
		case MULTI:
			runMultiPlayerMenu();
			break;
		case MULTILIMIT:
			runLimitScreen();
			break;
		case KEYMAP:
			runKeyMapEditor();
			break;

		case TITLE:
			runTitleMenu();
			break;

		case SINGLE:
			runSinglePlayerMenu();
			break;

		case TUTORIAL:
			runTutorialMenu();
			break;

//		case GRAPHICS:
//			runGraphicsOptionsMenu();
//			break;

		case CREDITS:
			runCreditsScreen();
			break;

//		case DEMOMODE:
//			runDemoMenu();
//			break;
//	case VIDEO:
//			runVideoOptionsMenu();
//			break;
		case OPTIONS:
			runOptionsMenu();
			break;

		case GAME:
			runGameOptionsMenu();
			break;


		case GAME2:
			runGameOptions2Menu();
			break;

		case GAME3:
			runGameOptions3Menu();
			break;

		case GAME4:
			runGameOptions4Menu();
			break;

		case GAME5:
			runGameOptions5Menu();
			break;

		case QUIT:
			RetCode = TITLECODE_QUITGAME;
			break;

		case STARTGAME:
		case LOADSAVEGAME:
			initLoadingScreen(true);//render active
  			if (titleMode == LOADSAVEGAME)
			{
				RetCode = TITLECODE_SAVEGAMELOAD;
			}
			else
			{
				RetCode = TITLECODE_STARTGAME;
			}
			return RetCode;			// don't flip!

		case SHOWINTRO:
			pie_SetFogStatus(false);
	  		pie_ScreenFlip(CLEAR_BLACK);
			changeTitleMode(TITLE);
			RetCode = TITLECODE_SHOWINTRO;
			break;

		default:
			debug( LOG_FATAL, "unknown title screen mode" );
			abort();
	}

	audio_Update();
	
	pie_SetFogStatus(false);
	pie_ScreenFlip(CLEAR_BLACK);//title loop

	if ((keyDown(KEY_LALT) || keyDown(KEY_RALT))
	    /* Check for toggling display mode */
	    && keyPressed(KEY_RETURN)) {
		screenToggleMode();
	}
	return RetCode;
}

////////////////////////////////////////////////////////////////////////////////
////////////////////////////////////////////////////////////////////////////////
// Loading Screen.




//loadbar update
void loadingScreenCallback(void)
{
	unsigned int i;
	UDWORD			topX,topY,botX,botY;
	UDWORD			currTick;
	PIELIGHT		colour;

<<<<<<< HEAD
	currTick = SDL_GetTicks();
=======
	currTick = wzGetTicks();
>>>>>>> 90684f35
	if (currTick - lastTick < 50)
	{
		return;
	}
	lastTick = currTick;
	colour.byte.r = 1;
	colour.byte.g = 1;
	colour.byte.b = 1;
	colour.byte.a = 32;
	pie_UniTransBoxFill(1, 1, 2, 2, colour);
	/* Draw the black rectangle at the bottom */

	topX = 10+D_W;
	topY = 450+D_H-1;
	botX = 630+D_W;
	botY = 470+D_H+1;
	colour.byte.a = 24;
	pie_UniTransBoxFill(topX, topY, botX, botY, colour);

	for(i = 1; i < MAX_STARS; ++i)
	{
	   	if(stars[i].xPos + stars[i].speed >=598)
		{
			stars[i].xPos = 1;
		}
		else
		{
			stars[i].xPos = (UWORD)(stars[i].xPos + stars[i].speed);
		}

		colour.byte.r = 200;
		colour.byte.g = 200;
		colour.byte.b = 200;
		colour.byte.a = 255;
		pie_UniTransBoxFill(10 + stars[i].xPos + D_W, 450 + i + D_H, 10 + stars[i].xPos + stars[i].speed + D_W, 450 + i + 2 + D_H, colour);
   	}

	pie_ScreenFlip(CLEAR_OFF_AND_NO_BUFFER_DOWNLOAD);//loading callback		// dont clear.
	audio_Update();
}


// fill buffers with the static screen
void initLoadingScreen( BOOL drawbdrop )
{
	pie_ShowMouse(false);
	if (!drawbdrop)	// fill buffers
	{
		//just init the load bar with the current screen
		// setup the callback....
		pie_SetFogStatus(false);
		pie_ScreenFlip(CLEAR_BLACK);
		resSetLoadCallback(loadingScreenCallback);
		loadScreenCallNo = 0;
		return;
	}

	pie_SetFogStatus(false);
	pie_ScreenFlip(CLEAR_BLACK);//init loading

	// setup the callback....
	resSetLoadCallback(loadingScreenCallback);
	loadScreenCallNo = 0;

	// NOTE: When this is called, we stop the backdrop, but since the screen
	// is double buffered, we only have the backdrop on 1 buffer, and not the other.
	//screen_StopBackDrop();
}


// fill buffers with the static screen
void startCreditsScreen(void)
{
	SCREENTYPE	screen = SCREEN_CREDITS;

	lastChange = gameTime;
	// fill buffers

	pie_LoadBackDrop(screen);

	pie_SetFogStatus(false);
	pie_ScreenFlip(CLEAR_BLACK);//init loading
}

/* This function does nothing - since it's already been drawn */
void runCreditsScreen( void )
{
	// Check for key presses now.
	if( keyReleased(KEY_ESC)
	   || keyReleased(KEY_SPACE)
	   || mouseReleased(MOUSE_LMB)
	   || gameTime - lastChange > 4000 )
	{
		lastChange = gameTime;
		changeTitleMode(QUIT);
	}
	return;
}

// shut down the loading screen
void closeLoadingScreen(void)
{
	resSetLoadCallback(NULL);
	loadScreenCallNo = 0;
}


////////////////////////////////////////////////////////////////////////////////
////////////////////////////////////////////////////////////////////////////////
// Gameover screen.

BOOL displayGameOver(BOOL bDidit)
{
	if(bDidit)
	{
		setPlayerHasWon(true);
		multiplayerWinSequence(true);
		if(bMultiPlayer)
		{
			updateMultiStatsWins();
		}
	}
	else
	{
		setPlayerHasLost(true);
		if(bMultiPlayer)
		{
			updateMultiStatsLoses();
		}
	}

	//clear out any mission widgets - timers etc that may be on the screen
	clearMissionWidgets();
	intAddMissionResult(bDidit, true);

	return true;
}


////////////////////////////////////////////////////////////////////////////////
BOOL testPlayerHasLost( void )
{
	return(bPlayerHasLost);
}

void setPlayerHasLost( BOOL val )
{
	bPlayerHasLost = val;
}


////////////////////////////////////////////////////////////////////////////////
BOOL testPlayerHasWon( void )
{
	return(bPlayerHasWon);
}

void setPlayerHasWon( BOOL val )
{
	bPlayerHasWon = val;
}

/*access functions for scriptWinLoseVideo - used to indicate when the script is playing the win/lose video*/
void setScriptWinLoseVideo(UBYTE val)
{
    scriptWinLoseVideo = val;
}

UBYTE getScriptWinLoseVideo(void)
{
    return scriptWinLoseVideo;
}<|MERGE_RESOLUTION|>--- conflicted
+++ resolved
@@ -127,10 +127,7 @@
 		{
 			ingame.bHostSetup = true;
 			bMultiPlayer = true;
-<<<<<<< HEAD
 			bMultiMessages = true;
-=======
->>>>>>> 90684f35
 			game.type = SKIRMISH;		// needed?
 			changeTitleMode(MULTIOPTION);
 			hostlaunch = false;			// reset the bool to default state.
@@ -277,11 +274,7 @@
 	UDWORD			currTick;
 	PIELIGHT		colour;
 
-<<<<<<< HEAD
-	currTick = SDL_GetTicks();
-=======
 	currTick = wzGetTicks();
->>>>>>> 90684f35
 	if (currTick - lastTick < 50)
 	{
 		return;
