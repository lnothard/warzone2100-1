/*
	This file is part of Warzone 2100.
	Copyright (C) 1999-2004  Eidos Interactive
	Copyright (C) 2005-2009  Warzone Resurrection Project

	Warzone 2100 is free software; you can redistribute it and/or modify
	it under the terms of the GNU General Public License as published by
	the Free Software Foundation; either version 2 of the License, or
	(at your option) any later version.

	Warzone 2100 is distributed in the hope that it will be useful,
	but WITHOUT ANY WARRANTY; without even the implied warranty of
	MERCHANTABILITY or FITNESS FOR A PARTICULAR PURPOSE. See the
	GNU General Public License for more details.

	You should have received a copy of the GNU General Public License
	along with Warzone 2100; if not, write to the Free Software
	Foundation, Inc., 51 Franklin St, Fifth Floor, Boston, MA 02110-1301 USA
*/
/*
 * Multibot.c
 *
 * Alex Lee , 97/98 Pumpkin Studios, Bath
 * Multiplay stuff relevant to droids only.
 */
#include "lib/framework/frame.h"

#include "droid.h"						// for droid sending and ordering.
#include "droiddef.h"
#include "stats.h"
#include "move.h"						// for ordering droids
#include "objmem.h"
#include "power.h"						// for powercalculated
#include "order.h"
#include "geometry.h"					// for formations.
#include "map.h"
#include "group.h"
#include "formation.h"
#include "lib/netplay/netplay.h"					// the netplay library.
#include "multiplay.h"					// warzone net stuff.
#include "multijoin.h"
#include "cmddroid.h"					// command droids
#include "action.h"
#include "console.h"
#include "mapgrid.h"
#include "multirecv.h"

#define ANYPLAYER	99
#define DORDER_UNKNOWN		99
#define DORDER_UNKNOWN_ALT 100

// ////////////////////////////////////////////////////////////////////////////
// Local Prototypes

static void ProcessDroidOrder(DROID *psDroid, DROID_ORDER order, UDWORD x, UDWORD y, OBJECT_TYPE desttype, UDWORD destid);

// ////////////////////////////////////////////////////////////////////////////
// Command Droids.

// sod em.


// ////////////////////////////////////////////////////////////////////////////
// Secondary Orders.

// Send
BOOL sendDroidSecondary(const DROID* psDroid, SECONDARY_ORDER sec, SECONDARY_STATE state)
{
	if (!bMultiMessages)
		return true;

	NETbeginEncode(NETgameQueue(selectedPlayer), GAME_SECONDARY);
	{
		uint8_t player = psDroid->player;
		uint32_t droid = psDroid->id;
<<<<<<< HEAD
=======
		uint32_t body = psDroid->body;
		Position pos = psDroid->pos;
>>>>>>> 7a1d9ead

		NETuint8_t(&player);
		NETuint32_t(&droid);
		NETenum(&sec);
		NETenum(&state);
<<<<<<< HEAD
=======
		NETuint32_t(&body);
		NETPosition(&pos);
>>>>>>> 7a1d9ead
	}
	return NETend();
}

// recv
BOOL recvDroidSecondary(NETQUEUE queue)
{
	DROID*          psDroid;
	SECONDARY_ORDER sec = DSO_ATTACK_RANGE;
	SECONDARY_STATE state = DSS_NONE;
<<<<<<< HEAD
=======
	uint32_t body;
	Position pos;
>>>>>>> 7a1d9ead

	NETbeginDecode(queue, GAME_SECONDARY);
	{
		uint8_t player;
		uint32_t droid;

		NETuint8_t(&player);
		NETuint32_t(&droid);
		NETenum(&sec);
		NETenum(&state);
<<<<<<< HEAD
=======
		NETuint32_t(&body);
		NETPosition(&pos);
>>>>>>> 7a1d9ead

		// If we can not find the droid should we not ask for it?
		if (!IdToDroid(droid, player, &psDroid))
		{
			NETend();
			return false;
		}
	}
	NETend();

	// Set the droids secondary order
	turnOffMultiMsg(true);
	secondarySetState(psDroid, sec, state);
	turnOffMultiMsg(false);

	return true;
}

/** Broadcast droid and transporter loading information
 *
 *  \sa recvDroidEmbark(),sendDroidDisEmbark(),recvDroidDisEmbark()
 */
BOOL sendDroidEmbark(const DROID* psDroid, const DROID* psTransporter)
{
	if (!bMultiMessages)
		return true;

	NETbeginEncode(NETgameQueue(selectedPlayer), GAME_DROIDEMBARK);
	{
		uint8_t player = psDroid->player;
		uint32_t droidID = psDroid->id;
		uint32_t transporterID = psTransporter->id;

		NETuint8_t(&player);
		NETuint32_t(&droidID);
		NETuint32_t(&transporterID);
	}
	return NETend();
}

/** Receive droid and transporter loading information
 *
 *  \sa sendDroidEmbark(),sendDroidDisEmbark(),recvDroidDisEmbark()
 */
BOOL recvDroidEmbark(NETQUEUE queue)
{
	DROID* psDroid;
	DROID* psTransporterDroid;
	BOOL bDroidRemoved;

	NETbeginDecode(queue, GAME_DROIDEMBARK);
	{
		uint8_t player;
		uint32_t droidID;
		uint32_t transporterID;

		NETuint8_t(&player);
		NETuint32_t(&droidID);
		NETuint32_t(&transporterID);

		// we have to find the droid on our (local) list first.
		if (!IdToDroid(droidID, player, &psDroid))
		{
			NETend();
			// Possible it already died? (sync error?)
			debug(LOG_WARNING, "player's %d droid %d wasn't found?", player,droidID);
			return false;
		}
		if (!IdToDroid(transporterID, player, &psTransporterDroid))
		{
			NETend();
			// Possible it already died? (sync error?)
			debug(LOG_WARNING, "player's %d transport droid %d wasn't found?", player,transporterID);
			return false;
		}

		if (psDroid == NULL)
		{
			// how can this happen?
			return true;
		}

		// Take it out of the world without destroying it (just removes it from the droid list)
		bDroidRemoved = droidRemove(psDroid, apsDroidLists);

		// Init the order for when disembark
		psDroid->order = DORDER_NONE;
		setDroidTarget(psDroid, NULL);
		psDroid->psTarStats = NULL;

		if (bDroidRemoved)
		{
			// and now we need to add it to their transporter group!
			grpJoin(psTransporterDroid->psGroup, psDroid);
		}
		else
		{
			// possible sync error?
			debug(LOG_WARNING, "Eh? Where did unit %d go? Couldn't load droid onto transporter.", droidID);
		}
	}
	NETend();
	return true;
}

/** Broadcast that droid is being unloaded from a transporter
 *
 *  \sa sendDroidEmbark(),recvDroidEmbark(),recvDroidDisEmbark()
 */
BOOL sendDroidDisEmbark(const DROID* psDroid, const DROID* psTransporter)
{
	if (!bMultiMessages)
		return true;

	NETbeginEncode(NETgameQueue(selectedPlayer), GAME_DROIDDISEMBARK);
	{
		uint8_t player = psDroid->player;
		uint32_t droidID = psDroid->id;
		uint32_t transporterID = psTransporter->id;
		Position pos = psDroid->pos;

		NETuint8_t(&player);
		NETuint32_t(&droidID);
		NETuint32_t(&transporterID);
		NETPosition(&pos);
	}
	return NETend();
}

/** Receive info about a droid that is being unloaded from a transporter
 *
 *  \sa sendDroidEmbark(),recvDroidEmbark(),sendDroidDisEmbark()
 */
BOOL recvDroidDisEmbark(NETQUEUE queue)
{
	DROID *psFoundDroid = NULL, *psTransporterDroid = NULL;
	DROID *psCheckDroid = NULL;

	NETbeginDecode(queue, GAME_DROIDDISEMBARK);
	{
		uint8_t player;
		uint32_t droidID;
		uint32_t transporterID;
		Position pos;

		NETuint8_t(&player);
		NETuint32_t(&droidID);
		NETuint32_t(&transporterID);
		NETPosition(&pos);

		NETend();

		// find the transporter first
		if (!IdToDroid(transporterID, player, &psTransporterDroid))
		{
			// Possible it already died? (sync error?)
			debug(LOG_WARNING, "player's %d transport droid %d wasn't found?", player, transporterID);
			return false;
		}
		// we need to find the droid *in* the transporter
		psCheckDroid = psTransporterDroid ->psGroup->psList;
		while (psCheckDroid)
		{
			// is this the one we want?
			if( psCheckDroid->id == droidID)
			{
				psFoundDroid = psCheckDroid;
				break;
			}
			// not found, so check next one in *group*
			psCheckDroid = psCheckDroid->psGrpNext;
		}
		// don't continue if we couldn't find it.
		if (!psFoundDroid)
		{
			// I don't think this could ever be possible...but
			debug(LOG_ERROR, "Couldn't find droid %d to disembark from player %d's transporter?", droidID, player);
			return false;
		}

		// remove it from the transporter
		grpLeave(psFoundDroid->psGroup, psFoundDroid);

		// and add it back to the bloody droid list
		addDroid(psFoundDroid, apsDroidLists);

		// Add it back into the world at the x/y
		psFoundDroid->pos = pos;

		if (!droidOnMap(psFoundDroid))
		{
			debug(LOG_ERROR, "droid %d disembarked was NOT on map?", psFoundDroid->id);
			return false;
		}

		updateDroidOrientation(psFoundDroid);

		// Initialise the movement data
		initDroidMovement(psFoundDroid);
	}
	return true;
}


// ////////////////////////////////////////////////////////////////////////////
// ////////////////////////////////////////////////////////////////////////////
// Droids

// ////////////////////////////////////////////////////////////////////////////
// Send a new Droid to the other players
BOOL SendDroid(const DROID_TEMPLATE* pTemplate, uint32_t x, uint32_t y, uint8_t player, uint32_t id, const INITIAL_DROID_ORDERS *initialOrdersP)
{
	if (!bMultiMessages)
		return true;

	ASSERT(x != 0 && y != 0, "SendDroid: Invalid droid coordinates");
	ASSERT( player < MAX_PLAYERS, "invalid player %u", player);

	// Dont send other droids during campaign setup
	if (ingame.localJoiningInProgress)
	{
		return true;
	}

	// Only send the droid if we are responsible
	if (!myResponsibility(player))
	{
		// Don't build if we are not responsible
		return false;
	}

	debug(LOG_SYNC, "Droid sent with id of %u", id);
	NETbeginEncode(NETgameQueue(selectedPlayer), GAME_DROID);
	{
		Position pos = { x, y, 0 };
		uint32_t templateID = pTemplate->multiPlayerID;
		BOOL haveInitialOrders = initialOrdersP != NULL;

		NETuint8_t(&player);
		NETuint32_t(&id);
		NETPosition(&pos);
		NETuint32_t(&templateID);
		NETbool(&haveInitialOrders);
		if (haveInitialOrders)
		{
			INITIAL_DROID_ORDERS initialOrders = *initialOrdersP;
			NETuint32_t(&initialOrders.secondaryOrder);
			NETint32_t(&initialOrders.moveToX);
			NETint32_t(&initialOrders.moveToY);
		}
	}
	debug(LOG_LIFE, "===> sending Droid from %u id of %u ",player,id);
	return NETend();
}

// ////////////////////////////////////////////////////////////////////////////
// receive droid creation information from other players
BOOL recvDroid(NETQUEUE queue)
{
	DROID_TEMPLATE* pT;
	DROID* psDroid;
	uint8_t player;
	uint32_t id;
<<<<<<< HEAD
	Vector3uw pos;
=======
	Position pos;
	BOOL powerCalculated;
>>>>>>> 7a1d9ead
	uint32_t templateID;
	BOOL haveInitialOrders;
	INITIAL_DROID_ORDERS initialOrders;

	NETbeginDecode(queue, GAME_DROID);
	{
		NETuint8_t(&player);
		NETuint32_t(&id);
		NETPosition(&pos);
		NETuint32_t(&templateID);
		NETbool(&haveInitialOrders);
		if (haveInitialOrders)
		{
			NETuint32_t(&initialOrders.secondaryOrder);
			NETint32_t(&initialOrders.moveToX);
			NETint32_t(&initialOrders.moveToY);
		}

		pT = IdToTemplate(templateID, player);
	}
	NETend();

	ASSERT( player < MAX_PLAYERS, "invalid player %u", player);

	debug(LOG_LIFE, "<=== getting Droid from %u id of %u ",player,id);
	if ((pos.x == 0 && pos.y == 0) || pos.x > world_coord(mapWidth) || pos.y > world_coord(mapHeight))
	{
		debug(LOG_ERROR, "Received bad droid position (%d, %d) from %d about p%d (%s)", (int)pos.x, (int)pos.y,
				queue.index, player, isHumanPlayer(player) ? "Human" : "AI");
		return false;
	}

	// If we can not find the template ask for the entire droid instead
	if (!pT)
	{
		debug(LOG_ERROR, "Packet from %d refers to non-existent template %u, [%s : p%d]",
				queue.index, templateID, isHumanPlayer(player) ? "Human" : "AI", player);
		return false;
	}

	// Create that droid on this machine.
	psDroid = reallyBuildDroid(pT, pos.x, pos.y, player, false);

	// If we were able to build the droid set it up
	if (psDroid)
	{
		psDroid->id = id;
		addDroid(psDroid, apsDroidLists);

		if (haveInitialOrders)
		{
			psDroid->secondaryOrder = initialOrders.secondaryOrder;
			orderDroidLoc(psDroid, DORDER_MOVE, initialOrders.moveToX, initialOrders.moveToY);
		}
	}
	else
	{
		debug(LOG_ERROR, "Packet from %d cannot create droid for p%d (%s)!", queue.index,
			player, isHumanPlayer(player) ? "Human" : "AI");
#ifdef DEBUG
		CONPRINTF(ConsoleString, (ConsoleString, "MULTIPLAYER: Couldn't build a remote droid, relying on checking to resync"));
#endif
		return false;
	}

	return true;
}


/*!
 * Type of the target of the movement
 */
typedef enum {
	NET_ORDER_SUBTYPE_POSITION,
	NET_ORDER_SUBTYPE_OBJECT,
	NET_ORDER_SUBTYPE_SPECIAL // x and y are 0, no idea what that means
} NET_ORDER_SUBTYPE;


// ////////////////////////////////////////////////////////////////////////////
/*!
 * Droid Group/selection orders.
 * Minimises comms by sending orders for whole groups, rather than each droid
 */
BOOL SendGroupOrderSelected(uint8_t player, uint32_t x, uint32_t y, const BASE_OBJECT* psObj, BOOL altOrder)
{
	if (!bMultiMessages)
		return true;

	NETbeginEncode(NETgameQueue(selectedPlayer), GAME_GROUPORDER);
	{
		DROID_ORDER order = (altOrder?DORDER_UNKNOWN_ALT:DORDER_UNKNOWN);
		BOOL subType = (psObj) ? true : false, cmdOrder = false;
		DROID* psDroid;
		uint8_t droidCount;

		NETuint8_t(&player);
		NETenum(&order);
		NETbool(&cmdOrder);
		NETbool(&subType);

		// If they are being ordered to `goto' an object
		if (subType)
		{
			uint32_t id = psObj->id;
			uint32_t type = psObj->type;

			NETuint32_t(&id);
			NETenum(&type);
		}
		// Else if the droids are being ordered to `goto' a specific position
		else
		{
			NETuint32_t(&x);
			NETuint32_t(&y);
		}

		// Work out the number of droids to send
		for (psDroid = apsDroidLists[player], droidCount = 0; psDroid; psDroid = psDroid->psNext)
		{
			if (psDroid->selected)
				++droidCount;
		}

		// If there are less than 2 droids don't bother (to allow individual orders)
		if (droidCount < 2)
		{
			return false;
		}

		// Add the number of droids to the message
		NETuint8_t(&droidCount);

		// Add the droids to the message
		for (psDroid = apsDroidLists[player]; psDroid && droidCount; psDroid = psDroid->psNext)
		{
			if (psDroid->selected)
			{
				NETuint32_t(&psDroid->id);
<<<<<<< HEAD
=======
				NETuint32_t(&psDroid->body);
				NETPosition(&psDroid->pos);
>>>>>>> 7a1d9ead
				--droidCount;
			}
		}
	}
	return NETend();
}
/*
*	This routine is called by the AI scripts
*
*/
BOOL SendGroupOrderGroup(const DROID_GROUP* psGroup, DROID_ORDER order, uint32_t x, uint32_t y, const BASE_OBJECT* psObj)
{
	/* Check if the order is valid */
	if ((psObj && !validOrderForObj(order)) || (!psObj && !validOrderForLoc(order)))
	{
		ASSERT(false, "SendGroupOrderGroup: Bad order");
		return false;
	}

	if (!bMultiMessages)
		return true;

	NETbeginEncode(NETgameQueue(selectedPlayer), GAME_GROUPORDER);
	{
		BOOL	subType = (psObj) ? true : false, cmdOrder = false;
		DROID	*psDroid;
		uint8_t	droidCount;
		uint8_t	player = 99;	// anything over MAX_PLAYERS = AI

		if(psGroup && psGroup->psList)
		{
			player = psGroup->psList->player;
		}

		NETuint8_t(&player);
		NETenum(&order);
		NETbool(&cmdOrder);
		NETbool(&subType);

		// If they are being ordered to `goto' an object
		if (subType)
		{
			uint32_t id = psObj->id;
			uint32_t type = psObj->type;

			NETuint32_t(&id);
			NETenum(&type);
		}
		// Else if the droids are being ordered to `goto' a specific position
		else
		{
			NETuint32_t(&x);
			NETuint32_t(&y);
		}

		// Work out the number of droids to send
		for (psDroid = psGroup->psList, droidCount = 0; psDroid; psDroid = psDroid->psGrpNext)
		{
			++droidCount;
		}

		// Add the number of droids to the message
		NETuint8_t(&droidCount);

		// Add the droids to the message
		for (psDroid = psGroup->psList; psDroid; psDroid = psDroid->psGrpNext)
		{
			NETuint32_t(&psDroid->id);
<<<<<<< HEAD
=======
			NETuint32_t(&psDroid->body);
			NETPosition(&psDroid->pos);
>>>>>>> 7a1d9ead
		}
	}
	return NETend();
}

// ////////////////////////////////////////////////////////////////////////////
// receive a group order.
BOOL recvGroupOrder(NETQUEUE queue)
{
	DROID_ORDER order = DORDER_NONE;
	BOOL		subType, cmdOrder;

	uint32_t	destId, x, y;
	OBJECT_TYPE destType = OBJ_DROID; // Dummy initialisation to workaround NETenum macro

	uint8_t		droidCount, i, player;
	uint32_t	*droidIDs;
<<<<<<< HEAD
=======
	uint32_t	*droidBodies;
	Position	*droidPositions;
>>>>>>> 7a1d9ead

	NETbeginDecode(queue, GAME_GROUPORDER);
	{
		NETuint8_t(&player);		// FYI: anything over MAX_PLAYERS means this is a ai player
		NETenum(&order);
		NETbool(&cmdOrder);
		NETbool(&subType);

		// If they are being ordered to `goto' an object
		if (subType)
		{
			NETuint32_t(&destId);
			NETenum(&destType);
		}
		// Else if the droids are being ordered to `goto' a specific position
		else
		{
			NETuint32_t(&x);
			NETuint32_t(&y);
		}

		// Get the droid count
		NETuint8_t(&droidCount);

		// Allocate some space on the stack to hold the droid IDs
		droidIDs = alloca(droidCount * sizeof(uint32_t));

<<<<<<< HEAD
=======
		// Plus some more space for the body points of the droids
		droidBodies = alloca(droidCount * sizeof(uint32_t));

		// Finally some space for the positions of the droids
		droidPositions = alloca(droidCount * sizeof(Position));

>>>>>>> 7a1d9ead
		// Retrieve the droids from the message
		for (i = 0; i < droidCount; ++i)
		{
			// Retrieve the id number for the current droid
<<<<<<< HEAD
			NETuint32_t(&droidIDs[i]);
=======
			if (!NETuint32_t(&droidIDs[i]))
			{
				// If somehow we fail assume the message got truncated prematurely
				debug(LOG_SYNC, "Error retrieving droid ID number; while there are (supposed to be) still %u droids left for p%d",
				      (unsigned int)(droidCount - i), player);
				NETend();
				return false;
			}

			// Get the body points of the droid
			NETuint32_t(&droidBodies[i]);

			// Get the position of the droid
			NETPosition(&droidPositions[i]);
>>>>>>> 7a1d9ead
		}
	}
	if (!NETend())
	{
		// If somehow we fail assume the message got truncated prematurely
		debug(LOG_SYNC, "Error retrieving droid ID number; while there are (supposed to be) still %u droids left for p%d",
			(unsigned int)droidCount, player);
		return false;
	}

	/* Check if the order is valid */
	if (order != DORDER_UNKNOWN && order != DORDER_UNKNOWN_ALT && ((subType && !validOrderForObj(order)) || (!subType && !validOrderForLoc(order))))
	{
		debug(LOG_ERROR, "Invalid group order received from %d, [%s : p%d]", queue.index,
			isHumanPlayer(player) ? "Human" : "AI", player);
		return false;
	}

	// Process the given order for all droids we've retrieved
	for (i = 0; i < droidCount; ++i)
	{
		DROID* psDroid;
<<<<<<< HEAD
=======
		uint32_t body = droidBodies[i];
		Position pos = droidPositions[i];
>>>>>>> 7a1d9ead

		// Retrieve the droid associated with the current ID
		if (!IdToDroid(droidIDs[i], ANYPLAYER, &psDroid))
		{
			debug(LOG_ERROR, "Packet from %d refers to non-existent droid %u, [%s : p%d]",
				queue.index, droidIDs[i], isHumanPlayer(player) ? "Human" : "AI", player);
			continue; // continue working on next droid; crossing fingers...
		}

		syncDebugDroid(psDroid, '<');

		/*
		 * If the current order not is a command order and we are not a
		 * commander yet are in the commander group remove us from it.
		 */
		if (!cmdOrder && hasCommander(psDroid))
		{
			grpLeave(psDroid->psGroup, psDroid);
		}

		// Process the droid's order
		if (subType)
		{
			/* If they are being ordered to `goto' an object then we don't
			 * have any X and Y coordinate.
			 */
			ProcessDroidOrder(psDroid, order, 0, 0, destType, destId);
		}
		else
		{
			/* Otherwise if the droids are being ordered to `goto' a
			 * specific position. Then we don't have any destination info
			 */
			ProcessDroidOrder(psDroid, order, x, y, 0, 0);
		}

		syncDebugDroid(psDroid, '>');
	}

	return true;
}

// ////////////////////////////////////////////////////////////////////////////
// Droid update information
BOOL SendDroidInfo(const DROID* psDroid, DROID_ORDER order, uint32_t x, uint32_t y, const BASE_OBJECT* psObj, const BASE_STATS *psStats, uint32_t x2, uint32_t y2)
{
	if (!bMultiMessages)
		return true;

	if (!myResponsibility(psDroid->player))
	{
		return true;
	}

	NETbeginEncode(NETgameQueue(selectedPlayer), GAME_DROIDINFO);
	{
		uint32_t droidId = psDroid->id;
		BOOL subType = (psObj) ? true : false;
		uint8_t player = psDroid->player;

		NETuint8_t(&player);
		// Send the droid's ID
		NETuint32_t(&droidId);

		// Send the droid's order
		NETenum(&order);
		NETbool(&subType);

		if (subType)
		{
			uint32_t destId = psObj->id;
			uint32_t destType = psObj->type;

			NETuint32_t(&destId);
			NETenum(&destType);
		}
		else
		{
			NETuint32_t(&x);
			NETuint32_t(&y);
		}
		if (order == DORDER_BUILD || order == DORDER_LINEBUILD)
		{
			uint32_t structId = generateNewObjectId();
			uint32_t structRef = psStats->ref;

			NETuint32_t(&structRef);
			NETuint32_t(&structId);
		}
		if (order == DORDER_LINEBUILD)
		{
			NETuint32_t(&x2);
			NETuint32_t(&y2);
		}
	}
	return NETend();
}

// ////////////////////////////////////////////////////////////////////////////
// receive droid information form other players.
BOOL recvDroidInfo(NETQUEUE queue)
{
	NETbeginDecode(queue, GAME_DROIDINFO);
	{
		uint32_t	droidId;
		DROID*		psDroid;
		DROID_ORDER	order = DORDER_NONE;
		BOOL		subType;
		uint8_t		player;
		uint32_t        destId = 0, destType = 0;
		uint32_t        x = 0, y = 0;
		STRUCTURE_STATS *psStats = NULL;
		uint32_t        structId = 0;
		uint32_t        x2 = 0, y2 = 0;

		NETuint8_t(&player);		// actual player this belongs to
		NETuint32_t(&droidId);		// Get the droid

		if (!IdToDroid(droidId, ANYPLAYER, &psDroid))
		{
			debug(LOG_ERROR, "Packet from %d refers to non-existent droid %u, [%s : p%d]",
				queue.index, droidId, isHumanPlayer(player) ? "Human" : "AI", player);
			return false;
		}

		// Get the droid's order
		NETenum(&order);
		NETbool(&subType);

		if (subType)
		{
			NETuint32_t(&destId);
			NETenum(&destType);
		}
		else
		{
			NETuint32_t(&x);
			NETuint32_t(&y);
		}

		if (order == DORDER_BUILD || order == DORDER_LINEBUILD)
		{
			uint32_t structRef = 0;
			unsigned typeIndex;

			NETuint32_t(&structRef);
			NETuint32_t(&structId);
			// Find structure target
			for (typeIndex = 0; typeIndex < numStructureStats; typeIndex++)
			{
				if (asStructureStats[typeIndex].ref == structRef)
				{
					psStats = asStructureStats + typeIndex;
				}
			}
		}
		if (order == DORDER_LINEBUILD)
		{
			NETuint32_t(&x2);
			NETuint32_t(&y2);
		}

		psDroid->waitingForOwnReceiveDroidInfoMessage = false;

		if (order == DORDER_BUILD)
		{
			turnOffMultiMsg(true);  // Grrr, want to remove the turnOffMultiMsg calls, not add more... Trying to get building working in a sane way for now.
			orderDroidStatsLoc(psDroid, order, (BASE_STATS *)psStats, x, y);
			turnOffMultiMsg(false);  // Grrr, want to remove the turnOffMultiMsg calls, not add more... Trying to get building working in a sane way for now.
		}
		else if (order == DORDER_LINEBUILD)
		{
			turnOffMultiMsg(true);  // Grrr, want to remove the turnOffMultiMsg calls, not add more... Trying to get building working in a sane way for now.
			orderDroidStatsTwoLoc(psDroid, order, (BASE_STATS *)psStats, x, y, x2, y2);
			turnOffMultiMsg(false);  // Grrr, want to remove the turnOffMultiMsg calls, not add more... Trying to get building working in a sane way for now.
		}
		else if (!subType && x == 0 && y == 0)
		{
			// If both the X _and_ Y coordinate are zero we've been given a
			// "special" order.
			turnOffMultiMsg(true);
			orderDroid(psDroid, order);
			turnOffMultiMsg(false);
		}
		// Otherwise it is just a normal "goto location" order
		else
		{
			ProcessDroidOrder(psDroid, order, x, y, destType, destId);
		}
	}
	NETend();

	return true;
}

// ////////////////////////////////////////////////////////////////////////////
// process droid order
static void ProcessDroidOrder(DROID *psDroid, DROID_ORDER order, uint32_t x, uint32_t y, OBJECT_TYPE desttype, uint32_t destid)
{
	// Target is a location
	if (destid == 0 && desttype == 0)
	{
		// Don't bother if it is close
		if (abs(psDroid->pos.x - x) < (TILE_UNITS/2)
		 && abs(psDroid->pos.y - y) < (TILE_UNITS/2)
		 && order != DORDER_DISEMBARK)
		{
			return;
		}

		// If no specific order was passed work one out based on the location
		if (order == DORDER_UNKNOWN)
		{
			order = chooseOrderLoc(psDroid, x, y, false);
		}
		else if (order == DORDER_UNKNOWN_ALT)
		{
			order = chooseOrderLoc(psDroid, x, y, true);
		}

		turnOffMultiMsg(true);
		orderDroidLoc(psDroid, order, x, y);
		turnOffMultiMsg(false);
	}
	// Target is an object
	else
	{
		BASE_OBJECT *psObj = NULL;
		DROID		*pD;

		switch (desttype)
		{
			case OBJ_DROID:
				if (IdToDroid(destid, ANYPLAYER, &pD))
				{
					psObj = (BASE_OBJECT*)pD;
				}
				break;
			case OBJ_STRUCTURE:
				psObj = (BASE_OBJECT*)IdToStruct(destid,ANYPLAYER);
				break;
			case OBJ_FEATURE:
				psObj = (BASE_OBJECT*)IdToFeature(destid,ANYPLAYER);
				break;

			// We should not get this!
			case OBJ_PROJECTILE:
				debug(LOG_ERROR, "ProcessDroidOrder: order specified destination as a bullet. what am i to do??");
				break;
			default:
				debug(LOG_ERROR, "ProcessDroidOrder: unknown object type");
				break;
		}

		// If we did not find anything, return
		if (!psObj)													// failed to find it;
		{
			return;
		}

		// If we didn't sepcify an order, then pick one
		if (order == DORDER_UNKNOWN)
		{
			order = chooseOrderObj(psDroid, psObj, false);
		}
		else if (order == DORDER_UNKNOWN_ALT)
		{
			order = chooseOrderObj(psDroid, psObj, true);
		}
		turnOffMultiMsg(true);
		orderDroidObj(psDroid, order, psObj);
		turnOffMultiMsg(false);
	}
}


// ////////////////////////////////////////////////////////////////////////////
// Inform other players that a droid has been destroyed
BOOL SendDestroyDroid(const DROID* psDroid)
{
	if (!bMultiMessages)
	{
		return true;
	}

	NETbeginEncode(NETgameQueue(selectedPlayer), GAME_DROIDDEST);
	{
		uint32_t id = psDroid->id;

		// Send the droid's ID
		debug(LOG_DEATH, "Requested all players to destroy droid %u", (unsigned int)id);
		NETuint32_t(&id);
	}
	return NETend();
}

// ////////////////////////////////////////////////////////////////////////////
// Accept a droid which was destroyed on another machine
BOOL recvDestroyDroid(NETQUEUE queue)
{
	DROID* psDroid;

	NETbeginDecode(queue, GAME_DROIDDEST);
	{
		uint32_t id;

		// Retrieve the droid
		NETuint32_t(&id);
		if (!IdToDroid(id, ANYPLAYER, &psDroid))
		{
			debug(LOG_DEATH, "droid %d on request from player %d can't be found? Must be dead already?",
					id, queue.index );
			return false;
		}
	}
	NETend();

	// If the droid has not died on our machine yet, destroy it
	if(!psDroid->died)
	{
		turnOffMultiMsg(true);
		debug(LOG_DEATH, "Killing droid %d on request from player %d - huh?", psDroid->id, queue.index);
		destroyDroid(psDroid);
		turnOffMultiMsg(false);
	}
	else
	{
		debug(LOG_DEATH, "droid %d is confirmed dead by player %d.", psDroid->id, queue.index);
	}

	return true;
}<|MERGE_RESOLUTION|>--- conflicted
+++ resolved
@@ -73,21 +73,11 @@
 	{
 		uint8_t player = psDroid->player;
 		uint32_t droid = psDroid->id;
-<<<<<<< HEAD
-=======
-		uint32_t body = psDroid->body;
-		Position pos = psDroid->pos;
->>>>>>> 7a1d9ead
 
 		NETuint8_t(&player);
 		NETuint32_t(&droid);
 		NETenum(&sec);
 		NETenum(&state);
-<<<<<<< HEAD
-=======
-		NETuint32_t(&body);
-		NETPosition(&pos);
->>>>>>> 7a1d9ead
 	}
 	return NETend();
 }
@@ -98,11 +88,6 @@
 	DROID*          psDroid;
 	SECONDARY_ORDER sec = DSO_ATTACK_RANGE;
 	SECONDARY_STATE state = DSS_NONE;
-<<<<<<< HEAD
-=======
-	uint32_t body;
-	Position pos;
->>>>>>> 7a1d9ead
 
 	NETbeginDecode(queue, GAME_SECONDARY);
 	{
@@ -113,11 +98,6 @@
 		NETuint32_t(&droid);
 		NETenum(&sec);
 		NETenum(&state);
-<<<<<<< HEAD
-=======
-		NETuint32_t(&body);
-		NETPosition(&pos);
->>>>>>> 7a1d9ead
 
 		// If we can not find the droid should we not ask for it?
 		if (!IdToDroid(droid, player, &psDroid))
@@ -381,12 +361,7 @@
 	DROID* psDroid;
 	uint8_t player;
 	uint32_t id;
-<<<<<<< HEAD
-	Vector3uw pos;
-=======
 	Position pos;
-	BOOL powerCalculated;
->>>>>>> 7a1d9ead
 	uint32_t templateID;
 	BOOL haveInitialOrders;
 	INITIAL_DROID_ORDERS initialOrders;
@@ -526,11 +501,6 @@
 			if (psDroid->selected)
 			{
 				NETuint32_t(&psDroid->id);
-<<<<<<< HEAD
-=======
-				NETuint32_t(&psDroid->body);
-				NETPosition(&psDroid->pos);
->>>>>>> 7a1d9ead
 				--droidCount;
 			}
 		}
@@ -599,11 +569,6 @@
 		for (psDroid = psGroup->psList; psDroid; psDroid = psDroid->psGrpNext)
 		{
 			NETuint32_t(&psDroid->id);
-<<<<<<< HEAD
-=======
-			NETuint32_t(&psDroid->body);
-			NETPosition(&psDroid->pos);
->>>>>>> 7a1d9ead
 		}
 	}
 	return NETend();
@@ -621,11 +586,6 @@
 
 	uint8_t		droidCount, i, player;
 	uint32_t	*droidIDs;
-<<<<<<< HEAD
-=======
-	uint32_t	*droidBodies;
-	Position	*droidPositions;
->>>>>>> 7a1d9ead
 
 	NETbeginDecode(queue, GAME_GROUPORDER);
 	{
@@ -653,37 +613,11 @@
 		// Allocate some space on the stack to hold the droid IDs
 		droidIDs = alloca(droidCount * sizeof(uint32_t));
 
-<<<<<<< HEAD
-=======
-		// Plus some more space for the body points of the droids
-		droidBodies = alloca(droidCount * sizeof(uint32_t));
-
-		// Finally some space for the positions of the droids
-		droidPositions = alloca(droidCount * sizeof(Position));
-
->>>>>>> 7a1d9ead
 		// Retrieve the droids from the message
 		for (i = 0; i < droidCount; ++i)
 		{
 			// Retrieve the id number for the current droid
-<<<<<<< HEAD
 			NETuint32_t(&droidIDs[i]);
-=======
-			if (!NETuint32_t(&droidIDs[i]))
-			{
-				// If somehow we fail assume the message got truncated prematurely
-				debug(LOG_SYNC, "Error retrieving droid ID number; while there are (supposed to be) still %u droids left for p%d",
-				      (unsigned int)(droidCount - i), player);
-				NETend();
-				return false;
-			}
-
-			// Get the body points of the droid
-			NETuint32_t(&droidBodies[i]);
-
-			// Get the position of the droid
-			NETPosition(&droidPositions[i]);
->>>>>>> 7a1d9ead
 		}
 	}
 	if (!NETend())
@@ -706,11 +640,6 @@
 	for (i = 0; i < droidCount; ++i)
 	{
 		DROID* psDroid;
-<<<<<<< HEAD
-=======
-		uint32_t body = droidBodies[i];
-		Position pos = droidPositions[i];
->>>>>>> 7a1d9ead
 
 		// Retrieve the droid associated with the current ID
 		if (!IdToDroid(droidIDs[i], ANYPLAYER, &psDroid))
