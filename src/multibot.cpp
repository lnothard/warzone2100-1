/*
	This file is part of Warzone 2100.
	Copyright (C) 1999-2004  Eidos Interactive
	Copyright (C) 2005-2015  Warzone 2100 Project

	Warzone 2100 is free software; you can redistribute it and/or modify
	it under the terms of the GNU General Public License as published by
	the Free Software Foundation; either version 2 of the License, or
	(at your option) any later version.

	Warzone 2100 is distributed in the hope that it will be useful,
	but WITHOUT ANY WARRANTY; without even the implied warranty of
	MERCHANTABILITY or FITNESS FOR A PARTICULAR PURPOSE. See the
	GNU General Public License for more details.

	You should have received a copy of the GNU General Public License
	along with Warzone 2100; if not, write to the Free Software
	Foundation, Inc., 51 Franklin St, Fifth Floor, Boston, MA 02110-1301 USA
*/
/*
 * Multibot.c
 *
 * Alex Lee , 97/98 Pumpkin Studios, Bath
 * Multiplay stuff relevant to droids only.
 */
#include "lib/framework/frame.h"

#include "droid.h"						// for droid sending and ordering.
#include "droiddef.h"
#include "keymap.h"
#include "stats.h"
#include "move.h"						// for ordering droids
#include "objmem.h"
#include "power.h"						// for powercalculated
#include "order.h"
#include "map.h"
#include "group.h"
#include "lib/netplay/netplay.h"					// the netplay library.
#include "multiplay.h"					// warzone net stuff.
#include "multijoin.h"
#include "cmddroid.h"					// command droids
#include "action.h"
#include "console.h"
#include "mapgrid.h"
#include "multirecv.h"
#include "transporter.h"

#include <vector>
#include <algorithm>


enum SubType
{
	ObjOrder, LocOrder, SecondaryOrder
};

struct QueuedDroidInfo
{
	/// Sorts by order, then finally by droid id, to group multiple droids with the same order.
	bool operator <(QueuedDroidInfo const &z) const
	{
		int orComp = orderCompare(z);
		if (orComp != 0)
		{
			return orComp < 0;
		}
		return droidId < z.droidId;
	}
	/// Returns 0 if order is the same, non-zero otherwise.
	int orderCompare(QueuedDroidInfo const &z) const
	{
		if (player != z.player)
		{
			return player < z.player ? -1 : 1;
		}
		if (subType != z.subType)
		{
			return subType < z.subType ? -1 : 1;
		}
		switch (subType)
		{
		case ObjOrder:
		case LocOrder:
			if (order != z.order)
			{
				return order < z.order ? -1 : 1;
			}
			if (subType == ObjOrder)
			{
				if (destId != z.destId)
				{
					return destId < z.destId ? -1 : 1;
				}
				if (destType != z.destType)
				{
					return destType < z.destType ? -1 : 1;
				}
			}
			else
			{
				if (pos.x != z.pos.x)
				{
					return pos.x < z.pos.x ? -1 : 1;
				}
				if (pos.y != z.pos.y)
				{
					return pos.y < z.pos.y ? -1 : 1;
				}
			}
			if (order == DORDER_BUILD || order == DORDER_LINEBUILD)
			{
				if (structRef != z.structRef)
				{
					return structRef < z.structRef ? -1 : 1;
				}
				if (direction != z.direction)
				{
					return direction < z.direction ? -1 : 1;
				}
			}
			if (order == DORDER_LINEBUILD)
			{
				if (pos2.x != z.pos2.x)
				{
					return pos2.x < z.pos2.x ? -1 : 1;
				}
				if (pos2.y != z.pos2.y)
				{
					return pos2.y < z.pos2.y ? -1 : 1;
				}
			}
			if (order == DORDER_BUILDMODULE)
			{
				if (index != z.index)
				{
					return index < z.index ? -1 : 1;
				}
			}
			if (add != z.add)
			{
				return add < z.add ? -1 : 1;
			}
			break;
		case SecondaryOrder:
			if (secOrder != z.secOrder)
			{
				return secOrder < z.secOrder ? -1 : 1;
			}
			if (secState != z.secState)
			{
				return secState < z.secState ? -1 : 1;
			}
			break;
		}
		return 0;
	}

	uint8_t     player;
	uint32_t    droidId;
	SubType     subType;
	// subType == ObjOrder || subType == LocOrder
	DROID_ORDER order;
	uint32_t    destId;     // if (subType == ObjOrder)
	OBJECT_TYPE destType;   // if (subType == ObjOrder)
	Vector2i    pos;        // if (subType == LocOrder)
	uint32_t    y;          // if (subType == LocOrder)
	uint32_t    structRef;  // if (order == DORDER_BUILD || order == DORDER_LINEBUILD)
	uint16_t    direction;  // if (order == DORDER_BUILD || order == DORDER_LINEBUILD)
	uint32_t    index;      // if (order == DORDER_BUILDMODULE)
	Vector2i    pos2;       // if (order == DORDER_LINEBUILD)
	bool        add;
	// subType == SecondaryOrder
	SECONDARY_ORDER secOrder;
	SECONDARY_STATE secState;
};

static std::vector<QueuedDroidInfo> queuedOrders;


// ////////////////////////////////////////////////////////////////////////////
// Local Prototypes

static BASE_OBJECT *processDroidTarget(OBJECT_TYPE desttype, uint32_t destid);
static BASE_OBJECT TargetMissing_(OBJ_NUM_TYPES, 0, 0);         // This memory is never referenced.
static BASE_OBJECT *const TargetMissing = &TargetMissing_;  // Error return value for processDroidTarget.

// ////////////////////////////////////////////////////////////////////////////
// Command Droids.

// sod em.


// ////////////////////////////////////////////////////////////////////////////
// Secondary Orders.

// Send
bool sendDroidSecondary(const DROID *psDroid, SECONDARY_ORDER sec, SECONDARY_STATE state)
{
	if (!bMultiMessages)
	{
		return true;
	}

	QueuedDroidInfo info;
	memset(&info, 0x00, sizeof(info));  // Suppress uninitialised warnings. (The uninitialised values in the queue would be ignored when reading the queue.)

	info.player = psDroid->player;
	info.droidId = psDroid->id;
	info.subType = SecondaryOrder;
	info.secOrder = sec;
	info.secState = state;

	// Send later, grouped by order, so multiple droids with the same order can be encoded to much less data.
	queuedOrders.push_back(info);

	return true;
}

/** Broadcast that droid is being unloaded from a transporter
 *
 *  \sa recvDroidDisEmbark()
 */
bool sendDroidDisembark(DROID const *psTransporter, DROID const *psDroid)
{
	if (!bMultiMessages)
	{
		return true;
	}

	NETbeginEncode(NETgameQueue(selectedPlayer), GAME_DROIDDISEMBARK);
	{
		uint32_t player = psTransporter->player;
		uint32_t droidId = psDroid->id;
		uint32_t transportId = psTransporter->id;

		NETuint32_t(&player);
		NETuint32_t(&droidId);
		NETuint32_t(&transportId);
	}
	return NETend();
}

/** Receive info about a droid that is being unloaded from a transporter
 */
bool recvDroidDisEmbark(NETQUEUE queue)
{
	DROID *psFoundDroid = NULL, *psTransporterDroid = NULL;
	DROID *psCheckDroid = NULL;

	NETbeginDecode(queue, GAME_DROIDDISEMBARK);
	{
		uint32_t player;
		uint32_t droidID;
		uint32_t transporterID;

		NETuint32_t(&player);
		NETuint32_t(&droidID);
		NETuint32_t(&transporterID);

		NETend();

		// find the transporter first
		psTransporterDroid = IdToDroid(transporterID, player);
		if (!psTransporterDroid)
		{
			// Possible it already died? (sync error?)
			debug(LOG_WARNING, "player's %d transport droid %d wasn't found?", player, transporterID);
			return false;
		}
		if (!canGiveOrdersFor(queue.index, psTransporterDroid->player))
		{
			return false;
		}
		// we need to find the droid *in* the transporter
		psCheckDroid = psTransporterDroid ->psGroup->psList;
		while (psCheckDroid)
		{
			// is this the one we want?
			if (psCheckDroid->id == droidID)
			{
				psFoundDroid = psCheckDroid;
				break;
			}
			// not found, so check next one in *group*
			psCheckDroid = psCheckDroid->psGrpNext;
		}
		// don't continue if we couldn't find it.
		if (!psFoundDroid)
		{
			// I don't think this could ever be possible...but
			debug(LOG_ERROR, "Couldn't find droid %d to disembark from player %d's transporter?", droidID, player);
			return false;
		}

		transporterRemoveDroid(psTransporterDroid, psFoundDroid, ModeImmediate);
	}
	return true;
}


// ////////////////////////////////////////////////////////////////////////////
// ////////////////////////////////////////////////////////////////////////////
// Droids

// ////////////////////////////////////////////////////////////////////////////
// Send a new Droid to the other players
bool SendDroid(DROID_TEMPLATE *pTemplate, uint32_t x, uint32_t y, uint8_t player, uint32_t id, const INITIAL_DROID_ORDERS *initialOrdersP)
{
	if (!bMultiMessages)
	{
		return true;
	}

	ASSERT_OR_RETURN(false, x != 0 && y != 0, "SendDroid: Invalid droid coordinates");
	ASSERT_OR_RETURN(false, player < MAX_PLAYERS, "invalid player %u", player);

	// Dont send other droids during campaign setup
	if (ingame.localJoiningInProgress)
	{
		return true;
	}

	// Only send the droid if we are responsible
	if (!myResponsibility(player))
	{
		// Don't build if we are not responsible
		return false;
	}

	debug(LOG_SYNC, "Droid sent with id of %u", id);
	NETbeginEncode(NETgameQueue(selectedPlayer), GAME_DEBUG_ADD_DROID);
	{
		Position pos(x, y, 0);
		bool haveInitialOrders = initialOrdersP != NULL;
		int32_t droidType = pTemplate->droidType;

		NETuint8_t(&player);
		NETuint32_t(&id);
		NETPosition(&pos);
		NETqstring(pTemplate->name);
		NETint32_t(&droidType);
		NETuint8_t(&pTemplate->asParts[COMP_BODY]);
		NETuint8_t(&pTemplate->asParts[COMP_BRAIN]);
		NETuint8_t(&pTemplate->asParts[COMP_PROPULSION]);
		NETuint8_t(&pTemplate->asParts[COMP_REPAIRUNIT]);
		NETuint8_t(&pTemplate->asParts[COMP_ECM]);
		NETuint8_t(&pTemplate->asParts[COMP_SENSOR]);
		NETuint8_t(&pTemplate->asParts[COMP_CONSTRUCT]);
		NETint8_t(&pTemplate->numWeaps);
		for (int i = 0; i < pTemplate->numWeaps; i++)
		{
			NETuint8_t(&pTemplate->asWeaps[i]);
		}
		NETbool(&haveInitialOrders);
		if (haveInitialOrders)
		{
			INITIAL_DROID_ORDERS initialOrders = *initialOrdersP;
			NETuint32_t(&initialOrders.secondaryOrder);
			NETint32_t(&initialOrders.moveToX);
			NETint32_t(&initialOrders.moveToY);
			NETuint32_t(&initialOrders.factoryId);  // For making scripts happy.
		}
	}
	debug(LOG_LIFE, "===> sending Droid from %u id of %u ", player, id);
	return NETend();
}

// ////////////////////////////////////////////////////////////////////////////
// receive droid creation information from other players
bool recvDroid(NETQUEUE queue)
{
<<<<<<< HEAD
	DROID_TEMPLATE t, *pT = &t;
	DROID *psDroid;
	uint8_t player;
	uint32_t id;
	Position pos;
	bool haveInitialOrders;
	INITIAL_DROID_ORDERS initialOrders;
=======
	DROID_TEMPLATE *pT = NULL;
	DROID *psDroid = NULL;
	uint8_t player = 0;
	uint32_t id = 0;
	Position pos(0, 0, 0);
	uint32_t templateID = 0;
	bool haveInitialOrders = false;
	INITIAL_DROID_ORDERS initialOrders = { 0, 0, 0, 0 };
>>>>>>> 8da70e61

	NETbeginDecode(queue, GAME_DEBUG_ADD_DROID);
	{
		int32_t droidType;

		NETuint8_t(&player);
		NETuint32_t(&id);
		NETPosition(&pos);
		NETqstring(pT->name);
		pT->id = pT->name;
		NETint32_t(&droidType);
		NETuint8_t(&pT->asParts[COMP_BODY]);
		NETuint8_t(&pT->asParts[COMP_BRAIN]);
		NETuint8_t(&pT->asParts[COMP_PROPULSION]);
		NETuint8_t(&pT->asParts[COMP_REPAIRUNIT]);
		NETuint8_t(&pT->asParts[COMP_ECM]);
		NETuint8_t(&pT->asParts[COMP_SENSOR]);
		NETuint8_t(&pT->asParts[COMP_CONSTRUCT]);
		NETint8_t(&pT->numWeaps);
		for (int i = 0; i < pT->numWeaps; i++)
		{
			NETuint8_t(&pT->asWeaps[i]);
		}
		NETbool(&haveInitialOrders);
		if (haveInitialOrders)
		{
			NETuint32_t(&initialOrders.secondaryOrder);
			NETint32_t(&initialOrders.moveToX);
			NETint32_t(&initialOrders.moveToY);
			NETuint32_t(&initialOrders.factoryId);  // For making scripts happy.
		}
		pT->droidType = (DROID_TYPE)droidType;
	}
	NETend();

	if (!getDebugMappingStatus() && bMultiPlayer)
	{
		debug(LOG_WARNING, "Failed to add droid for player %u.", NetPlay.players[queue.index].position);
		return false;
	}

	ASSERT_OR_RETURN(false, player < MAX_PLAYERS, "invalid player %u", player);

	debug(LOG_LIFE, "<=== getting Droid from %u id of %u ", player, id);
	if ((pos.x == 0 && pos.y == 0) || pos.x > world_coord(mapWidth) || pos.y > world_coord(mapHeight))
	{
		debug(LOG_ERROR, "Received bad droid position (%d, %d) from %d about p%d (%s)", (int)pos.x, (int)pos.y,
		      queue.index, player, isHumanPlayer(player) ? "Human" : "AI");
		return false;
	}

	// Create that droid on this machine.
	psDroid = reallyBuildDroid(pT, pos, player, false);

	// If we were able to build the droid set it up
	if (psDroid)
	{
		psDroid->id = id;
		addDroid(psDroid, apsDroidLists);

		if (haveInitialOrders)
		{
			psDroid->secondaryOrder = initialOrders.secondaryOrder;
			psDroid->secondaryOrderPending = psDroid->secondaryOrder;
			orderDroidLoc(psDroid, DORDER_MOVE, initialOrders.moveToX, initialOrders.moveToY, ModeImmediate);
			cbNewDroid(IdToStruct(initialOrders.factoryId, ANYPLAYER), psDroid);
		}

		syncDebugDroid(psDroid, '+');
	}
	else
	{
		debug(LOG_ERROR, "Packet from %d cannot create droid for p%d (%s)!", queue.index,
		      player, isHumanPlayer(player) ? "Human" : "AI");
#ifdef DEBUG
		CONPRINTF(ConsoleString, (ConsoleString, "MULTIPLAYER: Couldn't build a remote droid, relying on checking to resync"));
#endif
		return false;
	}

	return true;
}


/// Does not read/write info->droidId!
static void NETQueuedDroidInfo(QueuedDroidInfo *info)
{
	NETuint8_t(&info->player);
	NETenum(&info->subType);
	switch (info->subType)
	{
	case ObjOrder:
	case LocOrder:
		NETenum(&info->order);
		if (info->subType == ObjOrder)
		{
			NETuint32_t(&info->destId);
			NETenum(&info->destType);
		}
		else
		{
			NETauto(&info->pos);
		}
		if (info->order == DORDER_BUILD || info->order == DORDER_LINEBUILD)
		{
			NETuint32_t(&info->structRef);
			NETuint16_t(&info->direction);
		}
		if (info->order == DORDER_LINEBUILD)
		{
			NETauto(&info->pos2);
		}
		if (info->order == DORDER_BUILDMODULE)
		{
			NETauto(&info->index);
		}
		NETbool(&info->add);
		break;
	case SecondaryOrder:
		NETenum(&info->secOrder);
		NETenum(&info->secState);
		break;
	}
}

// Actually send the droid info.
void sendQueuedDroidInfo()
{
	// Sort queued orders, to group the same order to multiple droids.
	std::sort(queuedOrders.begin(), queuedOrders.end());

	std::vector<QueuedDroidInfo>::iterator eqBegin, eqEnd;
	for (eqBegin = queuedOrders.begin(); eqBegin != queuedOrders.end(); eqBegin = eqEnd)
	{
		// Find end of range of orders which differ only by the droid ID.
		for (eqEnd = eqBegin + 1; eqEnd != queuedOrders.end() && eqEnd->orderCompare(*eqBegin) == 0; ++eqEnd)
		{}

		NETbeginEncode(NETgameQueue(selectedPlayer), GAME_DROIDINFO);
		NETQueuedDroidInfo(&*eqBegin);

		uint32_t num = eqEnd - eqBegin;
		NETuint32_t(&num);

		uint32_t prevDroidId = 0;
		for (unsigned n = 0; n < num; ++n)
		{
			uint32_t droidId = (eqBegin + n)->droidId;

			// Encode deltas between droid IDs, since the deltas are smaller than the actual droid IDs, and will encode to less bytes on average.
			uint32_t deltaDroidId = droidId - prevDroidId;
			NETuint32_t(&deltaDroidId);

			prevDroidId = droidId;
		}
		NETend();
	}

	// Sent the orders. Don't send them again.
	queuedOrders.clear();
}

DROID_ORDER_DATA infoToOrderData(QueuedDroidInfo const &info, STRUCTURE_STATS const *psStats)
{
	DROID_ORDER_DATA sOrder;
	sOrder.type = info.order;
	sOrder.pos = info.pos;
	sOrder.pos2 = info.pos2;
	sOrder.direction = info.direction;
	sOrder.index = info.index;
	sOrder.psObj = processDroidTarget(info.destType, info.destId);
	sOrder.psStats = const_cast<STRUCTURE_STATS *>(psStats);

	return sOrder;
}

// ////////////////////////////////////////////////////////////////////////////
// Droid update information
void sendDroidInfo(DROID *psDroid, DroidOrder const &order, bool add)
{
	if (!myResponsibility(psDroid->player))
	{
		return;
	}

	QueuedDroidInfo info;
	memset(&info, 0x00, sizeof(info));  // Suppress uninitialised warnings. (The uninitialised values in the queue would be ignored when reading the queue.)

	info.player = psDroid->player;
	info.droidId = psDroid->id;
	info.subType = order.psObj != NULL ? ObjOrder : LocOrder;
	info.order = order.type;
	if (info.subType == ObjOrder)
	{
		info.destId = order.psObj->id;
		info.destType = order.psObj->type;
	}
	else
	{
		info.pos = order.pos;
	}
	if (order.type == DORDER_BUILD || order.type == DORDER_LINEBUILD)
	{
		info.structRef = order.psStats->ref;
		info.direction = order.direction;
		if (!isConstructionDroid(psDroid))
		{
			return;  // No point ordering things to build if they can't build anything.
		}
	}
	if (order.type == DORDER_LINEBUILD)
	{
		info.pos2 = order.pos2;
	}
	if (order.type == DORDER_BUILDMODULE)
	{
		info.index = order.index;
	}

	info.add = add;

	// Send later, grouped by order, so multiple droids with the same order can be encoded to much less data.
	queuedOrders.push_back(info);

	// Update pending orders, so the UI knows it happened.
	DROID_ORDER_DATA sOrder = infoToOrderData(info, order.psStats);
	if (!add)
	{
		psDroid->listPendingBegin = psDroid->asOrderList.size();
	}
	orderDroidAddPending(psDroid, &sOrder);
}

// ////////////////////////////////////////////////////////////////////////////
// receive droid information form other players.
bool recvDroidInfo(NETQUEUE queue)
{
	NETbeginDecode(queue, GAME_DROIDINFO);
	{
		QueuedDroidInfo info;
		memset(&info, 0x00, sizeof(info));
		NETQueuedDroidInfo(&info);

		STRUCTURE_STATS *psStats = NULL;
		if (info.subType == LocOrder && (info.order == DORDER_BUILD || info.order == DORDER_LINEBUILD))
		{
			// Find structure target
			for (unsigned typeIndex = 0; typeIndex < numStructureStats; typeIndex++)
			{
				if (asStructureStats[typeIndex].ref == info.structRef)
				{
					psStats = asStructureStats + typeIndex;
					break;
				}
			}
		}

		switch (info.subType)
		{
		case ObjOrder:       syncDebug("Order=%s,%d(%d)", getDroidOrderName(info.order), info.destId, info.destType); break;
		case LocOrder:       syncDebug("Order=%s,(%d,%d)", getDroidOrderName(info.order), info.pos.x, info.pos.y); break;
		case SecondaryOrder: syncDebug("SecondaryOrder=%d,%08X", (int)info.secOrder, (int)info.secState); break;
		}

		DROID_ORDER_DATA sOrder = infoToOrderData(info, psStats);

		uint32_t num = 0;
		NETuint32_t(&num);

		for (unsigned n = 0; n < num; ++n)
		{
			// Get the next droid ID which is being given this order.
			uint32_t deltaDroidId = 0;
			NETuint32_t(&deltaDroidId);
			info.droidId += deltaDroidId;

			DROID *psDroid = IdToDroid(info.droidId, info.player);
			if (!psDroid)
			{
				debug(LOG_NEVER, "Packet from %d refers to non-existent droid %u, [%s : p%d]",
				      queue.index, info.droidId, isHumanPlayer(info.player) ? "Human" : "AI", info.player);
				syncDebug("Droid %d missing", info.droidId);
				continue;  // Can't find the droid, so skip this droid.
			}
			if (!canGiveOrdersFor(queue.index, psDroid->player))
			{
				debug(LOG_WARNING, "Droid order for wrong player.");
				syncDebug("Wrong player.");
				continue;
			}

			CHECK_DROID(psDroid);

			syncDebugDroid(psDroid, '<');

			switch (info.subType)
			{
			case ObjOrder:
			case LocOrder:
				/*
				* If the current order not is a command order and we are not a
				* commander yet are in the commander group remove us from it.
				*/
				if (hasCommander(psDroid))
				{
					psDroid->psGroup->remove(psDroid);
				}

				if (sOrder.psObj != TargetMissing)  // Only do order if the target didn't die.
				{
					if (!info.add)
					{
						orderDroidListEraseRange(psDroid, 0, psDroid->listSize + 1);  // Clear all non-pending orders, plus the first pending order (which is probably the order we just received).
						orderDroidBase(psDroid, &sOrder);  // Execute the order immediately (even if in the middle of another order.
					}
					else
					{
						orderDroidAdd(psDroid, &sOrder);   // Add the order to the (non-pending) list. Will probably overwrite the corresponding pending order, assuming all pending orders were written to the list.
					}
				}
				break;
			case SecondaryOrder:
				// Set the droids secondary order
				turnOffMultiMsg(true);
				secondarySetState(psDroid, info.secOrder, info.secState);
				turnOffMultiMsg(false);
				break;
			}

			syncDebugDroid(psDroid, '>');

			CHECK_DROID(psDroid);
		}
	}
	NETend();

	return true;
}

// ////////////////////////////////////////////////////////////////////////////
// process droid order
static BASE_OBJECT *processDroidTarget(OBJECT_TYPE desttype, uint32_t destid)
{
	// Target is a location
	if (destid == 0 && desttype == 0)
	{
		return NULL;
	}
	// Target is an object
	else
	{
		BASE_OBJECT *psObj = NULL;

		switch (desttype)
		{
		case OBJ_DROID:
			psObj = IdToDroid(destid, ANYPLAYER);
			break;
		case OBJ_STRUCTURE:
			psObj = IdToStruct(destid, ANYPLAYER);
			break;
		case OBJ_FEATURE:
			psObj = IdToFeature(destid, ANYPLAYER);
			break;

		// We should not get this!
		case OBJ_PROJECTILE:
			debug(LOG_ERROR, "ProcessDroidOrder: order specified destination as a bullet. what am i to do??");
			break;
		default:
			debug(LOG_ERROR, "ProcessDroidOrder: unknown object type");
			break;
		}

		// If we did not find anything, return
		if (!psObj)													// failed to find it;
		{
			syncDebug("Target missing");
			return TargetMissing;  // Can't return NULL, since then the order would still be attempted.
		}

		return psObj;
	}
}


// ////////////////////////////////////////////////////////////////////////////
// Inform other players that a droid has been destroyed
bool SendDestroyDroid(const DROID *psDroid)
{
	if (!bMultiMessages)
	{
		return true;
	}

	NETbeginEncode(NETgameQueue(selectedPlayer), GAME_DEBUG_REMOVE_DROID);
	{
		uint32_t id = psDroid->id;

		// Send the droid's ID
		debug(LOG_DEATH, "Requested all players to destroy droid %u", (unsigned int)id);
		NETuint32_t(&id);
	}
	return NETend();
}

// ////////////////////////////////////////////////////////////////////////////
// Accept a droid which was destroyed on another machine
bool recvDestroyDroid(NETQUEUE queue)
{
	DROID *psDroid;

	NETbeginDecode(queue, GAME_DEBUG_REMOVE_DROID);
	{
		uint32_t id;

		// Retrieve the droid
		NETuint32_t(&id);
		psDroid = IdToDroid(id, ANYPLAYER);
		if (!psDroid)
		{
			debug(LOG_DEATH, "droid %d on request from player %d can't be found? Must be dead already?",
			      id, queue.index);
			return false;
		}
	}
	NETend();

	if (!getDebugMappingStatus() && bMultiPlayer)
	{
		debug(LOG_WARNING, "Failed to remove droid for player %u.", NetPlay.players[queue.index].position);
		return false;
	}

	// If the droid has not died on our machine yet, destroy it
	if (!psDroid->died)
	{
		turnOffMultiMsg(true);
		debug(LOG_DEATH, "Killing droid %d on request from player %d - huh?", psDroid->id, queue.index);
		destroyDroid(psDroid, gameTime - deltaGameTime + 1);  // deltaGameTime is actually 0 here, since we're between updates. However, the value of gameTime - deltaGameTime + 1 will not change when we start the next tick.
		turnOffMultiMsg(false);
	}
	else
	{
		debug(LOG_DEATH, "droid %d is confirmed dead by player %d.", psDroid->id, queue.index);
	}

	return true;
}<|MERGE_RESOLUTION|>--- conflicted
+++ resolved
@@ -369,24 +369,13 @@
 // receive droid creation information from other players
 bool recvDroid(NETQUEUE queue)
 {
-<<<<<<< HEAD
 	DROID_TEMPLATE t, *pT = &t;
-	DROID *psDroid;
-	uint8_t player;
-	uint32_t id;
-	Position pos;
-	bool haveInitialOrders;
-	INITIAL_DROID_ORDERS initialOrders;
-=======
-	DROID_TEMPLATE *pT = NULL;
 	DROID *psDroid = NULL;
 	uint8_t player = 0;
 	uint32_t id = 0;
 	Position pos(0, 0, 0);
-	uint32_t templateID = 0;
 	bool haveInitialOrders = false;
 	INITIAL_DROID_ORDERS initialOrders = { 0, 0, 0, 0 };
->>>>>>> 8da70e61
 
 	NETbeginDecode(queue, GAME_DEBUG_ADD_DROID);
 	{
