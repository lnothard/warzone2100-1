--- conflicted
+++ resolved
@@ -548,323 +548,6 @@
 		apCompLists[player][type][pResearch->pRedArtefacts[inc]->index] = REDUNDANT;
 	}
 
-<<<<<<< HEAD
-=======
-	//check for technology effects
-	for (inc = 0; inc < pResearch->pFunctionList.size(); inc++)
-	{
-		pFunction = pResearch->pFunctionList[inc];
-
-		switch (pFunction->type)
-		{
-			case(PRODUCTION_UPGRADE_TYPE):
-				productionUpgrade(pFunction, player);
-				// search the list of players structures for a Factory
-				for (psCurr = apsStructLists[player]; psCurr != NULL; psCurr = psCurr->psNext)
-				{
-					if ((psCurr->pStructureType->type == REF_FACTORY &&
-						((PRODUCTION_UPGRADE_FUNCTION *)pFunction)->factory) ||
-						(psCurr->pStructureType->type == REF_CYBORG_FACTORY &&
-						((PRODUCTION_UPGRADE_FUNCTION *)pFunction)->cyborgFactory) ||
-						(psCurr->pStructureType->type == REF_VTOL_FACTORY &&
-						((PRODUCTION_UPGRADE_FUNCTION *)pFunction)->vtolFactory))
-					{
-						// upgrade the Output for the structure
-						structureProductionUpgrade(psCurr);
-					}
-				}
-				// and the mission structures
-				for (psCurr = mission.apsStructLists[player]; psCurr != NULL; psCurr = psCurr->psNext)
-				{
-					if ((psCurr->pStructureType->type == REF_FACTORY &&
-						((PRODUCTION_UPGRADE_FUNCTION *)pFunction)->factory) ||
-						(psCurr->pStructureType->type == REF_CYBORG_FACTORY &&
-						((PRODUCTION_UPGRADE_FUNCTION *)pFunction)->cyborgFactory) ||
-						(psCurr->pStructureType->type == REF_VTOL_FACTORY &&
-						((PRODUCTION_UPGRADE_FUNCTION *)pFunction)->vtolFactory))
-					{
-						// upgrade the Output for the structure
-						structureProductionUpgrade(psCurr);
-					}
-				}
-			   	// message/sound in here for production boost
-				break;
-			case(RESEARCH_UPGRADE_TYPE):
-				researchUpgrade(pFunction, player);
-				//search the list of players structures for a Research Facility
-				for (psCurr = apsStructLists[player]; psCurr != NULL; psCurr = psCurr->psNext)
-				{
-					if (psCurr->pStructureType->type == REF_RESEARCH)
-					{
-						// upgrade the research points
-						structureResearchUpgrade(psCurr);
-					}
-				}
-				// and the mission structures
-				for (psCurr = mission.apsStructLists[player]; psCurr != NULL; psCurr = psCurr->psNext)
-				{
-					if (psCurr->pStructureType->type == REF_RESEARCH)
-					{
-						// upgrade the research points
-						structureResearchUpgrade(psCurr);
-					}
-				}
-				// Stuff a message in here/sound whatever for research boost.
-				break;
-			case(POWER_UPGRADE_TYPE):
-				powerUpgrade(pFunction, player);
-				// search the list of players structures for a Power Gens
-				for (psCurr = apsStructLists[player]; psCurr != NULL; psCurr = psCurr->psNext)
-				{
-					if (psCurr->pStructureType->type == REF_POWER_GEN)
-					{
-						// upgrade the power points
-						structurePowerUpgrade(psCurr);
-					}
-				}
-				// and the mission structure
-				for (psCurr = mission.apsStructLists[player]; psCurr != NULL; psCurr = psCurr->psNext)
-				{
-					if (psCurr->pStructureType->type == REF_POWER_GEN)
-					{
-						// upgrade the power points
-						structurePowerUpgrade(psCurr);
-					}
-				}
-				break;
-			case(REARM_UPGRADE_TYPE):
-				reArmUpgrade(pFunction, player);
-				// search the list of players structures for a ReArm pad
-				for (psCurr = apsStructLists[player]; psCurr != NULL; psCurr = psCurr->psNext)
-				{
-					if (psCurr->pStructureType->type == REF_REARM_PAD)
-					{
-						// upgrade the rearm points
-						structureReArmUpgrade(psCurr);
-					}
-				}
-				// and the mission structure
-				for (psCurr = mission.apsStructLists[player]; psCurr != NULL; psCurr = psCurr->psNext)
-				{
-					if (psCurr->pStructureType->type == REF_REARM_PAD)
-					{
-						// upgrade the rearm points
-						structureReArmUpgrade(psCurr);
-					}
-				}
-				break;
-			case(REPAIR_UPGRADE_TYPE):
-				repairFacUpgrade(pFunction, player);
-				// search the list of players structures for a Power Gens
-				for (psCurr = apsStructLists[player]; psCurr != NULL; psCurr = psCurr->psNext)
-				{
-					if (psCurr->pStructureType->type == REF_REPAIR_FACILITY)
-					{
-						// upgrade the repair points
-						structureRepairUpgrade(psCurr);
-					}
-				}
-				// and the mission structure
-				for (psCurr = mission.apsStructLists[player]; psCurr != NULL; psCurr = psCurr->psNext)
-				{
-					if (psCurr->pStructureType->type == REF_REPAIR_FACILITY)
-					{
-						// upgrade the repair points
-						structureRepairUpgrade(psCurr);
-					}
-				}
-				break;
-			case(WEAPON_UPGRADE_TYPE):
-				// for the current player, upgrade the weapon stats
-				weaponUpgrade(pFunction, player);
-				// message/sound for weapon upgrade
-				break;
-			case(DROIDSENSOR_UPGRADE_TYPE):
-				// for the current player, upgrade the sensor stats
-				sensorUpgrade(pFunction, player);
-				// for each structure in the player's list, upgrade the sensor stat
-				for (psCurr = apsStructLists[player]; psCurr != NULL; psCurr = psCurr->psNext)
-				{
-					structureSensorUpgrade(psCurr);
-					visTilesUpdate(psCurr);
-				}
-				for (psCurr = mission.apsStructLists[player]; psCurr != NULL; psCurr = psCurr->psNext)
-				{
-					structureSensorUpgrade(psCurr);
-				}
-				// for each droid in the player's list, upgrade the sensor stat
-				for (psDroid = apsDroidLists[player]; psDroid != NULL; psDroid = psDroid->psNext)
-				{
-					droidSensorUpgrade(psDroid);
-					visTilesUpdate(psDroid);
-					if (isTransporter(psDroid))
-					{
-						upgradeTransporterDroids(psDroid, droidSensorUpgrade);
-					}
-				}
-				for (psDroid = mission.apsDroidLists[player]; psDroid != NULL; psDroid = psDroid->psNext)
-				{
-					droidSensorUpgrade(psDroid);
-					if (isTransporter(psDroid))
-					{
-						upgradeTransporterDroids(psDroid, droidSensorUpgrade);
-					}
-				}
-				for (psDroid = apsLimboDroids[player]; psDroid != NULL; psDroid = psDroid->psNext)
-				{
-					droidSensorUpgrade(psDroid);
-					if (isTransporter(psDroid))
-					{
-						upgradeTransporterDroids(psDroid, droidSensorUpgrade);
-					}
-				}
-				// message/sound for sensor upgrade
-				break;
-			case(DROIDECM_UPGRADE_TYPE):
-				// for the current player, upgrade the ecm stats
-				ecmUpgrade(pFunction, player);
-				// for each structure in the player's list, upgrade the ecm stat
-				for (psCurr = apsStructLists[player]; psCurr != NULL; psCurr = psCurr->psNext)
-				{
-					structureECMUpgrade(psCurr);
-				}
-				for (psCurr = mission.apsStructLists[player]; psCurr != NULL; psCurr = psCurr->psNext)
-				{
-					structureECMUpgrade(psCurr);
-				}
-				// for each droid in the player's list, upgrade the ecm stat
-				for (psDroid = apsDroidLists[player]; psDroid != NULL; psDroid = psDroid->psNext)
-				{
-					droidECMUpgrade(psDroid);
-					if (isTransporter(psDroid))
-					{
-						upgradeTransporterDroids(psDroid, droidECMUpgrade);
-					}
-				}
-				for (psDroid = mission.apsDroidLists[player]; psDroid != NULL; psDroid = psDroid->psNext)
-				{
-					droidECMUpgrade(psDroid);
-					if (isTransporter(psDroid))
-					{
-						upgradeTransporterDroids(psDroid, droidECMUpgrade);
-					}
-				}
-				for (psDroid = apsLimboDroids[player]; psDroid != NULL; psDroid = psDroid->psNext)
-				{
-					droidECMUpgrade(psDroid);
-					if (isTransporter(psDroid))
-					{
-						upgradeTransporterDroids(psDroid, droidECMUpgrade);
-					}
-				}
-				// message/sound for ecm upgrade
-				break;
-			case(DROIDREPAIR_UPGRADE_TYPE):
-				// for the current player, upgrade the repair stats
-				repairUpgrade(pFunction, player);
-				// message/sound for repair upgrade
-				break;
-			case(DROIDCONST_UPGRADE_TYPE):
-				// for the current player, upgrade the constructor stats
-				constructorUpgrade(pFunction, player);
-				// message/sound for constructor upgrade
-				break;
-			case(DROIDBODY_UPGRADE_TYPE):
-				// for each droid in the player's list, upgrade the body points
-				for (psDroid = apsDroidLists[player]; psDroid != NULL; psDroid = psDroid->psNext)
-				{
-					droidBodyUpgrade(pFunction, psDroid);
-				}
-				for (psDroid = mission.apsDroidLists[player]; psDroid != NULL; psDroid = psDroid->psNext)
-				{
-					droidBodyUpgrade(pFunction, psDroid);
-					if (isTransporter(psDroid))
-					{
-						upgradeTransporterDroids(psDroid, droidSensorUpgrade);
-					}
-				}
-				for (psDroid = apsLimboDroids[player]; psDroid != NULL; psDroid = psDroid->psNext)
-				{
-					droidBodyUpgrade(pFunction, psDroid);
-					if (isTransporter(psDroid))
-					{
-						upgradeTransporterDroids(psDroid, droidSensorUpgrade);
-					}
-				}
-				// DO THIS AFTER so above calculations can use the previous upgrade values for
-				// the current player, upgrade the body stats
-				bodyUpgrade(pFunction, player);
-				// message/sound for body upgrade
-				break;
-			case(STRUCTURE_UPGRADE_TYPE):
-				// for each structure in the player's list, upgrade the stats
-				for (psCurr = apsStructLists[player]; psCurr != NULL; psCurr = psCurr->psNext)
-				{
-					//do this for none wallDefense structs
-					if (!wallDefenceStruct(psCurr->pStructureType))
-					{
-						structureBodyUpgrade(pFunction, psCurr);
-						structureArmourUpgrade(pFunction, psCurr);
-						structureResistanceUpgrade(pFunction, psCurr);
-					}
-					// Defense type can have resistance upgrade now - AB 19/02/99
-					if (psCurr->pStructureType->type == REF_DEFENSE)
-					{
-						structureResistanceUpgrade(pFunction, psCurr);
-					}
-				}
-				for (psCurr = mission.apsStructLists[player]; psCurr != NULL; psCurr = psCurr->psNext)
-				{
-					//do this for none wallDefense structs
-					if (!wallDefenceStruct(psCurr->pStructureType))
-					{
-						structureBodyUpgrade(pFunction, psCurr);
-						structureArmourUpgrade(pFunction, psCurr);
-						structureResistanceUpgrade(pFunction, psCurr);
-					}
-					// Defense type can have resistance upgrade now - AB 19/02/99
-					if (psCurr->pStructureType->type == REF_DEFENSE)
-					{
-						structureResistanceUpgrade(pFunction, psCurr);
-					}
-				}
-				// DO THIS AFTER so above calculations can use the previous upgrade values
-				// for the current player, upgrade the structure stats
-				structureUpgrade(pFunction, player);
-				// message/sound for structure upgrade
-				break;
-			case(WALLDEFENCE_UPGRADE_TYPE):
-				//for each structure in the player's list, upgrade the stats
-				for (psCurr = apsStructLists[player]; psCurr != NULL; psCurr = psCurr->psNext)
-				{
-					// do this for wallDefense structs
-					if (wallDefenceStruct(psCurr->pStructureType))
-					{
-						structureBodyUpgrade(pFunction, psCurr);
-						structureArmourUpgrade(pFunction, psCurr);
-					}
-				}
-				for (psCurr = mission.apsStructLists[player]; psCurr != NULL; psCurr = psCurr->psNext)
-				{
-					// do this for wallDefense structs
-					if (wallDefenceStruct(psCurr->pStructureType))
-					{
-						structureBodyUpgrade(pFunction, psCurr);
-						structureArmourUpgrade(pFunction, psCurr);
-					}
-				}
-				// DO THIS AFTER so above calculations can use the previous upgrade values
-				// for the current player, upgrade the wall/defence structure stats
-				wallDefenceUpgrade(pFunction, player);
-				// message/sound for wall/defence structure upgrade
-				break;
-		//	default:
-		//		ASSERT(false,"Invalid function type");
-		//		break;
-		}//end of switch
-	}//end of function loop
-
->>>>>>> 93c18a23
 	//Add message to player's list if Major Topic
 	if ((pResearch->techCode == TC_MAJOR) && bDisplay)
 	{
