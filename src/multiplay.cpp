/*
	This file is part of Warzone 2100.
	Copyright (C) 1999-2004  Eidos Interactive
	Copyright (C) 2005-2015  Warzone 2100 Project

	Warzone 2100 is free software; you can redistribute it and/or modify
	it under the terms of the GNU General Public License as published by
	the Free Software Foundation; either version 2 of the License, or
	(at your option) any later version.

	Warzone 2100 is distributed in the hope that it will be useful,
	but WITHOUT ANY WARRANTY; without even the implied warranty of
	MERCHANTABILITY or FITNESS FOR A PARTICULAR PURPOSE. See the
	GNU General Public License for more details.

	You should have received a copy of the GNU General Public License
	along with Warzone 2100; if not, write to the Free Software
	Foundation, Inc., 51 Franklin St, Fifth Floor, Boston, MA 02110-1301 USA
*/
/*
 * Multiplay.c
 *
 * Alex Lee, Sep97, Pumpkin Studios
 *
 * Contains the day to day networking stuff, and received message handler.
 */
#include <string.h>

#include "lib/framework/frame.h"
#include "lib/framework/input.h"
#include "lib/framework/strres.h"
#include "map.h"

#include "stats.h"									// for templates.
#include "game.h"									// for loading maps
#include "hci.h"

#include <time.h>									// for recording ping times.
#include "research.h"
#include "display3d.h"								// for changing the viewpoint
#include "console.h"								// for screen messages
#include "power.h"
#include "cmddroid.h"								//  for commanddroidupdatekills
#include "wrappers.h"								// for game over
#include "component.h"
#include "frontend.h"
#include "lib/sound/audio.h"
#include "lib/sound/audio_id.h"
#include "levels.h"
#include "selection.h"
#include "research.h"
#include "init.h"
#include "warcam.h"	// these 4 for fireworks
#include "mission.h"
#include "effects.h"
#include "lib/gamelib/gtime.h"
#include "keybind.h"
#include "qtscript.h"
#include "design.h"

#include "lib/script/script.h"				//Because of "ScriptTabs.h"
#include "scripttabs.h"			//because of CALL_AI_MSG
#include "scriptcb.h"			//for console callback
#include "scriptfuncs.h"
#include "template.h"
#include "lib/netplay/netplay.h"								// the netplay library.
#include "multiplay.h"								// warzone net stuff.
#include "multijoin.h"								// player management stuff.
#include "multirecv.h"								// incoming messages stuff
#include "multistat.h"
#include "multigifts.h"								// gifts and alliances.
#include "multiint.h"
#include "keymap.h"
#include "cheat.h"

// ////////////////////////////////////////////////////////////////////////////
// ////////////////////////////////////////////////////////////////////////////
// globals.
bool						bMultiPlayer				= false;	// true when more than 1 player.
bool						bMultiMessages				= false;	// == bMultiPlayer unless multimessages are disabled
bool						openchannels[MAX_PLAYERS] = {true};
UBYTE						bDisplayMultiJoiningStatus;

MULTIPLAYERGAME				game;									//info to describe game.
MULTIPLAYERINGAME			ingame;

char						beaconReceiveMsg[MAX_PLAYERS][MAX_CONSOLE_STRING_LENGTH];	//beacon msg for each player
char								playerName[MAX_PLAYERS][MAX_STR_LENGTH];	//Array to store all player names (humans and AIs)

/////////////////////////////////////
/* multiplayer message stack stuff */
/////////////////////////////////////
#define MAX_MSG_STACK	100				// must be *at least* 64

static char msgStr[MAX_MSG_STACK][MAX_STR_LENGTH];
static SDWORD msgPlFrom[MAX_MSG_STACK];
static SDWORD msgPlTo[MAX_MSG_STACK];
static SDWORD callbackType[MAX_MSG_STACK];
static SDWORD locx[MAX_MSG_STACK];
static SDWORD locy[MAX_MSG_STACK];
static DROID *msgDroid[MAX_MSG_STACK];
static SDWORD msgStackPos = -1;				//top element pointer

// ////////////////////////////////////////////////////////////////////////////
// Local Prototypes

static bool recvBeacon(NETQUEUE queue);
static bool recvDestroyTemplate(NETQUEUE queue);
static bool recvResearch(NETQUEUE queue);
static bool sendAIMessage(char *pStr, UDWORD player, UDWORD to);

bool		multiplayPlayersReady(bool bNotifyStatus);
void		startMultiplayerGame(void);

// ////////////////////////////////////////////////////////////////////////////
// temporarily disable multiplayer mode.
void turnOffMultiMsg(bool bDoit)
{
	if (!bMultiPlayer)
	{
		return;
	}

	bMultiMessages = !bDoit;
	return;
}


// ////////////////////////////////////////////////////////////////////////////
// throw a party when you win!
bool multiplayerWinSequence(bool firstCall)
{
	static Position pos;
	Position pos2;
	static UDWORD last = 0;
	float		rotAmount;
	STRUCTURE	*psStruct;

	if (firstCall)
	{
		pos  = cameraToHome(selectedPlayer, true);			// pan the camera to home if not already doing so
		last = 0;

		// stop all research
		CancelAllResearch(selectedPlayer);

		// stop all manufacture.
		for (psStruct = apsStructLists[selectedPlayer]; psStruct; psStruct = psStruct->psNext)
		{
			if (StructIsFactory(psStruct))
			{
				if (((FACTORY *)psStruct->pFunctionality)->psSubject)//check if active
				{
					cancelProduction(psStruct, ModeQueue);
				}
			}
		}
	}

	// rotate world
	if (MissionResUp && !getWarCamStatus())
	{
		rotAmount = graphicsTimeAdjustedIncrement(MAP_SPIN_RATE / 12);
		player.r.y += rotAmount;
	}

	if (last > gameTime)
	{
		last = 0;
	}
	if ((gameTime - last) < 500)							// only  if not done recently.
	{
		return true;
	}
	last = gameTime;

	if (rand() % 3 == 0)
	{
		pos2 = pos;
		pos2.x += (rand() % world_coord(8)) - world_coord(4);
		pos2.z += (rand() % world_coord(8)) - world_coord(4);

		if (pos2.x < 0)
		{
			pos2.x = 128;
		}

		if ((unsigned)pos2.x > world_coord(mapWidth))
		{
			pos2.x = world_coord(mapWidth);
		}

		if (pos2.z < 0)
		{
			pos2.z = 128;
		}

		if ((unsigned)pos2.z > world_coord(mapHeight))
		{
			pos2.z = world_coord(mapHeight);
		}

		addEffect(&pos2, EFFECT_FIREWORK, FIREWORK_TYPE_LAUNCHER, false, NULL, 0);	// throw up some fire works.
	}

	// show the score..


	return true;
}

// ////////////////////////////////////////////////////////////////////////////
// ////////////////////////////////////////////////////////////////////////////
// MultiPlayer main game loop code.
bool multiPlayerLoop(void)
{
	UDWORD		i;
	UBYTE		joinCount;

	joinCount = 0;
	for (i = 0; i < MAX_PLAYERS; i++)
	{
		if (isHumanPlayer(i) && ingame.JoiningInProgress[i])
		{
			joinCount++;
		}
	}
	if (joinCount)
	{
		setWidgetsStatus(false);
		bDisplayMultiJoiningStatus = joinCount;	// someone is still joining! say So

		// deselect anything selected.
		selDroidDeselect(selectedPlayer);

		if (keyPressed(KEY_ESC))// check for cancel
		{
			bDisplayMultiJoiningStatus = 0;
			setWidgetsStatus(true);
			setPlayerHasLost(true);
		}
	}
	else		//everyone is in the game now!
	{
		if (bDisplayMultiJoiningStatus)
		{
			bDisplayMultiJoiningStatus = 0;
			setWidgetsStatus(true);
		}
		if (!ingame.TimeEveryoneIsInGame)
		{
			ingame.TimeEveryoneIsInGame = gameTime;
			debug(LOG_NET, "I have entered the game @ %d", ingame.TimeEveryoneIsInGame);
			if (!NetPlay.isHost)
			{
				debug(LOG_NET, "=== Sending hash to host ===");
				sendDataCheck();
			}
		}
		if (NetPlay.bComms)
		{
			sendPing();
		}
		// Only have to do this on a true MP game
		if (NetPlay.isHost && !ingame.isAllPlayersDataOK && NetPlay.bComms)
		{
			if (gameTime - ingame.TimeEveryoneIsInGame > GAME_TICKS_PER_SEC * 60)
			{
				// we waited 60 secs to make sure people didn't bypass the data integrity checks
				int index;
				for (index = 0; index < MAX_PLAYERS; index++)
				{
					if (ingame.DataIntegrity[index] == false && isHumanPlayer(index) && index != NET_HOST_ONLY)
					{
						char msg[256] = {'\0'};

						sprintf(msg, _("Kicking player %s, because they tried to bypass data integrity check!"), getPlayerName(index));
						sendTextMessage(msg, true);
						addConsoleMessage(msg, LEFT_JUSTIFY, NOTIFY_MESSAGE);
						NETlogEntry(msg, SYNC_FLAG, index);

#ifndef DEBUG
						kickPlayer(index, "invalid data!", ERROR_INVALID);
#endif
						debug(LOG_WARNING, "Kicking Player %s (%u), they tried to bypass data integrity check!", getPlayerName(index), index);
					}
				}
				ingame.isAllPlayersDataOK = true;
			}
		}
	}

	// if player has won then process the win effects...
	if (testPlayerHasWon())
	{
		multiplayerWinSequence(false);
	}
	return true;
}


// ////////////////////////////////////////////////////////////////////////////
// quikie functions.

// to get droids ...
DROID *IdToDroid(UDWORD id, UDWORD player)
{
	if (player == ANYPLAYER)
	{
		for (int i = 0; i < MAX_PLAYERS; i++)
		{
			for (DROID *d = apsDroidLists[i]; d; d = d->psNext)
			{
				if (d->id == id)
				{
					return d;
				}
			}
		}
	}
	else if (player < MAX_PLAYERS)
	{
		for (DROID *d = apsDroidLists[player]; d; d = d->psNext)
		{
			if (d->id == id)
			{
				return d;
			}
		}
	}
	return NULL;
}

// find off-world droids
DROID *IdToMissionDroid(UDWORD id, UDWORD player)
{
	if (player == ANYPLAYER)
	{
		for (int i = 0; i < MAX_PLAYERS; i++)
		{
			for (DROID *d = mission.apsDroidLists[i]; d; d = d->psNext)
			{
				if (d->id == id)
				{
					return d;
				}
			}
		}
	}
	else if (player < MAX_PLAYERS)
	{
		for (DROID *d = mission.apsDroidLists[player]; d; d = d->psNext)
		{
			if (d->id == id)
			{
				return d;
			}
		}
	}
	return NULL;
}

// ////////////////////////////////////////////////////////////////////////////
// find a structure
STRUCTURE *IdToStruct(UDWORD id, UDWORD player)
{
	int beginPlayer = 0, endPlayer = MAX_PLAYERS;
	if (player != ANYPLAYER)
	{
		beginPlayer = player;
		endPlayer = std::min<int>(player + 1, MAX_PLAYERS);
	}
	STRUCTURE **lists[2] = {apsStructLists, mission.apsStructLists};
	for (int j = 0; j < 2; ++j)
	{
		for (int i = beginPlayer; i < endPlayer; ++i)
		{
			for (STRUCTURE *d = lists[j][i]; d; d = d->psNext)
			{
				if (d->id == id)
				{
					return d;
				}
			}
		}
	}
	return NULL;
}

// ////////////////////////////////////////////////////////////////////////////
// find a feature
FEATURE *IdToFeature(UDWORD id, UDWORD player)
{
	(void)player;	// unused, all features go into player 0
	for (FEATURE *d = apsFeatureLists[0]; d; d = d->psNext)
	{
		if (d->id == id)
		{
			return d;
		}
	}
	return NULL;
}

// ////////////////////////////////////////////////////////////////////////////

DROID_TEMPLATE *IdToTemplate(UDWORD tempId, UDWORD player)
{
	DROID_TEMPLATE *psTempl = NULL;
	UDWORD		i;

	// Check if we know which player this is from, in that case, assume it is a player template
	// FIXME: nuke the ANYPLAYER hack
	if (player != ANYPLAYER && player < MAX_PLAYERS)
	{
		for (psTempl = apsDroidTemplates[player]; psTempl && (psTempl->multiPlayerID != tempId); psTempl = psTempl->psNext)
		{}		// follow templates

		if (psTempl)
		{
			return psTempl;
		}
		else
		{
			return NULL;
		}
	}

	// It could be a AI template...or that of another player
	for (i = 0; i < MAX_PLAYERS; i++)
	{
		for (psTempl = apsDroidTemplates[i]; psTempl && psTempl->multiPlayerID != tempId; psTempl = psTempl->psNext)
		{}	// follow templates

		if (psTempl)
		{
			debug(LOG_NEVER, "Found template ID %d, for player %d, but found it in player's %d list?", tempId, player, i);
			return psTempl;
		}
	}
	// no error, since it is possible that we don't have this template defined yet.
	return NULL;
}

/////////////////////////////////////////////////////////////////////////////////
//  Returns a pointer to base object, given an id and optionally a player.
BASE_OBJECT *IdToPointer(UDWORD id, UDWORD player)
{
	DROID		*pD;
	STRUCTURE	*pS;
	FEATURE		*pF;
	// droids.

	pD = IdToDroid(id, player);
	if (pD)
	{
		return (BASE_OBJECT *)pD;
	}

	// structures
	pS = IdToStruct(id, player);
	if (pS)
	{
		return (BASE_OBJECT *)pS;
	}

	// features
	pF = IdToFeature(id, player);
	if (pF)
	{
		return (BASE_OBJECT *)pF;
	}

	return NULL;
}


// ////////////////////////////////////////////////////////////////////////////
// return a players name.
const char *getPlayerName(int player)
{
	ASSERT_OR_RETURN(NULL, player < MAX_PLAYERS , "Wrong player index: %u", player);

	if (game.type != CAMPAIGN)
	{
		if (strcmp(playerName[player], "") != 0)
		{
			return (char *)&playerName[player];
		}
	}

	if (strlen(NetPlay.players[player].name) == 0)
	{
		// make up a name for this player.
		return getPlayerColourName(player);
	}
	else if (NetPlay.players[player].ai >= 0 && !NetPlay.players[player].allocated)
	{
		static char names[MAX_PLAYERS][StringSize];  // Must be static, since the getPlayerName() return value is used in tool tips... Long live the widget system.
		// Add colour to player name.
		sstrcpy(names[player], getPlayerColourName(player));
		sstrcat(names[player], "-");
		sstrcat(names[player], NetPlay.players[player].name);
		return names[player];
	}

	return NetPlay.players[player].name;
}

bool setPlayerName(int player, const char *sName)
{
	ASSERT_OR_RETURN(false, player < MAX_PLAYERS && player >= 0, "Player index (%u) out of range", player);
	sstrcpy(playerName[player], sName);
	return true;
}

// ////////////////////////////////////////////////////////////////////////////
// to determine human/computer players and responsibilities of each..
bool isHumanPlayer(int player)
{
	if (player >= MAX_PLAYERS || player < 0)
	{
		return false;	// obvious, really
	}
	return NetPlay.players[player].allocated;
}

// returns player responsible for 'player'
int whosResponsible(int player)
{
	if (isHumanPlayer(player))
	{
		return player;			// Responsible for him or her self
	}
	else if (player == selectedPlayer)
	{
		return player;			// We are responsibly for ourselves
	}
	else
	{
		return NET_HOST_ONLY;	// host responsible for all AIs
	}
}

//returns true if selected player is responsible for 'player'
bool myResponsibility(int player)
{
	return (whosResponsible(player) == selectedPlayer || whosResponsible(player) == realSelectedPlayer);
}

//returns true if 'player' is responsible for 'playerinquestion'
bool responsibleFor(int player, int playerinquestion)
{
	return whosResponsible(playerinquestion) == player;
}

bool canGiveOrdersFor(int player, int playerInQuestion)
{
	return playerInQuestion >= 0 && playerInQuestion < MAX_PLAYERS &&
	       (player == playerInQuestion || responsibleFor(player, playerInQuestion) || getDebugMappingStatus());
}

int scavengerSlot()
{
	// Scavengers used to always be in position 7, when scavengers were only supported in less than 8 player maps.
	// Scavengers should be in position N in N-player maps, where N ≥ 8.
	return MAX(game.maxPlayers, 7);
}

int scavengerPlayer()
{
	return game.scavengers ? scavengerSlot() : -1;
}

// ////////////////////////////////////////////////////////////////////////////
// probably temporary. Places the camera on the players 1st droid or struct.
Vector3i cameraToHome(UDWORD player, bool scroll)
{
	Vector3i res;
	UDWORD x, y;
	STRUCTURE	*psBuilding;

	for (psBuilding = apsStructLists[player]; psBuilding && (psBuilding->pStructureType->type != REF_HQ); psBuilding = psBuilding->psNext) {}

	if (psBuilding)
	{
		x = map_coord(psBuilding->pos.x);
		y = map_coord(psBuilding->pos.y);
	}
	else if (apsDroidLists[player])				// or first droid
	{
		x = map_coord(apsDroidLists[player]->pos.x);
		y =	map_coord(apsDroidLists[player]->pos.y);
	}
	else if (apsStructLists[player])							// center on first struct
	{
		x = map_coord(apsStructLists[player]->pos.x);
		y = map_coord(apsStructLists[player]->pos.y);
	}
	else														//or map center.
	{
		x = mapWidth / 2;
		y = mapHeight / 2;
	}


	if (scroll)
	{
		requestRadarTrack(world_coord(x), world_coord(y));
	}
	else
	{
		setViewPos(x, y, true);
	}

	res.x = world_coord(x);
	res.y = map_TileHeight(x, y);
	res.z = world_coord(y);
	return res;
}

static void recvSyncRequest(NETQUEUE queue)
{
	int32_t req_id, x, y, obj_id, obj_id2, player_id, player_id2;
	BASE_OBJECT *psObj = NULL, *psObj2 = NULL;

	NETbeginDecode(queue, GAME_SYNC_REQUEST);
	NETint32_t(&req_id);
	NETint32_t(&x);
	NETint32_t(&y);
	NETint32_t(&obj_id);
	NETint32_t(&player_id);
	NETint32_t(&obj_id2);
	NETint32_t(&player_id2);
	NETend();

	syncDebug("sync request received from%d req_id%d x%u y%u %obj1 %obj2", queue.index, req_id, x, y, obj_id, obj_id2);
	if (obj_id)
	{
		psObj = IdToPointer(obj_id, player_id);
	}
	if (obj_id2)
	{
		psObj2 = IdToPointer(obj_id2, player_id2);
	}
	triggerEventSyncRequest(queue.index, req_id, x, y, psObj, psObj2);
}

static void sendObj(BASE_OBJECT *psObj)
{
	if (psObj)
	{
		int32_t obj_id = psObj->id;
		int32_t player = psObj->player;
		NETint32_t(&obj_id);
		NETint32_t(&player);
	}
	else
	{
		int32_t dummy = 0;
		NETint32_t(&dummy);
		NETint32_t(&dummy);
	}
}

void sendSyncRequest(int32_t req_id, int32_t x, int32_t y, BASE_OBJECT *psObj, BASE_OBJECT *psObj2)
{
	NETbeginEncode(NETgameQueue(selectedPlayer), GAME_SYNC_REQUEST);
	NETint32_t(&req_id);
	NETint32_t(&x);
	NETint32_t(&y);
	sendObj(psObj);
	sendObj(psObj2);
	NETend();
}

// ////////////////////////////////////////////////////////////////////////////
// ////////////////////////////////////////////////////////////////////////////
// Recv Messages. Get a message and dispatch to relevant function.
bool recvMessage(void)
{
	NETQUEUE queue;
	uint8_t type;

	while (NETrecvNet(&queue, &type) || NETrecvGame(&queue, &type))          // for all incoming messages.
	{
		bool processedMessage1 = false;
		bool processedMessage2 = false;

		if (queue.queueType == QUEUE_GAME)
		{
			syncDebug("Processing player %d, message %s", queue.index, messageTypeToString(type));
		}

		// messages only in game.
		if (!ingame.localJoiningInProgress)
		{
			processedMessage1 = true;
			switch (type)
			{
			case GAME_DROIDINFO:					//droid update info
				recvDroidInfo(queue);
				break;
			case NET_TEXTMSG:					// simple text message
				recvTextMessage(queue);
				break;
			case NET_DATA_CHECK:
				recvDataCheck(queue);
				break;
			case NET_AITEXTMSG:					//multiplayer AI text message
				recvTextMessageAI(queue);
				break;
			case NET_BEACONMSG:					//beacon (blip) message
				recvBeacon(queue);
				break;
			case GAME_SYNC_REQUEST:
				recvSyncRequest(queue);
				break;
			case GAME_DROIDDISEMBARK:
				recvDroidDisEmbark(queue);           //droid has disembarked from a Transporter
				break;
			case GAME_GIFT:						// an alliance gift from one player to another.
				recvGift(queue);
				break;
			case GAME_LASSAT:
				recvLasSat(queue);
				break;
			case GAME_DEBUG_MODE:
				recvProcessDebugMappings(queue);
				break;
			case GAME_DEBUG_ADD_DROID:
				recvDroid(queue);
				break;
			case GAME_DEBUG_ADD_STRUCTURE:
				recvBuildFinished(queue);
				break;
			case GAME_DEBUG_ADD_FEATURE:
				recvMultiPlayerFeature(queue);
				break;
			case GAME_DEBUG_REMOVE_DROID:
				recvDestroyDroid(queue);
				break;
			case GAME_DEBUG_REMOVE_STRUCTURE:
				recvDestroyStructure(queue);
				break;
			case GAME_DEBUG_REMOVE_FEATURE:
				recvDestroyFeature(queue);
				break;
			case GAME_DEBUG_FINISH_RESEARCH:
				recvResearch(queue);
				break;
			default:
				processedMessage1 = false;
				break;
			}
		}

		// messages usable all the time
		processedMessage2 = true;
		switch (type)
		{
		case GAME_TEMPLATE:					// new template
			recvTemplate(queue);
			break;
		case GAME_TEMPLATEDEST:				// template destroy
			recvDestroyTemplate(queue);
			break;
		case NET_PING:						// diagnostic ping msg.
			recvPing(queue);
			break;
		case NET_OPTIONS:
			recvOptions(queue);
			break;
		case NET_PLAYER_DROPPED:				// remote player got disconnected
			{
				uint32_t player_id;

				NETbeginDecode(queue, NET_PLAYER_DROPPED);
				{
					NETuint32_t(&player_id);
				}
				NETend();

				if (whosResponsible(player_id) != queue.index && queue.index != NET_HOST_ONLY)
				{
					HandleBadParam("NET_PLAYER_DROPPED given incorrect params.", player_id, queue.index);
					break;
				}

				debug(LOG_INFO, "** player %u has dropped!", player_id);

				if (NetPlay.players[player_id].allocated)
				{
					MultiPlayerLeave(player_id);		// get rid of their stuff
					NET_InitPlayer(player_id, false);
				}
				NETsetPlayerConnectionStatus(CONNECTIONSTATUS_PLAYER_DROPPED, player_id);
				break;
			}
		case NET_PLAYERRESPONDING:			// remote player is now playing
			{
				uint32_t player_id;

				resetReadyStatus(false);

				NETbeginDecode(queue, NET_PLAYERRESPONDING);
				// the player that has just responded
				NETuint32_t(&player_id);
				NETend();
				if (player_id >= MAX_PLAYERS)
				{
					debug(LOG_ERROR, "Bad NET_PLAYERRESPONDING received, ID is %d", (int)player_id);
					break;
				}
				// This player is now with us!
				if (ingame.JoiningInProgress[player_id])
				{
					addKnownPlayer(NetPlay.players[player_id].name, getMultiStats(player_id).identity);
				}
				ingame.JoiningInProgress[player_id] = false;
				break;
			}
		// FIXME: the next 4 cases might not belong here --check (we got two loops for this)
		case NET_COLOURREQUEST:
			recvColourRequest(queue);
			break;
		case NET_POSITIONREQUEST:
			recvPositionRequest(queue);
			break;
		case NET_TEAMREQUEST:
			recvTeamRequest(queue);
			break;
		case NET_READY_REQUEST:
			recvReadyRequest(queue);

			// if hosting try to start the game if everyone is ready
			if (NetPlay.isHost && multiplayPlayersReady(false))
			{
				startMultiplayerGame();
			}
			break;
		case GAME_ALLIANCE:
			recvAlliance(queue, true);
			break;
		case NET_KICK:	// in-game kick message
			{
				uint32_t player_id;
				char reason[MAX_KICK_REASON];
				LOBBY_ERROR_TYPES KICK_TYPE = ERROR_NOERROR;

				NETbeginDecode(queue, NET_KICK);
				NETuint32_t(&player_id);
				NETstring(reason, MAX_KICK_REASON);
				NETenum(&KICK_TYPE);
				NETend();

				if (player_id == NET_HOST_ONLY)
				{
					char buf[250] = {'\0'};

					ssprintf(buf, "Player %d (%s : %s) tried to kick %u", (int) queue.index, NetPlay.players[queue.index].name, NetPlay.players[queue.index].IPtextAddress, player_id);
					NETlogEntry(buf, SYNC_FLAG, 0);
					debug(LOG_ERROR, "%s", buf);
					if (NetPlay.isHost)
					{
						NETplayerKicked((unsigned int) queue.index);
					}
					break;
				}
				else if (selectedPlayer == player_id)  // we've been told to leave.
				{
					debug(LOG_ERROR, "You were kicked because %s", reason);
					setPlayerHasLost(true);
				}
				else
				{
					debug(LOG_NET, "Player %d was kicked: %s", player_id, reason);
					NETplayerKicked(player_id);
				}
				break;
			}
		case GAME_RESEARCHSTATUS:
			recvResearchStatus(queue);
			break;
		case GAME_STRUCTUREINFO:
			recvStructureInfo(queue);
			break;
		case NET_PLAYER_STATS:
			recvMultiStats(queue);
			break;
		case GAME_PLAYER_LEFT:
			recvPlayerLeft(queue);
			break;
		default:
			processedMessage2 = false;
			break;
		}

		if (processedMessage1 && processedMessage2)
		{
			debug(LOG_ERROR, "Processed %s message twice!", messageTypeToString(type));
		}
		if (!processedMessage1 && !processedMessage2)
		{
			debug(LOG_ERROR, "Didn't handle %s message!", messageTypeToString(type));
		}

		NETpop(queue);
	}

	return true;
}

void HandleBadParam(const char *msg, const int from, const int actual)
{
	char buf[255];
	LOBBY_ERROR_TYPES KICK_TYPE = ERROR_INVALID;

	ssprintf(buf, "!!>Msg: %s, Actual: %d, Bad: %d", msg, actual, from);
	NETlogEntry(buf, SYNC_FLAG, actual);
	if (NetPlay.isHost)
	{
		ssprintf(buf, "Auto kicking player %s, invalid command received.", NetPlay.players[actual].name);
		sendTextMessage(buf, true);
		kickPlayer(actual, buf, KICK_TYPE);
	}
}

// ////////////////////////////////////////////////////////////////////////////
// Research Stuff. Nat games only send the result of research procedures.
bool SendResearch(uint8_t player, uint32_t index, bool trigger)
{
	// Send the player that is researching the topic and the topic itself
	NETbeginEncode(NETgameQueue(selectedPlayer), GAME_DEBUG_FINISH_RESEARCH);
	NETuint8_t(&player);
	NETuint32_t(&index);
	NETend();

	return true;
}

// recv a research topic that is now complete.
static bool recvResearch(NETQUEUE queue)
{
	uint8_t			player;
	uint32_t		index;
	int				i;
	PLAYER_RESEARCH	*pPlayerRes;

	NETbeginDecode(queue, GAME_DEBUG_FINISH_RESEARCH);
	NETuint8_t(&player);
	NETuint32_t(&index);
	NETend();

	if (!getDebugMappingStatus() && bMultiPlayer)
	{
		debug(LOG_WARNING, "Failed to finish research for player %u.", NetPlay.players[queue.index].position);
		return false;
	}

	syncDebug("player%d, index%u", player, index);

	if (player >= MAX_PLAYERS || index >= asResearch.size())
	{
		debug(LOG_ERROR, "Bad GAME_DEBUG_FINISH_RESEARCH received, player is %d, index is %u", (int)player, index);
		return false;
	}

	pPlayerRes = &asPlayerResList[player][index];
	syncDebug("research status = %d", pPlayerRes->ResearchStatus & RESBITS);

	if (!IsResearchCompleted(pPlayerRes))
	{
		MakeResearchCompleted(pPlayerRes);
		researchResult(index, player, false, NULL, true);
	}

	// Update allies research accordingly
	if (game.type == SKIRMISH)
	{
		for (i = 0; i < MAX_PLAYERS; i++)
		{
			if (alliances[i][player] == ALLIANCE_FORMED)
			{
				pPlayerRes = &asPlayerResList[i][index];

				if (!IsResearchCompleted(pPlayerRes))
				{
					// Do the research for that player
					MakeResearchCompleted(pPlayerRes);
					researchResult(index, i, false, NULL, true);
				}
			}
		}
	}

	return true;
}

// ////////////////////////////////////////////////////////////////////////////
// ////////////////////////////////////////////////////////////////////////////
// New research stuff, so you can see what others are up to!
// inform others that I'm researching this.
bool sendResearchStatus(STRUCTURE *psBuilding, uint32_t index, uint8_t player, bool bStart)
{
	if (!myResponsibility(player) || gameTime < 5)
	{
		return true;
	}

	NETbeginEncode(NETgameQueue(selectedPlayer), GAME_RESEARCHSTATUS);
	NETuint8_t(&player);
	NETbool(&bStart);

	// If we know the building researching it then send its ID
	if (psBuilding)
	{
		NETuint32_t(&psBuilding->id);
	}
	else
	{
		uint32_t zero = 0;
		NETuint32_t(&zero);
	}

	// Finally the topic in question
	NETuint32_t(&index);
	NETend();

	// Tell UI to remove from the list of available research.
	MakeResearchStartedPending(&asPlayerResList[player][index]);

	return true;
}

STRUCTURE *findResearchingFacilityByResearchIndex(unsigned player, unsigned index)
{
	// Go through the structs to find the one doing this topic
	for (STRUCTURE *psBuilding = apsStructLists[player]; psBuilding; psBuilding = psBuilding->psNext)
	{
		if (psBuilding->pStructureType->type == REF_RESEARCH
		    && ((RESEARCH_FACILITY *)psBuilding->pFunctionality)->psSubject
		    && ((RESEARCH_FACILITY *)psBuilding->pFunctionality)->psSubject->ref - REF_RESEARCH_START == index)
		{
			return psBuilding;
		}
	}
	return NULL;  // Not found.
}

bool recvResearchStatus(NETQUEUE queue)
{
	STRUCTURE			*psBuilding;
	PLAYER_RESEARCH		*pPlayerRes;
	RESEARCH_FACILITY	*psResFacilty;
	RESEARCH			*pResearch;
	uint8_t				player;
	bool bStart = false;
	uint32_t			index, structRef;

	NETbeginDecode(queue, GAME_RESEARCHSTATUS);
	NETuint8_t(&player);
	NETbool(&bStart);
	NETuint32_t(&structRef);
	NETuint32_t(&index);
	NETend();

	syncDebug("player%d, bStart%d, structRef%u, index%u", player, bStart, structRef, index);

	if (player >= MAX_PLAYERS || index >= asResearch.size())
	{
		debug(LOG_ERROR, "Bad GAME_RESEARCHSTATUS received, player is %d, index is %u", (int)player, index);
		return false;
	}
	if (!canGiveOrdersFor(queue.index, player))
	{
		debug(LOG_WARNING, "Droid order for wrong player.");
		syncDebug("Wrong player.");
		return false;
	}

	int prevResearchState = 0;
	if (aiCheckAlliances(selectedPlayer, player))
	{
		prevResearchState = intGetResearchState();
	}

	pPlayerRes = &asPlayerResList[player][index];

	// psBuilding may be null if finishing
	if (bStart)							// Starting research
	{
		ResetPendingResearchStatus(pPlayerRes);  // Reset pending state, even if research state is not changed due to the structure being destroyed.

		psBuilding = IdToStruct(structRef, player);

		// Set that facility to research
		if (psBuilding && psBuilding->pFunctionality)
		{
			psResFacilty = (RESEARCH_FACILITY *) psBuilding->pFunctionality;

			popStatusPending(*psResFacilty);  // Research is no longer pending, as it's actually starting now.

			if (psResFacilty->psSubject)
			{
				cancelResearch(psBuilding, ModeImmediate);
			}

			if (IsResearchStarted(pPlayerRes))
			{
				STRUCTURE *psOtherBuilding = findResearchingFacilityByResearchIndex(player, index);
				ASSERT(psOtherBuilding != NULL, "Something researched but no facility.");
				if (psOtherBuilding != NULL)
				{
					cancelResearch(psOtherBuilding, ModeImmediate);
				}
			}

			if (!researchAvailable(index, player, ModeImmediate) && bMultiPlayer)
			{
				debug(LOG_ERROR, "Player %d researching impossible topic \"%s\".", player, getName(&asResearch[index]));
				return false;
			}

			// Set the subject up
			pResearch				= &asResearch[index];
			psResFacilty->psSubject = pResearch;

			// Start the research
			MakeResearchStarted(pPlayerRes);
			psResFacilty->timeStartHold		= 0;
		}
	}
	// Finished/cancelled research
	else
	{
		// If they completed the research, we're done
		if (IsResearchCompleted(pPlayerRes))
		{
			return true;
		}

		// If they did not say what facility it was, look it up orselves
		if (!structRef)
		{
			psBuilding = findResearchingFacilityByResearchIndex(player, index);
		}
		else
		{
			psBuilding = IdToStruct(structRef, player);
		}

		// Stop the facility doing any research
		if (psBuilding)
		{
			cancelResearch(psBuilding, ModeImmediate);
			popStatusPending(*(RESEARCH_FACILITY *)psBuilding->pFunctionality);  // Research cancellation is no longer pending, as it's actually cancelling now.
		}
	}

	if (aiCheckAlliances(selectedPlayer, player))
	{
		intAlliedResearchChanged();
		intNotifyResearchButton(prevResearchState);
	}

	return true;
}

static void printchatmsg(const char *text, int from, bool team = false)
{
	char msg[MAX_CONSOLE_STRING_LENGTH];

	sstrcpy(msg, NetPlay.players[from].name);		// name
	sstrcat(msg, ": ");					// seperator
	sstrcat(msg, text);					// add message
	addConsoleMessage(msg, DEFAULT_JUSTIFY, from, team);		// display
}

// ////////////////////////////////////////////////////////////////////////////
// ////////////////////////////////////////////////////////////////////////////
// Text Messaging between team.
void sendTeamMessage(const char *pStr, uint32_t from)
{
	char	display[MAX_CONSOLE_STRING_LENGTH];
	bool team = true;

	sstrcpy(display, pStr);
	// This is for local display
	if (from == selectedPlayer)
	{
		printchatmsg(display, from, team);
	}

	for (int i = 0; i < game.maxPlayers; i++)
	{
		if (i != from && aiCheckAlliances(from, i))
		{
			if (i == selectedPlayer)
			{
				printchatmsg(display, from); // also display it
			}
			if (isHumanPlayer(i))
			{
				NETbeginEncode(NETnetQueue(i), NET_TEXTMSG);
				NETuint32_t(&from);				// who this msg is from
				NETbool(&team);
				NETstring(display, MAX_CONSOLE_STRING_LENGTH);	// the message to send
				NETend();
			}
			else if (myResponsibility(i))
			{
				msgStackPush(CALL_AI_MSG, from, i, display, -1, -1, NULL);
				triggerEventChat(from, i, display);
			}
			else	//also send to AIs now (non-humans), needed for AI
			{
				sendAIMessage(display, from, i);
			}
		}
	}
}

// Text Messaging between players. proceed string with players to send to.
// eg "123hi there" sends "hi there" to players 1,2 and 3.
bool sendTextMessage(const char *pStr, bool all, uint32_t from)
{
	bool				normal = true, team = false;
	bool				sendto[MAX_PLAYERS];
	int					posTable[MAX_PLAYERS];
	UDWORD				i;
	char				display[MAX_CONSOLE_STRING_LENGTH];
	char				msg[MAX_CONSOLE_STRING_LENGTH];
	char				*curStr = (char *)pStr;

	memset(display, 0x0, sizeof(display));	//clear buffer
	memset(msg, 0x0, sizeof(msg));		//clear buffer
	memset(sendto, 0x0, sizeof(sendto));		//clear private flag
	memset(posTable, 0x0, sizeof(posTable));		//clear buffer
	sstrcpy(msg, curStr);

	// This is for local display
	if (from == selectedPlayer)
	{
		printchatmsg(curStr, from);
	}

	triggerEventChat(from, from, pStr); // send to self

	if (!all)
	{
		// create a position table
		for (i = 0; i < game.maxPlayers; i++)
		{
			posTable[NetPlay.players[i].position] = i;
		}

		if (curStr[0] == '.')
		{
			curStr++;
			for (i = 0; i < game.maxPlayers; i++)
			{
				if (i != from && aiCheckAlliances(from, i))
				{
					sendto[i] = true;
				}
			}
			normal = false;
			if (!all)
			{
				sstrcpy(display, _("(allies"));
			}
		}
		for (; curStr[0] >= '0' && curStr[0] <= '9'; ++curStr)  // for each 0..9 numeric char encountered
		{
			i = posTable[curStr[0] - '0'];
			if (normal)
			{
				sstrcpy(display, _("(private to "));
			}
			else
			{
				sstrcat(display, ", ");
			}
			if ((isHumanPlayer(i) || (game.type == SKIRMISH && i < game.maxPlayers && game.skDiff[i])))
			{
				sstrcat(display, getPlayerName(posTable[curStr[0] - '0']));
				sendto[i] = true;
			}
			else
			{
				sstrcat(display, _("[invalid]"));
			}
			normal = false;
		}

		if (!normal)	// lets user know it is a private message
		{
			if (curStr[0] == ' ')
			{
				curStr++;
			}
			sstrcat(display, ") ");
			sstrcat(display, curStr);
		}
	}

	if (all)	//broadcast
	{
		NETbeginEncode(NETbroadcastQueue(), NET_TEXTMSG);
		NETuint32_t(&from);		// who this msg is from
		NETbool(&team);			// team specific?
		NETstring(msg, MAX_CONSOLE_STRING_LENGTH);	// the message to send
		NETend();
		for (i = 0; i < MAX_PLAYERS; i++)
		{
			if (i == selectedPlayer && from != i)
			{
				printchatmsg(display, from); // also display it
			}
			if (i != from && !isHumanPlayer(i) && myResponsibility(i))
			{
				msgStackPush(CALL_AI_MSG, from, i, msg, -1, -1, NULL);
				triggerEventChat(from, i, msg);
			}
			else if (i != from && !isHumanPlayer(i) && !myResponsibility(i))
			{
				sendAIMessage(msg, from, i);
			}
		}
	}
	else if (normal)
	{
		for (i = 0; i < MAX_PLAYERS; i++)
		{
			if (i != from && openchannels[i])
			{
				if (i == selectedPlayer)
				{
					printchatmsg(curStr, from); // also display it
				}
				if (isHumanPlayer(i))
				{
					NETbeginEncode(NETnetQueue(i), NET_TEXTMSG);
					NETuint32_t(&from);		// who this msg is from
					NETbool(&team);			// team specific?
					NETstring(msg, MAX_CONSOLE_STRING_LENGTH);	// the message to send
					NETend();
				}
				else if (myResponsibility(i))
				{
					msgStackPush(CALL_AI_MSG, from, i, msg, -1, -1, NULL);
					triggerEventChat(from, i, msg);
				}
				else	// send to AIs on different host
				{
					sendAIMessage(msg, from, i);
				}
			}
		}
	}
	else	//private msg
	{
		for (i = 0; i < MAX_PLAYERS; i++)
		{
			if (sendto[i])
			{
				if (i == selectedPlayer)
				{
					printchatmsg(display, from); // also display it
				}
				if (isHumanPlayer(i))
				{
					NETbeginEncode(NETnetQueue(i), NET_TEXTMSG);
					NETuint32_t(&from);				// who this msg is from
					NETbool(&team); // team specific?
					NETstring(display, MAX_CONSOLE_STRING_LENGTH);	// the message to send
					NETend();
				}
				else if (myResponsibility(i))
				{
					msgStackPush(CALL_AI_MSG, from, i, curStr, -1, -1, NULL);
					triggerEventChat(from, i, curStr);
				}
				else	//also send to AIs now (non-humans), needed for AI
				{
					sendAIMessage(curStr, from, i);
				}
			}
		}
	}

	return true;
}

void printConsoleNameChange(const char *oldName, const char *newName)
{
	char msg[MAX_CONSOLE_STRING_LENGTH];

	// Player changed name.
	sstrcpy(msg, oldName);                               // Old name.
	sstrcat(msg, " → ");                                 // Separator
	sstrcat(msg, newName);  // New name.

	addConsoleMessage(msg, DEFAULT_JUSTIFY, selectedPlayer);  // display
}


//AI multiplayer message, send from a certain player index to another player index
static bool sendAIMessage(char *pStr, UDWORD player, UDWORD to)
{
	UDWORD	sendPlayer;

	if (!ingame.localOptionsReceived)
	{
		return true;
	}

	// find machine that is hosting this human or AI
	sendPlayer = whosResponsible(to);

	if (sendPlayer >= MAX_PLAYERS)
	{
		debug(LOG_ERROR, "sendAIMessage() - sendPlayer >= MAX_PLAYERS");
		return false;
	}

	if (!isHumanPlayer(sendPlayer))		//NETsend can't send to non-humans
	{
		debug(LOG_ERROR, "sendAIMessage() - player is not human.");
		return false;
	}

	//send to the player who is hosting 'to' player (might be himself if human and not AI)
	NETbeginEncode(NETnetQueue(sendPlayer), NET_AITEXTMSG);
	NETuint32_t(&player);			//save the actual sender
	//save the actual player that is to get this msg on the source machine (source can host many AIs)
	NETuint32_t(&to);				//save the actual receiver (might not be the same as the one we are actually sending to, in case of AIs)
	NETstring(pStr, MAX_CONSOLE_STRING_LENGTH);		// copy message in.
	NETend();
	return true;
}

//
// At this time, we do NOT support messages for beacons
//
bool sendBeacon(int32_t locX, int32_t locY, int32_t forPlayer, int32_t sender, const char *pStr)
{
	int sendPlayer;
	//debug(LOG_WZ, "sendBeacon: '%s'",pStr);

	//find machine that is hosting this human or AI
	sendPlayer = whosResponsible(forPlayer);

	if (sendPlayer >= MAX_PLAYERS)
	{
		debug(LOG_ERROR, "sendAIMessage() - whosResponsible() failed.");
		return false;
	}

	// I assume this is correct, looks like it sends it to ONLY that person, and the routine
	// kf_AddHelpBlip() iterates for each player it needs.
	NETbeginEncode(NETnetQueue(sendPlayer), NET_BEACONMSG);    // send to the player who is hosting 'to' player (might be himself if human and not AI)
	NETint32_t(&sender);                                // save the actual sender

	// save the actual player that is to get this msg on the source machine (source can host many AIs)
	NETint32_t(&forPlayer);                             // save the actual receiver (might not be the same as the one we are actually sending to, in case of AIs)
	NETint32_t(&locX);                                  // save location
	NETint32_t(&locY);

	// const_cast: need to cast away constness because of the const-incorrectness of NETstring (const-incorrect when sending/encoding a packet)
	NETstring((char *)pStr, MAX_CONSOLE_STRING_LENGTH); // copy message in.
	NETend();

	return true;
}

<<<<<<< HEAD
=======
void displayAIMessage(char *pStr, SDWORD from, SDWORD to)
{
	char				tmp[255];

	if (isHumanPlayer(to))		//display text only if receiver is the (human) host machine itself
	{
		sstrcpy(tmp, getPlayerName(from));
		strcat(tmp, ": ");											// seperator
		strcat(tmp, pStr);											// add message

		addConsoleMessage(tmp, DEFAULT_JUSTIFY, from);
	}
}

>>>>>>> 00d21fde
// Write a message to the console.
bool recvTextMessage(NETQUEUE queue)
{
	UDWORD	playerIndex;
	char	msg[MAX_CONSOLE_STRING_LENGTH];
	char newmsg[MAX_CONSOLE_STRING_LENGTH];
	bool team = false;

	memset(msg, 0x0, sizeof(msg));
	memset(newmsg, 0x0, sizeof(newmsg));

	NETbeginDecode(queue, NET_TEXTMSG);
	NETuint32_t(&playerIndex);	// Who this msg is from
	NETbool(&team);	// team specific?
	NETstring(newmsg, MAX_CONSOLE_STRING_LENGTH);	// The message to receive
	NETend();

	if (whosResponsible(playerIndex) != queue.index)
	{
		playerIndex = queue.index;  // Fix corrupted playerIndex.
	}

	if (playerIndex >= MAX_PLAYERS || (!NetPlay.players[playerIndex].allocated && NetPlay.players[playerIndex].ai == AI_OPEN))
	{
		return false;
	}

	sstrcpy(msg, NetPlay.players[playerIndex].name);
	// Seperator
	sstrcat(msg, ": ");
	// Add message
	sstrcat(msg, newmsg);

	addConsoleMessage(msg, DEFAULT_JUSTIFY, playerIndex, team);

	// Multiplayer message callback
	// Received a console message from a player, save
	MultiMsgPlayerFrom = playerIndex;
	MultiMsgPlayerTo = selectedPlayer;

	sstrcpy(MultiplayMsg, newmsg);
	eventFireCallbackTrigger((TRIGGER_TYPE)CALL_AI_MSG);

	// make some noise!
	if (titleMode == MULTIOPTION || titleMode == MULTILIMIT)
	{
		audio_PlayTrack(FE_AUDIO_MESSAGEEND);
	}
	else if (!ingame.localJoiningInProgress)
	{
		audio_PlayTrack(ID_SOUND_MESSAGEEND);
	}

	return true;
}

//AI multiplayer message - received message for AI (for hosted scripts)
bool recvTextMessageAI(NETQUEUE queue)
{
	UDWORD	sender, receiver;
	char	msg[MAX_CONSOLE_STRING_LENGTH];
	char	newmsg[MAX_CONSOLE_STRING_LENGTH];

	NETbeginDecode(queue, NET_AITEXTMSG);
	NETuint32_t(&sender);			//in-game player index ('normal' one)
	NETuint32_t(&receiver);			//in-game player index
	NETstring(newmsg, MAX_CONSOLE_STRING_LENGTH);
	NETend();

	if (whosResponsible(sender) != queue.index)
	{
		sender = queue.index;  // Fix corrupted sender.
	}

	sstrcpy(msg, newmsg);
	triggerEventChat(sender, receiver, newmsg);

	//Received a console message from a player callback
	//store and call later
	//-------------------------------------------------
	if (!msgStackPush(CALL_AI_MSG, sender, receiver, msg, -1, -1, NULL))
	{
		debug(LOG_ERROR, "recvTextMessageAI() - msgStackPush - stack failed");
		return false;
	}

	return true;
}

// ////////////////////////////////////////////////////////////////////////////
// Templates

static void NETtemplate(DROID_TEMPLATE *pTempl)
{
	NETqstring(pTempl->name);

	for (unsigned i = 0; i < ARRAY_SIZE(pTempl->asParts); ++i)
	{
		NETuint8_t(&pTempl->asParts[i]);
	}

	NETint8_t(&pTempl->numWeaps);
	NETbool(&pTempl->stored);	// other players don't need to know, but we need to keep the knowledge in the loop somehow...

	for (int i = 0; i < DROID_MAXWEAPS; ++i)
	{
		NETuint8_t(&pTempl->asWeaps[i]);
	}

	NETenum(&pTempl->droidType);
	NETuint32_t(&pTempl->multiPlayerID);
}

// send a newly created template to other players
bool sendTemplate(uint32_t player, DROID_TEMPLATE *pTempl)
{
	NETbeginEncode(NETgameQueue(selectedPlayer), GAME_TEMPLATE);
	NETuint32_t(&player);
	NETtemplate(pTempl);
	return NETend();
}

// receive a template created by another player
bool recvTemplate(NETQUEUE queue)
{
	uint32_t        player = 0;
	DROID_TEMPLATE *psTempl;
	DROID_TEMPLATE  t;

	NETbeginDecode(queue, GAME_TEMPLATE);
	NETuint32_t(&player);
	ASSERT_OR_RETURN(false, player < MAX_PLAYERS, "invalid player size: %d", player);

	NETtemplate(&t);
	NETend();
	if (!canGiveOrdersFor(queue.index, player))
	{
		return false;
	}

	t.prefab = false;
	t.psNext = NULL;
	t.ref = REF_TEMPLATE_START;

	if (!researchedTemplate(&t, player, true) || !intValidTemplate(&t, NULL, true, player))
	{
		debug(LOG_ERROR, "Illegal template received from player %d", (int)player);
		return false;
	}

	psTempl = IdToTemplate(t.multiPlayerID, player);

	// Already exists
	if (psTempl)
	{
		t.psNext = psTempl->psNext;
		*psTempl = t;
		debug(LOG_SYNC, "Updating MP template %d (stored=%s)", (int)t.multiPlayerID, t.stored ? "yes" : "no");
	}
	else
	{
		addTemplateBack(player, &t);  // Add to back of list, to avoid game state templates being in wrong order, which matters when saving games.
		debug(LOG_SYNC, "Creating MP template %d (stored=%s)", (int)t.multiPlayerID, t.stored ? "yes" : "no");
	}
	if (!t.prefab && player == selectedPlayer)
	{
		storeTemplates();
	}

	return true;
}


// ////////////////////////////////////////////////////////////////////////////
// inform others that you no longer have a template

bool SendDestroyTemplate(DROID_TEMPLATE *t, uint8_t player)
{
	NETbeginEncode(NETgameQueue(selectedPlayer), GAME_TEMPLATEDEST);
	NETuint8_t(&player);
	NETuint32_t(&t->multiPlayerID);
	NETend();

	return true;
}

// acknowledge another player no longer has a template
static bool recvDestroyTemplate(NETQUEUE queue)
{
	uint8_t			player;
	uint32_t		templateID;
	DROID_TEMPLATE	*psTempl, *psTempPrev = NULL;

	NETbeginDecode(queue, GAME_TEMPLATEDEST);
	NETuint8_t(&player);
	NETuint32_t(&templateID);
	NETend();
	if (!canGiveOrdersFor(queue.index, player))
	{
		return false;
	}

	ASSERT_OR_RETURN(false, player < MAX_PLAYERS, "invalid player size: %d", player);

	// Find the template in the list
	for (psTempl = apsDroidTemplates[player]; psTempl; psTempl = psTempl->psNext)
	{
		if (psTempl->multiPlayerID == templateID)
		{
			break;
		}

		psTempPrev = psTempl;
	}

	// If we found it then delete it
	if (psTempl)
	{
		// Update the linked list
		if (psTempPrev)
		{
			psTempPrev->psNext = psTempl->psNext;
		}
		else
		{
			apsDroidTemplates[player] = psTempl->psNext;
		}

		// Delete the template.
		//before deleting the template, need to make sure not being used in production
		deleteTemplateFromProduction(psTempl, player, ModeImmediate);
		delete psTempl;
	}
	else
	{
		debug(LOG_ERROR, "Would delete missing template %d", templateID);
	}

	return true;
}


// ////////////////////////////////////////////////////////////////////////////
// ////////////////////////////////////////////////////////////////////////////
// Features

// send a destruct feature message.
bool SendDestroyFeature(FEATURE *pF)
{
	NETbeginEncode(NETgameQueue(selectedPlayer), GAME_DEBUG_REMOVE_FEATURE);
	NETuint32_t(&pF->id);
	return NETend();
}

// process a destroy feature msg.
bool recvDestroyFeature(NETQUEUE queue)
{
	FEATURE *pF;
	uint32_t	id;

	NETbeginDecode(queue, GAME_DEBUG_REMOVE_FEATURE);
	NETuint32_t(&id);
	NETend();

	if (!getDebugMappingStatus() && bMultiPlayer)
	{
		debug(LOG_WARNING, "Failed to remove feature for player %u.", NetPlay.players[queue.index].position);
		return false;
	}

	pF = IdToFeature(id, ANYPLAYER);
	if (pF == NULL)
	{
		debug(LOG_FEATURE, "feature id %d not found (probably already destroyed)", id);
		return false;
	}

	debug(LOG_FEATURE, "p%d feature id %d destroyed (%s)", pF->player, pF->id, getName(pF->psStats));
	// Remove the feature locally
	turnOffMultiMsg(true);
	destroyFeature(pF, gameTime - deltaGameTime + 1);  // deltaGameTime is actually 0 here, since we're between updates. However, the value of gameTime - deltaGameTime + 1 will not change when we start the next tick.
	turnOffMultiMsg(false);

	return true;
}

// ////////////////////////////////////////////////////////////////////////////
// Network File packet processor.
bool recvMapFileRequested(NETQUEUE queue)
{
	//char mapStr[256],mapName[256],fixedname[256];
	uint32_t player;

	PHYSFS_sint64 fileSize_64;
	PHYSFS_file	*pFileHandle;

	if (!NetPlay.isHost)				// only host should act
	{
		ASSERT(false, "Host only routine detected for client!");
		return false;
	}

	//	Check to see who wants the file
	NETbeginDecode(queue, NET_FILE_REQUESTED);
	NETuint32_t(&player);
	NETend();

	if (!NetPlay.players[player].wzFile.isSending)
	{
		NetPlay.players[player].needFile = true;
		NetPlay.players[player].wzFile.isCancelled = false;
		NetPlay.players[player].wzFile.isSending = true;

		LEVEL_DATASET *mapData = levFindDataSet(game.map, &game.hash);

		addConsoleMessage("Map was requested: SENDING MAP!", DEFAULT_JUSTIFY, SYSTEM_MESSAGE);

		char *mapStr = mapData->realFileName;
		debug(LOG_INFO, "Map was requested. Looking for %s", mapStr);

		// Checking to see if file is available...
		pFileHandle = PHYSFS_openRead(mapStr);
		if (pFileHandle == NULL)
		{
			debug(LOG_ERROR, "Failed to open %s for reading: %s", mapStr, PHYSFS_getLastError());
			debug(LOG_FATAL, "You have a map (%s) that can't be located.\n\nMake sure it is in the correct directory and or format! (No map packs!)", mapStr);
			// NOTE: if we get here, then the game is basically over, The host can't send the file for whatever reason...
			// Which also means, that we can't continue.
			debug(LOG_NET, "***Host has a file issue, and is being forced to quit!***");
			NETbeginEncode(NETbroadcastQueue(), NET_HOST_DROPPED);
			NETend();
			abort();
		}

		// get the file's size.
		fileSize_64 = PHYSFS_fileLength(pFileHandle);
		debug(LOG_INFO, "File is valid, sending [directory: %s] %s to client %u", PHYSFS_getRealDir(mapStr), mapStr, player);

		NetPlay.players[player].wzFile.pFileHandle = pFileHandle;
		NetPlay.players[player].wzFile.fileSize_32 = (int32_t) fileSize_64;		//we don't support 64bit int nettypes.
		NetPlay.players[player].wzFile.currPos = 0;

		NETsendFile(game.map, game.hash, player);
	}
	return true;
}

// continue sending the map
void sendMap(void)
{
	int i = 0;

	for (i = 0; i < MAX_PLAYERS; i++)
	{
		if (NetPlay.players[i].wzFile.isSending)
		{
			int done = NETsendFile(game.map, game.hash, i);
			if (done == 100)
			{
				addConsoleMessage("MAP SENT!", DEFAULT_JUSTIFY, SYSTEM_MESSAGE);
				debug(LOG_INFO, "=== File has been sent to player %d ===", i);
				NetPlay.players[i].wzFile.isSending = false;
				NetPlay.players[i].needFile = false;
			}
		}
	}
}

// Another player is broadcasting a map, recv a chunk. Returns false if not yet done.
bool recvMapFileData(NETQUEUE queue)
{
	mapDownloadProgress = NETrecvFile(queue);
	if (mapDownloadProgress == 100)
	{
		addConsoleMessage("MAP DOWNLOADED!", DEFAULT_JUSTIFY, SYSTEM_MESSAGE);
		sendTextMessage("MAP DOWNLOADED", true);					//send
		debug(LOG_INFO, "=== File has been received. ===");

		// clear out the old level list.
		levShutDown();
		levInitialise();
		rebuildSearchPath(mod_multiplay, true);	// MUST rebuild search path for the new maps we just got!
		if (!buildMapList())
		{
			return false;
		}

		LEVEL_DATASET *mapData = levFindDataSet(game.map, &game.hash);
		if (mapData && CheckForMod(mapData->realFileName))
		{
			char buf[256];
			if (game.isMapMod)
			{
				ssprintf(buf, _("Warning, this is a map-mod, it could alter normal gameplay."));
			}
			else
			{
				ssprintf(buf, _("Warning, HOST has altered the game code, and can't be trusted!"));
			}
			addConsoleMessage(buf,  DEFAULT_JUSTIFY, NOTIFY_MESSAGE);
			game.isMapMod = true;
			widgReveal(psWScreen, MULTIOP_MAP_MOD);
		}

		loadMapPreview(false);
		return true;
	}

	return false;
}


//------------------------------------------------------------------------------------------------//

/* multiplayer message stack */
void msgStackReset(void)
{
	msgStackPos = -1;		//Beginning of the stack
}

UDWORD msgStackPush(SDWORD CBtype, SDWORD plFrom, SDWORD plTo, const char *tStr, SDWORD x, SDWORD y, DROID *psDroid)
{
	debug(LOG_WZ, "msgStackPush: pushing message type %d to pos %d", CBtype, msgStackPos + 1);

	if (msgStackPos + 1 >= MAX_MSG_STACK)
	{
		debug(LOG_ERROR, "msgStackPush() - stack full");
		return false;
	}

	//make point to the last valid element
	msgStackPos++;

	//remember values
	msgPlFrom[msgStackPos] = plFrom;
	msgPlTo[msgStackPos] = plTo;

	callbackType[msgStackPos] = CBtype;
	locx[msgStackPos] = x;
	locy[msgStackPos] = y;

	sstrcpy(msgStr[msgStackPos], tStr);

	msgDroid[msgStackPos] = psDroid;

	return true;
}

bool isMsgStackEmpty(void)
{
	if (msgStackPos <= (-1))
	{
		return true;
	}
	return false;
}

bool msgStackGetFrom(SDWORD  *psVal)
{
	if (msgStackPos < 0)
	{
		debug(LOG_ERROR, "msgStackGetFrom: msgStackPos < 0");
		return false;
	}

	*psVal = msgPlFrom[0];

	return true;
}

bool msgStackGetTo(SDWORD  *psVal)
{
	if (msgStackPos < 0)
	{
		debug(LOG_ERROR, "msgStackGetTo: msgStackPos < 0");
		return false;
	}

	*psVal = msgPlTo[0];

	return true;
}

static bool msgStackGetCallbackType(SDWORD  *psVal)
{
	if (msgStackPos < 0)
	{
		debug(LOG_ERROR, "msgStackGetCallbackType: msgStackPos < 0");
		return false;
	}

	*psVal = callbackType[0];

	return true;
}

static bool msgStackGetXY(SDWORD  *psValx, SDWORD  *psValy)
{
	if (msgStackPos < 0)
	{
		debug(LOG_ERROR, "msgStackGetXY: msgStackPos < 0");
		return false;
	}

	*psValx = locx[0];
	*psValy = locy[0];

	return true;
}


bool msgStackGetMsg(char  *psVal)
{
	if (msgStackPos < 0)
	{
		debug(LOG_ERROR, "msgStackGetMsg: msgStackPos < 0");
		return false;
	}

	strcpy(psVal, msgStr[0]);
	//*psVal = msgPlTo[msgStackPos];

	return true;
}

static bool msgStackSort(void)
{
	SDWORD i;

	//go through all-1 elements (bottom-top)
	for (i = 0; i < msgStackPos; i++)
	{
		msgPlFrom[i] = msgPlFrom[i + 1];
		msgPlTo[i] = msgPlTo[i + 1];

		callbackType[i] = callbackType[i + 1];
		locx[i] = locx[i + 1];
		locy[i] = locy[i + 1];

		sstrcpy(msgStr[i], msgStr[i + 1]);
	}

	//erase top element
	msgPlFrom[msgStackPos] = -2;
	msgPlTo[msgStackPos] = -2;

	callbackType[msgStackPos] = -2;
	locx[msgStackPos] = -2;
	locy[msgStackPos] = -2;

	sstrcpy(msgStr[msgStackPos], "ERROR char!!!!!!!!");

	msgStackPos--;		//since removed the top element

	return true;
}

bool msgStackPop(void)
{
	debug(LOG_WZ, "msgStackPop: stack size %d", msgStackPos);

	if (msgStackPos < 0 || msgStackPos > MAX_MSG_STACK)
	{
		debug(LOG_ERROR, "msgStackPop: wrong msgStackPos index: %d", msgStackPos);
		return false;
	}

	return msgStackSort();		//move all elements 1 pos lower
}

bool msgStackGetDroid(DROID **ppsDroid)
{
	if (msgStackPos < 0)
	{
		debug(LOG_ERROR, "msgStackGetDroid: msgStackPos < 0");
		return false;
	}

	*ppsDroid = msgDroid[0];

	return true;
}

SDWORD msgStackGetCount(void)
{
	return msgStackPos + 1;
}

bool msgStackFireTop(void)
{
	SDWORD		_callbackType;
	char		msg[255];

	if (msgStackPos < 0)
	{
		debug(LOG_ERROR, "msgStackFireTop: msgStackPos < 0");
		return false;
	}

	if (!msgStackGetCallbackType(&_callbackType))
	{
		return false;
	}

	switch (_callbackType)
	{
	case CALL_VIDEO_QUIT:
		debug(LOG_SCRIPT, "msgStackFireTop: popped CALL_VIDEO_QUIT");
		eventFireCallbackTrigger((TRIGGER_TYPE)CALL_VIDEO_QUIT);
		break;

	case CALL_DORDER_STOP:
		ASSERT(false, "CALL_DORDER_STOP is currently disabled");

		debug(LOG_SCRIPT, "msgStackFireTop: popped CALL_DORDER_STOP");

		if (!msgStackGetDroid(&psScrCBOrderDroid))
		{
			return false;
		}

		eventFireCallbackTrigger((TRIGGER_TYPE)CALL_DORDER_STOP);
		break;

	case CALL_BEACON:

		if (!msgStackGetXY(&beaconX, &beaconY))
		{
			return false;
		}

		if (!msgStackGetFrom(&MultiMsgPlayerFrom))
		{
			return false;
		}

		if (!msgStackGetTo(&MultiMsgPlayerTo))
		{
			return false;
		}

		if (!msgStackGetMsg(msg))
		{
			return false;
		}

		sstrcpy(MultiplayMsg, msg);

		eventFireCallbackTrigger((TRIGGER_TYPE)CALL_BEACON);
		break;

	case CALL_AI_MSG:
		if (!msgStackGetFrom(&MultiMsgPlayerFrom))
		{
			return false;
		}

		if (!msgStackGetTo(&MultiMsgPlayerTo))
		{
			return false;
		}

		if (!msgStackGetMsg(msg))
		{
			return false;
		}

		sstrcpy(MultiplayMsg, msg);

		eventFireCallbackTrigger((TRIGGER_TYPE)CALL_AI_MSG);
		break;

	default:
		debug(LOG_ERROR, "msgStackFireTop: unknown callback type");
		return false;
		break;
	}

	if (!msgStackPop())
	{
		return false;
	}

	return true;
}

static bool recvBeacon(NETQUEUE queue)
{
	int32_t sender, receiver, locX, locY;
	char    msg[MAX_CONSOLE_STRING_LENGTH];

	NETbeginDecode(queue, NET_BEACONMSG);
	NETint32_t(&sender);            // the actual sender
	NETint32_t(&receiver);          // the actual receiver (might not be the same as the one we are actually sending to, in case of AIs)
	NETint32_t(&locX);
	NETint32_t(&locY);
	NETstring(msg, sizeof(msg));    // Receive the actual message
	NETend();

	debug(LOG_WZ, "Received beacon for player: %d, from: %d", receiver, sender);

	sstrcat(msg, NetPlay.players[sender].name);    // name
	sstrcpy(beaconReceiveMsg[sender], msg);

	return addBeaconBlip(locX, locY, receiver, sender, beaconReceiveMsg[sender]);
}

const char *getPlayerColourName(int player)
{
	static const char *playerColors[] =
	{
		N_("Green"),
		N_("Orange"),
		N_("Grey"),
		N_("Black"),
		N_("Red"),
		N_("Blue"),
		N_("Pink"),
		N_("Cyan"),
		N_("Yellow"),
		N_("Purple"),
		N_("White"),
		N_("Bright blue"),
		N_("Neon green"),
		N_("Infrared"),
		N_("Ultraviolet"),
		N_("Brown"),
	};
	STATIC_ASSERT(MAX_PLAYERS <= ARRAY_SIZE(playerColors));

	ASSERT(player < ARRAY_SIZE(playerColors), "player number (%d) exceeds maximum (%lu)", player, (unsigned long) ARRAY_SIZE(playerColors));

	if (player >= ARRAY_SIZE(playerColors))
	{
		return "";
	}

	return gettext(playerColors[getPlayerColour(player)]);
}

/* Reset ready status for all players */
void resetReadyStatus(bool bSendOptions)
{
	// notify all clients if needed
	if (bSendOptions)
	{
		sendOptions();
	}
	netPlayersUpdated = true;
}<|MERGE_RESOLUTION|>--- conflicted
+++ resolved
@@ -1475,23 +1475,6 @@
 	return true;
 }
 
-<<<<<<< HEAD
-=======
-void displayAIMessage(char *pStr, SDWORD from, SDWORD to)
-{
-	char				tmp[255];
-
-	if (isHumanPlayer(to))		//display text only if receiver is the (human) host machine itself
-	{
-		sstrcpy(tmp, getPlayerName(from));
-		strcat(tmp, ": ");											// seperator
-		strcat(tmp, pStr);											// add message
-
-		addConsoleMessage(tmp, DEFAULT_JUSTIFY, from);
-	}
-}
-
->>>>>>> 00d21fde
 // Write a message to the console.
 bool recvTextMessage(NETQUEUE queue)
 {
