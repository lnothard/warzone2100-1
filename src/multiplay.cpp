--- conflicted
+++ resolved
@@ -55,12 +55,9 @@
 #include "effects.h"
 #include "lib/gamelib/gtime.h"
 #include "keybind.h"
-<<<<<<< HEAD
 #include "qtscript.h"
-=======
 #include "design.h"
 
->>>>>>> ad89ad92
 #include "lib/script/script.h"				//Because of "ScriptTabs.h"
 #include "scripttabs.h"			//because of CALL_AI_MSG
 #include "scriptcb.h"			//for console callback
