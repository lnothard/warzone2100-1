--- conflicted
+++ resolved
@@ -511,13 +511,8 @@
 struct BRAIN_STATS : public COMPONENT_STATS
 {
        WEAPON_STATS	*psWeaponStat;	///< weapon stats associated with this brain - for Command Droids
-<<<<<<< HEAD
-       UDWORD          minDroids;
-       UDWORD          dMult;
-=======
        UDWORD          maxDroids;       ///< base maximum number of droids that the commander can control
        UDWORD          maxDroidsMult;   ///< maximum number of controlled droids multiplied by level
->>>>>>> ee6da7ce
 };
 
 
