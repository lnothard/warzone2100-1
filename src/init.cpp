/*
	This file is part of Warzone 2100.
	Copyright (C) 1999-2004  Eidos Interactive
	Copyright (C) 2005-2015  Warzone 2100 Project

	Warzone 2100 is free software; you can redistribute it and/or modify
	it under the terms of the GNU General Public License as published by
	the Free Software Foundation; either version 2 of the License, or
	(at your option) any later version.

	Warzone 2100 is distributed in the hope that it will be useful,
	but WITHOUT ANY WARRANTY; without even the implied warranty of
	MERCHANTABILITY or FITNESS FOR A PARTICULAR PURPOSE. See the
	GNU General Public License for more details.

	You should have received a copy of the GNU General Public License
	along with Warzone 2100; if not, write to the Free Software
	Foundation, Inc., 51 Franklin St, Fifth Floor, Boston, MA 02110-1301 USA
*/
/**
 * @file init.c
 *
 * Game initialisation routines.
 *
 */
#include "lib/framework/frame.h"

#include <string.h>

#include "lib/framework/frameresource.h"
#include "lib/framework/input.h"
#include "lib/framework/file.h"
#include "lib/framework/physfs_ext.h"
#include "lib/framework/strres.h"
#include "lib/framework/wzapp.h"
#include "lib/ivis_opengl/piemode.h"
#include "lib/ivis_opengl/piestate.h"
#include "lib/ivis_opengl/screen.h"
#include "lib/ivis_opengl/pieblitfunc.h"
#include "lib/ivis_opengl/tex.h"
#include "lib/netplay/netplay.h"
#include "lib/script/script.h"
#include "lib/sound/audio_id.h"
#include "lib/sound/cdaudio.h"
#include "lib/sound/mixer.h"

#include "init.h"

#include "advvis.h"
#include "atmos.h"
#include "challenge.h"
#include "cluster.h"
#include "cmddroid.h"
#include "component.h"
#include "configuration.h"
#include "console.h"
#include "data.h"
#include "display.h"
#include "display3d.h"
#include "drive.h"
#include "edit3d.h"
#include "effects.h"
#include "fpath.h"
#include "frend.h"
#include "frontend.h"
#include "game.h"
#include "gateway.h"
#include "hci.h"
#include "intdisplay.h"
#include "keymap.h"
#include "levels.h"
#include "lighting.h"
#include "loop.h"
#include "mapgrid.h"
#include "mechanics.h"
#include "miscimd.h"
#include "mission.h"
#include "modding.h"
#include "multiint.h"
#include "multigifts.h"
#include "multiplay.h"
#include "projectile.h"
#include "radar.h"
#include "research.h"
#include "lib/framework/cursors.h"
#include "scriptextern.h"
#include "scriptfuncs.h"
#include "scripttabs.h"
#include "scriptvals.h"
#include "text.h"
#include "texture.h"
#include "transporter.h"
#include "warzoneconfig.h"
#include "main.h"
#include "wrappers.h"
#include "terrain.h"
#include "ingameop.h"
#include "qtscript.h"
#include "template.h"

static void initMiscVars();

static const char UserMusicPath[] = "music";

// FIXME Totally inappropriate place for this.
char fileLoadBuffer[FILE_LOAD_BUFFER_SIZE];

IMAGEFILE *FrontImages;

static wzSearchPath *searchPathRegistry = NULL;

// Each module in the game should have a call from here to initialise
// any globals and statics to there default values each time the game
// or frontend restarts.
//
static bool InitialiseGlobals(void)
{
	frontendInitVars();	// Initialise frontend globals and statics.
	statsInitVars();
	structureInitVars();
	if (!messageInitVars())
	{
		return false;
	}
	if (!researchInitVars())
	{
		return false;
	}
	featureInitVars();
	radarInitVars();
	Edit3DInitVars();

	driveInitVars(true);

	return true;
}


bool loadLevFile(const char *filename, searchPathMode datadir, bool ignoreWrf, char const *realFileName)
{
	char *pBuffer;
	UDWORD size;

	if (realFileName == NULL)
	{
		debug(LOG_WZ, "Loading lev file: \"%s\", builtin\n", filename);
	}
	else
	{
		debug(LOG_WZ, "Loading lev file: \"%s\" from \"%s\"\n", filename, realFileName);
	}

	if (!PHYSFS_exists(filename) || !loadFile(filename, &pBuffer, &size))
	{
		debug(LOG_ERROR, "File not found: %s\n", filename);
		return false; // only in NDEBUG case
	}
	if (!levParse(pBuffer, size, datadir, ignoreWrf, realFileName))
	{
		debug(LOG_ERROR, "Parse error in %s\n", filename);
		return false;
	}
	free(pBuffer);

	return true;
}


static void cleanSearchPath()
{
	wzSearchPath *curSearchPath = searchPathRegistry, * tmpSearchPath = NULL;

	// Start at the lowest priority
	while (curSearchPath->lowerPriority)
	{
		curSearchPath = curSearchPath->lowerPriority;
	}

	while (curSearchPath)
	{
		tmpSearchPath = curSearchPath->higherPriority;
		free(curSearchPath);
		curSearchPath = tmpSearchPath;
	}
	searchPathRegistry = NULL;
}


/*!
 * Register searchPath above the path with next lower priority
 * For information about what can be a search path, refer to PhysFS documentation
 */
void registerSearchPath(const char path[], unsigned int priority)
{
	wzSearchPath *curSearchPath = searchPathRegistry, * tmpSearchPath = NULL;

	tmpSearchPath = (wzSearchPath *)malloc(sizeof(*tmpSearchPath));
	sstrcpy(tmpSearchPath->path, path);
	if (path[strlen(path) - 1] != *PHYSFS_getDirSeparator())
	{
		sstrcat(tmpSearchPath->path, PHYSFS_getDirSeparator());
	}
	tmpSearchPath->priority = priority;

	debug(LOG_WZ, "registerSearchPath: Registering %s at priority %i", path, priority);
	if (!curSearchPath)
	{
		searchPathRegistry = tmpSearchPath;
		searchPathRegistry->lowerPriority = NULL;
		searchPathRegistry->higherPriority = NULL;
		return;
	}

	while (curSearchPath->higherPriority && priority > curSearchPath->priority)
	{
		curSearchPath = curSearchPath->higherPriority;
	}
	while (curSearchPath->lowerPriority && priority < curSearchPath->priority)
	{
		curSearchPath = curSearchPath->lowerPriority;
	}

	if (priority < curSearchPath->priority)
	{
		tmpSearchPath->lowerPriority = curSearchPath->lowerPriority;
		tmpSearchPath->higherPriority = curSearchPath;
	}
	else
	{
		tmpSearchPath->lowerPriority = curSearchPath;
		tmpSearchPath->higherPriority = curSearchPath->higherPriority;
	}

	if (tmpSearchPath->lowerPriority)
	{
		tmpSearchPath->lowerPriority->higherPriority = tmpSearchPath;
	}
	if (tmpSearchPath->higherPriority)
	{
		tmpSearchPath->higherPriority->lowerPriority = tmpSearchPath;
	}
}


/*!
 * \brief Rebuilds the PHYSFS searchPath with mode specific subdirs
 *
 * Priority:
 * maps > mods > base > base.wz
 */
bool rebuildSearchPath(searchPathMode mode, bool force, const char *current_map)
{
	static searchPathMode current_mode = mod_clean;
	static std::string current_current_map;
	wzSearchPath *curSearchPath = searchPathRegistry;
	char tmpstr[PATH_MAX] = "\0";

	if (mode != current_mode || (current_map != NULL ? current_map : "") != current_current_map || force ||
	    (use_override_mods && strcmp(override_mod_list, getModList())))
	{
		if (mode != mod_clean)
		{
			rebuildSearchPath(mod_clean, false);
		}

		current_mode = mode;
		current_current_map = current_map != NULL ? current_map : "";

		// Start at the lowest priority
		while (curSearchPath->lowerPriority)
		{
			curSearchPath = curSearchPath->lowerPriority;
		}

		switch (mode)
		{
		case mod_clean:
			debug(LOG_WZ, "Cleaning up");
			clearLoadedMods();

			while (curSearchPath)
			{
#ifdef DEBUG
				debug(LOG_WZ, "Removing [%s] from search path", curSearchPath->path);
#endif // DEBUG
				// Remove maps and mods
				removeSubdirs(curSearchPath->path, "maps", NULL);
				removeSubdirs(curSearchPath->path, "mods/music", NULL);
				removeSubdirs(curSearchPath->path, "mods/global", NULL);
				removeSubdirs(curSearchPath->path, "mods/campaign", NULL);
				removeSubdirs(curSearchPath->path, "mods/multiplay", NULL);
				removeSubdirs(curSearchPath->path, "mods/autoload", NULL);

				// Remove multiplay patches
				sstrcpy(tmpstr, curSearchPath->path);
				sstrcat(tmpstr, "mp");
				PHYSFS_removeFromSearchPath(tmpstr);
				sstrcpy(tmpstr, curSearchPath->path);
				sstrcat(tmpstr, "mp.wz");
				PHYSFS_removeFromSearchPath(tmpstr);

				// Remove plain dir
				PHYSFS_removeFromSearchPath(curSearchPath->path);

				// Remove base files
				sstrcpy(tmpstr, curSearchPath->path);
				sstrcat(tmpstr, "base");
				PHYSFS_removeFromSearchPath(tmpstr);
				sstrcpy(tmpstr, curSearchPath->path);
				sstrcat(tmpstr, "base.wz");
				PHYSFS_removeFromSearchPath(tmpstr);

				// remove video search path as well
				sstrcpy(tmpstr, curSearchPath->path);
				sstrcat(tmpstr, "sequences.wz");
				PHYSFS_removeFromSearchPath(tmpstr);
				curSearchPath = curSearchPath->higherPriority;
			}
			break;
		case mod_campaign:
			debug(LOG_WZ, "*** Switching to campaign mods ***");
			clearLoadedMods();

			while (curSearchPath)
			{
				// make sure videos override included files
				sstrcpy(tmpstr, curSearchPath->path);
				sstrcat(tmpstr, "sequences.wz");
				PHYSFS_addToSearchPath(tmpstr, PHYSFS_APPEND);
				curSearchPath = curSearchPath->higherPriority;
			}
			curSearchPath = searchPathRegistry;
			while (curSearchPath->lowerPriority)
			{
				curSearchPath = curSearchPath->lowerPriority;
			}
			while (curSearchPath)
			{
#ifdef DEBUG
				debug(LOG_WZ, "Adding [%s] to search path", curSearchPath->path);
#endif // DEBUG
				// Add global and campaign mods
				PHYSFS_addToSearchPath(curSearchPath->path, PHYSFS_APPEND);

				addSubdirs(curSearchPath->path, "mods/music", PHYSFS_APPEND, NULL, false);
				addSubdirs(curSearchPath->path, "mods/global", PHYSFS_APPEND, use_override_mods ? override_mods : global_mods, true);
				addSubdirs(curSearchPath->path, "mods", PHYSFS_APPEND, use_override_mods ? override_mods : global_mods, true);
				addSubdirs(curSearchPath->path, "mods/autoload", PHYSFS_APPEND, use_override_mods ? override_mods : NULL, true);
				addSubdirs(curSearchPath->path, "mods/campaign", PHYSFS_APPEND, use_override_mods ? override_mods : campaign_mods, true);
				if (!PHYSFS_removeFromSearchPath(curSearchPath->path))
				{
					debug(LOG_WZ, "* Failed to remove path %s again", curSearchPath->path);
				}

				// Add plain dir
				PHYSFS_addToSearchPath(curSearchPath->path, PHYSFS_APPEND);

				// Add base files
				sstrcpy(tmpstr, curSearchPath->path);
				sstrcat(tmpstr, "base");
				PHYSFS_addToSearchPath(tmpstr, PHYSFS_APPEND);
				sstrcpy(tmpstr, curSearchPath->path);
				sstrcat(tmpstr, "base.wz");
				PHYSFS_addToSearchPath(tmpstr, PHYSFS_APPEND);

				curSearchPath = curSearchPath->higherPriority;
			}
			break;
		case mod_multiplay:
			debug(LOG_WZ, "*** Switching to multiplay mods ***");
			clearLoadedMods();

			while (curSearchPath)
			{
				// make sure videos override included files
				sstrcpy(tmpstr, curSearchPath->path);
				sstrcat(tmpstr, "sequences.wz");
				PHYSFS_addToSearchPath(tmpstr, PHYSFS_APPEND);
				curSearchPath = curSearchPath->higherPriority;
			}
			// Add the selected map first, for mapmod support
			if (current_map != NULL)
			{
				QString realPathAndDir = QString::fromUtf8(PHYSFS_getRealDir(current_map)) + current_map;
				realPathAndDir.replace('/', PHYSFS_getDirSeparator()); // Windows fix
				PHYSFS_addToSearchPath(realPathAndDir.toUtf8().constData(), PHYSFS_APPEND);
			}
			curSearchPath = searchPathRegistry;
			while (curSearchPath->lowerPriority)
			{
				curSearchPath = curSearchPath->lowerPriority;
			}
			while (curSearchPath)
			{
#ifdef DEBUG
				debug(LOG_WZ, "Adding [%s] to search path", curSearchPath->path);
#endif // DEBUG
				// Add global and multiplay mods
				PHYSFS_addToSearchPath(curSearchPath->path, PHYSFS_APPEND);
				addSubdirs(curSearchPath->path, "mods/music", PHYSFS_APPEND, NULL, false);
				addSubdirs(curSearchPath->path, "mods/global", PHYSFS_APPEND, use_override_mods ? override_mods : global_mods, true);
				addSubdirs(curSearchPath->path, "mods", PHYSFS_APPEND, use_override_mods ? override_mods : global_mods, true);
				addSubdirs(curSearchPath->path, "mods/autoload", PHYSFS_APPEND, use_override_mods ? override_mods : NULL, true);
				addSubdirs(curSearchPath->path, "mods/multiplay", PHYSFS_APPEND, use_override_mods ? override_mods : multiplay_mods, true);
				PHYSFS_removeFromSearchPath(curSearchPath->path);

				// Add multiplay patches
				sstrcpy(tmpstr, curSearchPath->path);
				sstrcat(tmpstr, "mp");
				PHYSFS_addToSearchPath(tmpstr, PHYSFS_APPEND);
				sstrcpy(tmpstr, curSearchPath->path);
				sstrcat(tmpstr, "mp.wz");
				PHYSFS_addToSearchPath(tmpstr, PHYSFS_APPEND);

				// Add plain dir
				PHYSFS_addToSearchPath(curSearchPath->path, PHYSFS_APPEND);

				// Add base files
				sstrcpy(tmpstr, curSearchPath->path);
				sstrcat(tmpstr, "base");
				PHYSFS_addToSearchPath(tmpstr, PHYSFS_APPEND);
				sstrcpy(tmpstr, curSearchPath->path);
				sstrcat(tmpstr, "base.wz");
				PHYSFS_addToSearchPath(tmpstr, PHYSFS_APPEND);

				curSearchPath = curSearchPath->higherPriority;
			}
			break;
		default:
			debug(LOG_ERROR, "Can't switch to unknown mods %i", mode);
			return false;
		}
		if (use_override_mods && mode != mod_clean)
		{
			if (strcmp(getModList(), override_mod_list))
			{
				debug(LOG_POPUP, _("The required mod could not be loaded: %s\n\nWarzone will try to load the game without it."), override_mod_list);
			}
			clearOverrideMods();
			current_mode = mod_override;
		}

		// User's home dir must be first so we allways see what we write
		PHYSFS_removeFromSearchPath(PHYSFS_getWriteDir());
		PHYSFS_addToSearchPath(PHYSFS_getWriteDir(), PHYSFS_PREPEND);

#ifdef DEBUG
		printSearchPath();
#endif // DEBUG
	}
	else if (use_override_mods)
	{
		// override mods are already the same as current mods, so no need to do anything
		clearOverrideMods();
	}
	return true;
}

typedef std::vector<std::string> MapFileList;
static MapFileList listMapFiles()
{
	MapFileList ret, filtered, oldSearchPath;

	char **subdirlist = PHYSFS_enumerateFiles("maps");

	for (char **i = subdirlist; *i != NULL; ++i)
	{
		std::string wzfile = *i;
		if (*i[0] == '.' || wzfile.substr(wzfile.find_last_of(".") + 1) != "wz")
		{
			continue;
		}

		std::string realFileName = std::string("maps/") + *i;
		ret.push_back(realFileName);
	}
	PHYSFS_freeList(subdirlist);
	// save our current search path(s)
	debug(LOG_WZ, "Map search paths:");
	char **searchPath = PHYSFS_getSearchPath();
	for (char **i = searchPath; *i != NULL; i++)
	{
		debug(LOG_WZ, "    [%s]", *i);
		oldSearchPath.push_back(*i);
		PHYSFS_removeFromSearchPath(*i);
	}
	PHYSFS_freeList(searchPath);

	for (MapFileList::iterator realFileName = ret.begin(); realFileName != ret.end(); ++realFileName)
	{
		std::string realFilePathAndName = PHYSFS_getWriteDir() + *realFileName;
		if (PHYSFS_addToSearchPath(realFilePathAndName.c_str(), PHYSFS_APPEND))
		{
			int unsafe = 0;
			char **filelist = PHYSFS_enumerateFiles("multiplay/maps");

			for (char **file = filelist; *file != NULL; ++file)
			{
				std::string isDir = std::string("multiplay/maps/") + *file;
				if (PHYSFS_isDirectory(isDir.c_str()))
				{
					continue;
				}
				std::string checkfile = *file;
				debug(LOG_WZ, "checking ... %s", *file);
				if (checkfile.substr(checkfile.find_last_of(".") + 1) == "gam")
				{
					if (unsafe++ > 1)
					{
						debug(LOG_ERROR, "Map packs are not supported! %s NOT added.", realFilePathAndName.c_str());
						break;
					}
				}
			}
			PHYSFS_freeList(filelist);
			if (unsafe < 2)
			{
				filtered.push_back(realFileName->c_str());
			}
			PHYSFS_removeFromSearchPath(realFilePathAndName.c_str());
		}
		else
		{
			debug(LOG_POPUP, "Could not mount %s, because: %s.\nPlease delete or move the file specified.", realFilePathAndName.c_str(), PHYSFS_getLastError());
		}
	}

	// restore our search path(s) again
	for (MapFileList::iterator restorePaths = oldSearchPath.begin(); restorePaths != oldSearchPath.end(); ++restorePaths)
	{
		PHYSFS_addToSearchPath(restorePaths->c_str(), PHYSFS_APPEND);
	}
	debug(LOG_WZ, "Search paths restored");
	printSearchPath();

	return filtered;
}

// Map processing
struct WZmaps
{
	std::string MapName;
	bool isMapMod;
};

std::vector<struct WZmaps> WZ_Maps;

struct FindMap
{
	const std::string map;
	FindMap(const std::string &name) : map(name) {};
	bool operator()(const WZmaps &wzm) const
	{
		return wzm.MapName == map;
	};
};

bool CheckForMod(char *theMap)
{
	std::vector<struct WZmaps>::iterator it;
	if (theMap == NULL)
	{
		return false;
	}
	it = std::find_if(WZ_Maps.begin(), WZ_Maps.end(), FindMap(theMap));
	if (it != WZ_Maps.end())
	{
		return it->isMapMod;
	}
	debug(LOG_ERROR, "Couldn't find map %s", theMap);

	return false;
}

// Mount the archive under the mountpoint, and enumerate the archive according to lookin
static bool CheckInMap(const char *archive, const char *mountpoint, const char *lookin)
{
	bool mapmod = false;

	if (!PHYSFS_mount(archive, mountpoint, PHYSFS_APPEND))
	{
		// We already checked to see if this was valid before, and now, something went seriously wrong.
		debug(LOG_FATAL, "Could not mount %s, because: %s. Please delete the file, and run the game again. Game will now exit.", archive, PHYSFS_getLastError());
		exit(-1);
	}

	std::string checkpath = lookin;
	checkpath.append("/");
	char **filelist = PHYSFS_enumerateFiles(lookin);
	for (char **file = filelist; *file != NULL; ++file)
	{
		std::string checkfile = *file;
		if (PHYSFS_isDirectory((checkpath + checkfile).c_str()))
		{
			if (checkfile.compare("wrf") == 0 || checkfile.compare("stats") == 0 || checkfile.compare("components") == 0
			    || checkfile.compare("anims") == 0 || checkfile.compare("effects") == 0 || checkfile.compare("messages") == 0
			    || checkfile.compare("audio") == 0 || checkfile.compare("sequenceaudio") == 0 || checkfile.compare("misc") == 0
			    || checkfile.compare("features") == 0 || checkfile.compare("script") == 0 || checkfile.compare("structs") == 0
			    || checkfile.compare("tileset") == 0 || checkfile.compare("images") == 0 || checkfile.compare("texpages") == 0
			    || checkfile.compare("skirmish") == 0)
			{
				debug(LOG_WZ, "Detected: %s %s" , archive, checkfile.c_str());
				mapmod = true;
				break;
			}
		}
	}
	PHYSFS_freeList(filelist);

	if (!PHYSFS_removeFromSearchPath(archive))
	{
		debug(LOG_ERROR, "Could not unmount %s, %s", archive, PHYSFS_getLastError());
	}
	return mapmod;
}

bool buildMapList()
{
	if (!loadLevFile("gamedesc.lev", mod_campaign, false, NULL))
	{
		return false;
	}
	loadLevFile("addon.lev", mod_multiplay, false, NULL);
	WZ_Maps.clear();
	MapFileList realFileNames = listMapFiles();
	for (MapFileList::iterator realFileName = realFileNames.begin(); realFileName != realFileNames.end(); ++realFileName)
	{
		bool mapmod = false;
		struct WZmaps CurrentMap;
		std::string realFilePathAndName = PHYSFS_getRealDir(realFileName->c_str()) + *realFileName;

		PHYSFS_addToSearchPath(realFilePathAndName.c_str(), PHYSFS_APPEND);

		char **filelist = PHYSFS_enumerateFiles("");
		for (char **file = filelist; *file != NULL; ++file)
		{
			std::string checkfile = *file;
			size_t len = strlen(*file);
			if (len > 10 && !strcasecmp(*file + (len - 10), ".addon.lev"))  // Do not add addon.lev again
			{
				loadLevFile(*file, mod_multiplay, true, realFileName->c_str());
			}
			// add support for X player maps using a new name to prevent conflicts.
			if (len > 13 && !strcasecmp(*file + (len - 13), ".xplayers.lev"))
			{
				loadLevFile(*file, mod_multiplay, true, realFileName->c_str());
			}
		}
		PHYSFS_freeList(filelist);

		if (PHYSFS_removeFromSearchPath(realFilePathAndName.c_str()) == 0)
		{
			debug(LOG_ERROR, "Could not unmount %s, %s", realFilePathAndName.c_str(), PHYSFS_getLastError());
		}

		mapmod = CheckInMap(realFilePathAndName.c_str(), "WZMap", "WZMap");
		if (!mapmod)
		{
			mapmod = CheckInMap(realFilePathAndName.c_str(), "WZMap", "WZMap/multiplay");
		}

		CurrentMap.MapName = realFileName->c_str();
		CurrentMap.isMapMod = mapmod;
		WZ_Maps.push_back(CurrentMap);
	}

	return true;
}

// ////////////////////////////////////////////////////////////////////////////
// ////////////////////////////////////////////////////////////////////////////
// Called once on program startup.
//
bool systemInitialise(void)
{
	if (!widgInitialise())
	{
		return false;
	}

	buildMapList();

	// Initialize render engine
	if (!pie_Initialise())
	{
		debug(LOG_ERROR, "Unable to initialise renderer");
		return false;
	}

	if (!audio_Init(droidAudioTrackStopped, war_getSoundEnabled()))
	{
		debug(LOG_SOUND, "Continuing without audio");
	}
	if (war_getSoundEnabled() && war_GetMusicEnabled())
	{
		cdAudio_Open(UserMusicPath);
	}
	else
	{
		debug(LOG_SOUND, "Music disabled");
	}

	if (!dataInitLoadFuncs()) // Pass all the data loading functions to the framework library
	{
		return false;
	}

	if (!fpathInitialise())
	{
		return false;
	}

	// Initialize the iVis text rendering module
	wzSceneBegin("Main menu loop");
	iV_TextInit();

<<<<<<< HEAD
	pie_InitRadar();
=======
	// Fix badly named OpenGL functions. Must be done after iV_TextInit, to avoid the renames being clobbered by an extra glewInit() call.
	screen_EnableMissingFunctions();

	iV_Reset();								// Reset the IV library.
	readAIs();
>>>>>>> 6f2f5d91

	return true;
}

// ////////////////////////////////////////////////////////////////////////////
// ////////////////////////////////////////////////////////////////////////////
// Called once at program shutdown.
//
extern char *mod_list;

void systemShutdown(void)
{
	pie_ShutdownRadar();
	if (mod_list)
	{
		free(mod_list);
	}

	shutdownEffectsSystem();
	wzSceneEnd("Main menu loop");
	keyClearMappings();

	// free up all the load functions (all the data should already have been freed)
	resReleaseAll();

	if (!multiShutdown()) // ajl. init net stuff
	{
		debug(LOG_FATAL, "Unable to multiShutdown() cleanly!");
		abort();
	}

	debug(LOG_MAIN, "shutting down audio subsystems");

	debug(LOG_MAIN, "shutting down CD audio");
	cdAudio_Close();

	if (audio_Disabled() == false && !audio_Shutdown())
	{
		debug(LOG_FATAL, "Unable to audio_Shutdown() cleanly!");
		abort();
	}

	debug(LOG_MAIN, "shutting down graphics subsystem");
	levShutDown();
	widgShutDown();
	fpathShutdown();
	mapShutdown();
	debug(LOG_MAIN, "shutting down everything else");
	pal_ShutDown();		// currently unused stub
	frameShutDown();	// close screen / SDL / resources / cursors / trig
	screenShutDown();
	closeConfig();		// "registry" close
	cleanSearchPath();	// clean PHYSFS search paths
	debug_exit();		// cleanup debug routines
	PHYSFS_deinit();	// cleanup PHYSFS (If failure, state of PhysFS is undefined, and probably badly screwed up.)
	// NOTE: Exception handler is cleaned via atexit(ExchndlShutdown);
}

/***************************************************************************/

// ////////////////////////////////////////////////////////////////////////////
// ////////////////////////////////////////////////////////////////////////////
// Called At Frontend Startup.

bool frontendInitialise(const char *ResourceFile)
{
	debug(LOG_WZ, "== Initializing frontend == : %s", ResourceFile);

	if (!InitialiseGlobals())				// Initialise all globals and statics everywhere.
	{
		return false;
	}

<<<<<<< HEAD
	readAIs();
=======
	iV_Reset();								// Reset the IV library.
>>>>>>> 6f2f5d91

	if (!scrTabInitialise())				// Initialise the script system
	{
		return false;
	}

	if (!stringsInitialise())				// Initialise the string system
	{
		return false;
	}

	if (!objInitialise())					// Initialise the object system
	{
		return false;
	}

	if (!anim_Init())
	{
		return false;
	}

	if (!animObj_Init())
	{
		return false;
	}

	if (!allocPlayerPower())	 //set up the PlayerPower for each player - this should only be done ONCE now
	{
		return false;
	}

	debug(LOG_MAIN, "frontEndInitialise: loading resource file .....");
	if (!resLoad(ResourceFile, 0))
	{
		//need the object heaps to have been set up before loading in the save game
		return false;
	}

	if (!dispInitialise())					// Initialise the display system
	{
		return false;
	}

	FrontImages = (IMAGEFILE *)resGetData("IMG", "frontend.img");
	/* Shift the interface initialisation here temporarily so that it
		can pick up the stats after they have been loaded */
	if (!intInitialise())
	{
		return false;
	}

	// keymappings
	// clear out any existing mappings
	keyClearMappings();
	keyInitMappings(false);

	// Set the default uncoloured cursor here, since it looks slightly
	// better for menus and such.
	wzSetCursor(CURSOR_DEFAULT);

	SetFormAudioIDs(-1, ID_SOUND_WINDOWCLOSE);			// disable the open noise since distorted in 3dfx builds.

	initMiscVars();

	gameTimeInit();

	// hit me with some funky beats....
	cdAudio_PlayTrack(SONG_FRONTEND);

	return true;
}


bool frontendShutdown(void)
{
	debug(LOG_WZ, "== Shuting down frontend ==");

	saveConfig();// save settings to registry.

	if (!mechanicsShutdown())
	{
		return false;
	}

	interfaceShutDown();
	scrShutDown();

	//do this before shutting down the iV library
	resReleaseAllData();

	if (!objShutdown())
	{
		return false;
	}

	ResearchRelease();

	if (!anim_Shutdown())
	{
		return false;
	}

	if (!animObj_Shutdown())
	{
		return false;
	}

	debug(LOG_TEXTURE, "=== frontendShutdown ===");
	modelShutdown();
	pie_TexShutDown();
	pie_TexInit(); // ready for restart
	freeComponentLists();
	statsShutDown();

	return true;
}


/******************************************************************************/
/*                       Initialisation before data is loaded                 */



bool stageOneInitialise(void)
{
	debug(LOG_WZ, "== stageOneInitalise ==");
	wzSceneEnd("Main menu loop");
	wzSceneBegin("Main game loop");

	// Initialise all globals and statics everwhere.
	if (!InitialiseGlobals())
	{
		return false;
	}

	if (!stringsInitialise())	/* Initialise the string system */
	{
		return false;
	}

	if (!objInitialise())		/* Initialise the object system */
	{
		return false;
	}

	if (!droidInit())
	{
		return false;
	}

	if (!initViewData())
	{
		return false;
	}

	if (!grpInitialise())
	{
		return false;
	}

	if (!aiInitialise())		/* Initialise the AI system */ // pregame
	{
		return false;
	}

	if (!anim_Init())
	{
		return false;
	}

	if (!animObj_Init())
	{
		return false;
	}

	if (!allocPlayerPower())	/*set up the PlayerPower for each player - this should only be done ONCE now*/
	{
		return false;
	}

	// initialise the visibility stuff
	if (!visInitialise())
	{
		return false;
	}

	if (!proj_InitSystem())
	{
		return false;
	}

	if (!scrTabInitialise())	// Initialise the old wzscript system
	{
		return false;
	}

	if (!gridInitialise())
	{
		return false;
	}

	initMission();
	initTransporters();
	scriptInit();

	// do this here so that the very first mission has it initialised
	initRunData();

	gameTimeInit();
	eventTimeReset(gameTime / SCR_TICKRATE);

	return true;
}


/******************************************************************************/
/*                       Shutdown after data is released                      */

bool stageOneShutDown(void)
{
	debug(LOG_WZ, "== stageOneShutDown ==");

	atmosSetWeatherType(WT_NONE); // reset weather and free its data
	wzPerfShutdown();

	pie_FreeShaders();

	if (audio_Disabled() == false)
	{
		sound_CheckAllUnloaded();
	}

	proj_Shutdown();

	releaseMission();

	if (!aiShutdown())
	{
		return false;
	}

	if (!objShutdown())
	{
		return false;
	}

	grpShutDown();

	ResearchRelease();

	//free up the gateway stuff?
	gwShutDown();

	shutdownTerrain();

	if (!mapShutdown())
	{
		return false;
	}

	scrShutDown();
	gridShutDown();

	if (!anim_Shutdown())
	{
		return false;
	}

	if (!animObj_Shutdown())
	{
		return false;
	}

	debug(LOG_TEXTURE, "=== stageOneShutDown ===");
	modelShutdown();
	pie_TexShutDown();

	// Use mod_multiplay as the default (campaign might have set it to mod_singleplayer)
	rebuildSearchPath(mod_multiplay, true);
	pie_TexInit(); // restart it

	initMiscVars();
	wzSceneEnd("Main game loop");
	wzSceneBegin("Main menu loop");

	return true;
}


// ////////////////////////////////////////////////////////////////////////////
// Initialise after the base data is loaded but before final level data is loaded

bool stageTwoInitialise(void)
{
	int i;

	debug(LOG_WZ, "== stageTwoInitalise ==");

	// make sure we clear on loading; this a bad hack to fix a bug when
	// loading a savegame where we are building a lassat
	for (i = 0; i < MAX_PLAYERS; i++)
	{
		setLasSatExists(false, i);
	}

	if (!dispInitialise())		/* Initialise the display system */
	{
		return false;
	}

	if (!initMiscImds())			/* Set up the explosions */
	{
		debug(LOG_FATAL, "Can't find all the explosions graphics?");
		abort();
		return false;
	}

	if (!cmdDroidInit())
	{
		return false;
	}

	/* Shift the interface initialisation here temporarily so that it
		can pick up the stats after they have been loaded */

	if (!intInitialise())
	{
		return false;
	}

	if (!initMessage())			/* Initialise the message heaps */
	{
		return false;
	}

	if (!gwInitialise())
	{
		return false;
	}

	if (!initScripts())		// Initialise the new javascript system
	{
		return false;
	}

	// keymappings
	keyClearMappings();
	keyInitMappings(false);

	// Set the default uncoloured cursor here, since it looks slightly
	// better for menus and such.
	wzSetCursor(CURSOR_DEFAULT);

	SetFormAudioIDs(ID_SOUND_WINDOWOPEN, ID_SOUND_WINDOWCLOSE);

	// Setup game queues.
	// Don't ask why this doesn't go in stage three. In fact, don't even ask me what stage one/two/three is supposed to mean, it seems about as descriptive as stage doStuff, stage doMoreStuff and stage doEvenMoreStuff...
	debug(LOG_MAIN, "Init game queues, I am %d.", selectedPlayer);
	sendQueuedDroidInfo();  // Discard any pending orders which could later get flushed into the game queue.
	for (i = 0; i < MAX_PLAYERS; ++i)
	{
		NETinitQueue(NETgameQueue(i));

		if (!myResponsibility(i))
		{
			NETsetNoSendOverNetwork(NETgameQueue(i));
		}
	}

	debug(LOG_MAIN, "stageTwoInitialise: done");

	return true;
}

// ////////////////////////////////////////////////////////////////////////////
// ////////////////////////////////////////////////////////////////////////////
// Free up after level specific data has been released but before base data is released
//
bool stageTwoShutDown(void)
{
	debug(LOG_WZ, "== stageTwoShutDown ==");

	cdAudio_Stop();

	freeAllStructs();
	freeAllDroids();
	freeAllFeatures();
	freeAllFlagPositions();

	if (!messageShutdown())
	{
		return false;
	}

	if (!mechanicsShutdown())
	{
		return false;
	}


	if (!ShutdownRadar())
	{
		return false;
	}

	interfaceShutDown();

	cmdDroidShutDown();

	//free up the gateway stuff?
	gwShutDown();

	if (!mapShutdown())
	{
		return false;
	}

	return true;
}

bool stageThreeInitialise(void)
{
	STRUCTURE *psStr;
	UDWORD i;
	DROID		*psDroid;

	debug(LOG_WZ, "== stageThreeInitalise ==");

	loopMissionState = LMS_NORMAL;

	if (!InitRadar()) 	// After resLoad cause it needs the game palette initialised.
	{
		return false;
	}

	// reset the clock to normal speed
	gameTimeResetMod();

	if (!init3DView())	// Initialise 3d view stuff. After resLoad cause it needs the game palette initialised.
	{
		return false;
	}

	effectResetUpdates();
	initLighting(0, 0, mapWidth, mapHeight);
	pie_InitLighting();

	if (bMultiPlayer)
	{
		// FIXME Is this really needed?
		debug(LOG_WZ, "multiGameInit()\n");
		multiGameInit();
		cmdDroidMultiExpBoost(true);
	}

	preProcessVisibility();

	// Load any stored templates; these need to be available ASAP
	initTemplates();

	prepareScripts(getLevelLoadType() == GTYPE_SAVE_MIDMISSION || getLevelLoadType() == GTYPE_SAVE_START);

	if (!fpathInitialise())
	{
		return false;
	}

	mapInit();
	clustInitialise();
	gridReset();

	//if mission screen is up, close it.
	if (MissionResUp)
	{
		intRemoveMissionResultNoAnim();
	}

	// Re-inititialise some static variables.

	driveInitVars(false);
	resizeRadar();

	setAllPauseStates(false);

	/* decide if we have to create teams, ONLY in multiplayer mode!*/
	if (bMultiPlayer && alliancesSharedVision(game.alliance))
	{
		createTeamAlliances();

		/* Update ally vision for pre-placed structures and droids */
		for (i = 0; i < MAX_PLAYERS; i++)
		{
			if (i != selectedPlayer)
			{
				/* Structures */
				for (psStr = apsStructLists[i]; psStr; psStr = psStr->psNext)
				{
					if (aiCheckAlliances(psStr->player, selectedPlayer))
					{
						visTilesUpdate((BASE_OBJECT *)psStr);
					}
				}

				/* Droids */
				for (psDroid = apsDroidLists[i]; psDroid; psDroid = psDroid->psNext)
				{
					if (aiCheckAlliances(psDroid->player, selectedPlayer))
					{
						visTilesUpdate((BASE_OBJECT *)psDroid);
					}
				}
			}
		}
	}

	if (getLevelLoadType() != GTYPE_SAVE_MIDMISSION)
	{
		if (getDebugMappingStatus())
		{
			triggerEventCheatMode(true);
		}
		eventFireCallbackTrigger((TRIGGER_TYPE)CALL_GAMEINIT);
		triggerEvent(TRIGGER_GAME_INIT);
	}

	return true;
}

/*****************************************************************************/
/*      Shutdown before any data is released                                 */

bool stageThreeShutDown(void)
{
	debug(LOG_WZ, "== stageThreeShutDown ==");

	removeSpotters();

	// There is an assymetry in scripts initialization and destruction, due
	// the many different ways scripts get loaded.
	if (!shutdownScripts())
	{
		return false;
	}

	challengesUp = false;
	challengeActive = false;
	isInGamePopupUp = false;

	shutdownTemplates();

	// make sure any button tips are gone.
	widgReset();

	audio_StopAll();

	if (bMultiPlayer)
	{
		multiGameShutdown();
	}

	cmdDroidMultiExpBoost(false);

	eventReset();

	// reset the script values system
	scrvReset();

	//call this here before mission data is released
	if (!missionShutDown())
	{
		return false;
	}

	scrExternReset();

	// reset the run data so that doesn't need to be initialised in the scripts
	initRunData();

	resetVTOLLandingPos();

	setScriptWinLoseVideo(PLAY_NONE);

	return true;
}

// Reset the game between campaigns
bool campaignReset(void)
{
	debug(LOG_MAIN, "campaignReset");
	gwShutDown();
	mapShutdown();
	shutdownTerrain();
	// when the terrain textures are reloaded we need to reset the radar
	// otherwise it will end up as a terrain texture somehow
	ShutdownRadar();
	InitRadar();
	return true;
}

// Reset the game when loading a save game
bool saveGameReset(void)
{
	debug(LOG_MAIN, "saveGameReset");

	cdAudio_Stop();

	freeAllStructs();
	freeAllDroids();
	freeAllFeatures();
	freeAllFlagPositions();
	initMission();
	initTransporters();

	//free up the gateway stuff?
	gwShutDown();
	intResetScreen(true);
	intResetPreviousObj();

	if (!mapShutdown())
	{
		return false;
	}

	freeMessages();

	return true;
}

// --- Miscellaneous Initialisation stuff that really should be done each restart
static void initMiscVars()
{
	selectedPlayer = 0;
	realSelectedPlayer = 0;
	godMode = false;

	radarOnScreen = true;
	radarPermitted = true;
	allowDesign = true;
	includeRedundantDesigns = false;
	enableConsoleDisplay(true);

	setSelectedGroup(UBYTE_MAX);
	for (unsigned n = 0; n < MAX_PLAYERS; ++n)
	{
		processDebugMappings(n, false);
	}
}<|MERGE_RESOLUTION|>--- conflicted
+++ resolved
@@ -714,15 +714,9 @@
 	wzSceneBegin("Main menu loop");
 	iV_TextInit();
 
-<<<<<<< HEAD
 	pie_InitRadar();
-=======
-	// Fix badly named OpenGL functions. Must be done after iV_TextInit, to avoid the renames being clobbered by an extra glewInit() call.
-	screen_EnableMissingFunctions();
-
-	iV_Reset();								// Reset the IV library.
+
 	readAIs();
->>>>>>> 6f2f5d91
 
 	return true;
 }
@@ -796,12 +790,6 @@
 		return false;
 	}
 
-<<<<<<< HEAD
-	readAIs();
-=======
-	iV_Reset();								// Reset the IV library.
->>>>>>> 6f2f5d91
-
 	if (!scrTabInitialise())				// Initialise the script system
 	{
 		return false;
