--- conflicted
+++ resolved
@@ -425,72 +425,11 @@
 	WIDGET *transForm = widgGetFromID(psWScreen, IDTRANS_FORM);
 
 	/* Add the button form */
-<<<<<<< HEAD
 	IntListTabWidget *transList = new IntListTabWidget(transForm);
 	transList->setChildSize(OBJ_BUTWIDTH, OBJ_BUTHEIGHT*2);
 	transList->setChildSpacing(OBJ_GAP, OBJ_GAP);
 	int objListWidth = OBJ_BUTWIDTH*5 + OBJ_GAP*4;
 	transList->setGeometry((OBJ_BACKWIDTH - objListWidth)/2, TRANS_TABY, objListWidth, transForm->height() - TRANS_TABY);
-=======
-	W_FORMINIT sFormInit;
-	sFormInit.formID = IDTRANS_FORM;
-	sFormInit.id = IDTRANS_TABFORM;
-	sFormInit.style = WFORM_TABBED;
-	sFormInit.width = TRANS_TABWIDTH;
-	sFormInit.height = TRANS_TABHEIGHT;
-	sFormInit.x = TRANS_TABX;
-	sFormInit.y = TRANS_TABY;
-
-	sFormInit.majorPos = WFORM_TABTOP;
-	sFormInit.minorPos = WFORM_TABNONE;
-	sFormInit.majorSize = OBJ_TABWIDTH;
-	sFormInit.majorOffset = OBJ_TABOFFSET;
-	sFormInit.tabVertOffset = (OBJ_TABHEIGHT / 2);
-	sFormInit.tabMajorThickness = OBJ_TABHEIGHT;
-
-	numButtons = 0;
-	/*work out the number of buttons */
-	for (psDroid = transInterfaceDroidList(); psDroid; psDroid = psDroid->psNext)
-	{
-		//only interested in Transporter droids
-		if (isTransporter(psDroid) &&
-		    (psDroid->action != DACTION_TRANSPORTOUT &&
-		     psDroid->action != DACTION_TRANSPORTIN))
-		{
-			//set the first Transporter to be the current one if not already set
-			if (psCurrTransporter == NULL)
-			{
-				psCurrTransporter = psDroid;
-			}
-			numButtons++;
-		}
-	}
-
-	//set the number of tabs required
-	sFormInit.numMajor = numForms((OBJ_BUTWIDTH + OBJ_GAP) * numButtons,
-	        OBJ_WIDTH - OBJ_GAP);
-
-	sFormInit.pUserData = &StandardTab;
-	sFormInit.pTabDisplay = intDisplayTab;
-
-	if (sFormInit.numMajor > MAX_TAB_STD_SHOWN)
-	{
-		// we do NOT use smallTab icons here, so be safe and only display max # of
-		// standard sized tab icons.
-		sFormInit.numMajor = MAX_TAB_STD_SHOWN;
-	}
-	//set minor tabs to 1
-	for (i = 0; i < sFormInit.numMajor; i++)
-	{
-		sFormInit.aNumMinors[i] = 1;
-	}
-
-	if (!widgAddForm(psWScreen, &sFormInit))
-	{
-		return false;
-	}
-
->>>>>>> 93c18a23
 
 	/* Add the transporter and status buttons */
 	int nextObjButtonId = IDTRANS_START;
@@ -499,14 +438,8 @@
 	//add each button
 	for (DROID *psDroid = transInterfaceDroidList(); psDroid; psDroid = psDroid->psNext)
 	{
-<<<<<<< HEAD
-		if ((psDroid->droidType != DROID_TRANSPORTER && psDroid->droidType != DROID_SUPERTRANSPORTER) ||
-		    psDroid->action == DACTION_TRANSPORTOUT || psDroid->action == DACTION_TRANSPORTIN)
-=======
-		if (isTransporter(psDroid) &&
-		    (psDroid->action != DACTION_TRANSPORTOUT &&
-		     psDroid->action != DACTION_TRANSPORTIN))
->>>>>>> 93c18a23
+		//only interested in Transporter droids
+		if (isTransporter(psDroid))
 		{
 			continue;
 		}
@@ -634,77 +567,12 @@
 	}
 
 	//now add the tabbed droids available form
-<<<<<<< HEAD
 	IntListTabWidget *droidList = new IntListTabWidget(transDroids);
 	droidList->id = IDTRANS_DROIDTAB;
 	droidList->setChildSize(OBJ_BUTWIDTH, OBJ_BUTHEIGHT);
 	droidList->setChildSpacing(OBJ_GAP, OBJ_GAP);
 	int droidListWidth = OBJ_BUTWIDTH*2 + OBJ_GAP;
 	droidList->setGeometry((TRANSDROID_WIDTH - droidListWidth)/2, AVAIL_STARTY + 15, droidListWidth, TRANSDROID_HEIGHT - (AVAIL_STARTY + 15));
-=======
-	sFormInit = W_FORMINIT();
-	sFormInit.formID = IDTRANS_DROIDS;
-	sFormInit.id = IDTRANS_DROIDTAB;
-	sFormInit.style = WFORM_TABBED;
-	sFormInit.width = TRANSDROID_TABWIDTH;
-	sFormInit.height = TRANSDROID_TABHEIGHT;
-	sFormInit.x = TRANSDROID_TABX;
-	sFormInit.y = TRANSDROID_TABY;
-
-	sFormInit.majorPos = WFORM_TABTOP;
-	sFormInit.minorPos = WFORM_TABNONE;
-
-	sFormInit.majorSize = (OBJ_TABWIDTH / 2);
-
-	sFormInit.majorOffset = OBJ_TABOFFSET;
-	sFormInit.tabVertOffset = (OBJ_TABHEIGHT / 2);
-	sFormInit.tabMajorThickness = OBJ_TABHEIGHT;
-	sFormInit.tabMajorGap = OBJ_TABOFFSET;
-
-	//calc num buttons
-	numButtons = 0;
-	//look through the list of droids that were built before the mission
-	for (psDroid = mission.apsDroidLists[selectedPlayer]; psDroid; psDroid = psDroid->psNext)
-	{
-		//ignore any Transporters!
-		if (!isTransporter(psDroid))
-		{
-			numButtons++;
-		}
-		//quit when reached max can cope with
-		if (numButtons == MAX_DROIDS)
-		{
-			break;
-		}
-	}
-
-	butPerForm = ((TRANSDROID_TABWIDTH - OBJ_GAP) /
-	        (OBJ_BUTWIDTH + OBJ_GAP)) *
-	        ((TRANSDROID_TABHEIGHT - OBJ_GAP) /
-	                (OBJ_BUTHEIGHT + OBJ_GAP));
-
-	sFormInit.numMajor = numForms(numButtons, butPerForm);
-	if (sFormInit.numMajor > MAX_TAB_SMALL_SHOWN)
-	{
-		// we DO use smallTab icons here, so be safe and only display max # of
-		// small sized tab icons. No scrolltabs here.
-		sFormInit.numMajor = MAX_TAB_SMALL_SHOWN;
-	}
-	//set minor tabs to 1
-	for (i = 0; i < sFormInit.numMajor; i++)
-	{
-		sFormInit.aNumMinors[i] = 1;
-	}
-
-	sFormInit.pUserData = &SmallTab;
-
-	sFormInit.pTabDisplay = intDisplayTab;
-
-	if (!widgAddForm(psWScreen, &sFormInit))
-	{
-		return false;
-	}
->>>>>>> 93c18a23
 
 	/* Add the droids available buttons */
 	int nextButtonId = IDTRANS_DROIDSTART;
