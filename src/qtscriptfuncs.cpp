/*
	This file is part of Warzone 2100.
	Copyright (C) 2013  Warzone 2100 Project

	Warzone 2100 is free software; you can redistribute it and/or modify
	it under the terms of the GNU General Public License as published by
	the Free Software Foundation; either version 2 of the License, or
	(at your option) any later version.

	Warzone 2100 is distributed in the hope that it will be useful,
	but WITHOUT ANY WARRANTY; without even the implied warranty of
	MERCHANTABILITY or FITNESS FOR A PARTICULAR PURPOSE. See the
	GNU General Public License for more details.

	You should have received a copy of the GNU General Public License
	along with Warzone 2100; if not, write to the Free Software
	Foundation, Inc., 51 Franklin St, Fifth Floor, Boston, MA 02110-1301 USA
*/
/**
 * @file qtscriptfuncs.cpp
 *
 * New scripting system -- script functions
 */

#include "lib/framework/wzapp.h"
#include "lib/framework/wzconfig.h"
#include "lib/sound/audio.h"
#include "lib/netplay/netplay.h"
#include "qtscriptfuncs.h"
#include "lib/ivis_opengl/tex.h"

#include <QtScript/QScriptValue>
#include <QtCore/QStringList>

#include "action.h"
#include "console.h"
#include "design.h"
#include "display3d.h"
#include "map.h"
#include "mission.h"
#include "transporter.h"
#include "message.h"
#include "display3d.h"
#include "intelmap.h"
#include "hci.h"
#include "wrappers.h"
#include "challenge.h"
#include "research.h"
#include "multilimit.h"
#include "multigifts.h"
#include "template.h"
#include "lighting.h"
#include "radar.h"
#include "random.h"
#include "frontend.h"
#include "loop.h"
#include "scriptextern.h"
#include "gateway.h"
#include "mapgrid.h"
#include "lighting.h"
#include "atmos.h"
#include "warcam.h"
#include "projectile.h"

#define FAKE_REF_LASSAT 999
#define ALL_PLAYERS -1
#define ALLIES -2
#define ENEMIES -3

// TODO, move this stuff into a script common subsystem
#include "scriptfuncs.h"
extern bool structDoubleCheck(BASE_STATS *psStat,UDWORD xx,UDWORD yy, SDWORD maxBlockingTiles);
extern Vector2i positions[MAX_PLAYERS];
extern std::vector<Vector2i> derricks;

// private qtscript bureaucracy
typedef QMap<BASE_OBJECT *, int> GROUPMAP;
typedef QMap<QScriptEngine *, GROUPMAP *> ENGINEMAP;
static ENGINEMAP groups;

struct labeltype
{
	Vector2i p1, p2;
	int id;
	int type;
	int player;
	QList<int> idlist;

	bool operator==(const labeltype &o) const { return id == o.id && type == o.type && player == o.player; }
};
typedef QMap<QString, labeltype> LABELMAP;
static LABELMAP labels;

#define SCRIPT_ASSERT_PLAYER(_context, _player) \
	SCRIPT_ASSERT(_context, _player >= 0 && _player < MAX_PLAYERS, "Invalid player index %d", _player);

// ----------------------------------------------------------------------------------------
// Utility functions -- not called directly from scripts

bool areaLabelCheck(DROID *psDroid)
{
	int x = psDroid->pos.x;
	int y = psDroid->pos.y;
	for (LABELMAP::iterator i = labels.begin(); i != labels.end(); i++)
	{
		labeltype &l = (*i);
		if (l.id == -1 && l.p1.x < x && l.p1.y < y && l.p2.x > x && l.p2.y > y
		    && (l.player == ALL_PLAYERS || l.player == psDroid->player)
		    && l.type == SCRIPT_AREA)
		{
			// We're inside an untriggered area
			l.id = 1; // deactivate it
			triggerEventArea(i.key(), psDroid);
			return true;
		}
	}
	return false;
}

void groupRemoveObject(BASE_OBJECT *psObj)
{
	for (ENGINEMAP::iterator i = groups.begin(); i != groups.end(); ++i)
	{
		QScriptEngine *engine = i.key();
		GROUPMAP *psMap = i.value();
		if (psMap->contains(psObj))
		{
			int groupId = psMap->take(psObj); // take and remove item
			QScriptValue groupMembers = i.key()->globalObject().property("groupSizes");
			const int newValue = groupMembers.property(groupId).toInt32() - 1;
			ASSERT(newValue >= 0, "Bad group count in group %d (was %d)", groupId, newValue + 1);
			groupMembers.setProperty(groupId, newValue, QScriptValue::ReadOnly);
			triggerEventGroupLoss(psObj, groupId, newValue, engine);
		}
	}
}

static bool groupAddObject(BASE_OBJECT *psObj, int groupId, QScriptEngine *engine)
{
	ASSERT_OR_RETURN(false, psObj && engine, "Bad parameter");
	GROUPMAP *psMap = groups.value(engine);
	if (!psMap->contains(psObj))
	{
		QScriptValue groupMembers = engine->globalObject().property("groupSizes");
		int prev = groupMembers.property(QString::number(groupId)).toInt32();
		groupMembers.setProperty(QString::number(groupId), prev + 1, QScriptValue::ReadOnly);
		psMap->insert(psObj, groupId);
		return true; // inserted
	}
	return false; // already had it
}

//;; \subsection{Research}
//;; Describes a research item. The following properties are defined:
//;; \begin{description}
//;; \item[power] Number of power points needed for starting the research.
//;; \item[points] Number of resarch points needed to complete the research.
//;; \item[started] A boolean saying whether or not this research has been started by current player or any of its allies.
//;; \item[done] A boolean saying whether or not this research has been completed.
//;; \item[name] A string containing the canonical name of the research.
//;; \item[type] The type will always be RESEARCH_DATA.
//;; \end{description}
QScriptValue convResearch(RESEARCH *psResearch, QScriptEngine *engine, int player)
{
	QScriptValue value = engine->newObject();
	value.setProperty("power", (int)psResearch->researchPower);
	value.setProperty("points", (int)psResearch->researchPoints);
	bool started = false;
	for (int i = 0; i < game.maxPlayers; i++)
	{
		if (aiCheckAlliances(player, i) || player == i)
		{
			int bits = asPlayerResList[i][psResearch->index].ResearchStatus;
			started = started || (bits & STARTED_RESEARCH) || (bits & STARTED_RESEARCH_PENDING) || (bits & RESBITS_PENDING_ONLY);
		}
	}
	value.setProperty("started", started); // including whether an ally has started it
	value.setProperty("done", IsResearchCompleted(&asPlayerResList[player][psResearch->index]));
	value.setProperty("name", psResearch->pName);
	value.setProperty("type", SCRIPT_RESEARCH);
	return value;
}

//;; \subsection{Structure\label{objects:structure}}
//;; Describes a structure (building). It inherits all the properties of the base object (see below).
//;; In addition, the following properties are defined:
//;; \begin{description}
//;; \item[status] The completeness status of the structure. It will be one of BEING_BUILT and BUILT.
//;; \item[type] The type will always be STRUCTURE.
//;; \item[cost] What it would cost to build this structure. (3.2+ only)
//;; \item[stattype] The stattype defines the type of structure. It will be one of HQ, FACTORY, POWER_GEN, RESOURCE_EXTRACTOR, 
//;; LASSAT, DEFENSE, WALL, RESEARCH_LAB, REPAIR_FACILITY, CYBORG_FACTORY, VTOL_FACTORY, REARM_PAD, SAT_UPLINK, GATE
//;; and COMMAND_CONTROL.
//;; \item[modules] If the stattype is set to one of the factories, POWER_GEN or RESEARCH_LAB, then this property is set to the
//;; number of module upgrades it has.
//;; \item[canHitAir] True if the structure has anti-air capabilities. (3.2+ only)
//;; \item[canHitGround] True if the structure has anti-ground capabilities. (3.2+ only)
//;; \item[isSensor] True if the structure has sensor ability. (3.2+ only)
//;; \item[isCB] True if the structure has counter-battery ability. (3.2+ only)
//;; \item[isRadarDetector] True if the structure has radar detector ability. (3.2+ only)
//;; \item[range] Maximum range of its weapons. (3.2+ only)
//;; \item[hasIndirect] One or more of the structure's weapons are indirect. (3.2+ only)
//;; \end{description}
QScriptValue convStructure(STRUCTURE *psStruct, QScriptEngine *engine)
{
	bool aa = false;
	bool ga = false;
	bool indirect = false;
	int range = -1;
	for (int i = 0; i < psStruct->numWeaps; i++)
	{
		if (psStruct->asWeaps[i].nStat)
		{
			WEAPON_STATS *psWeap = &asWeaponStats[psStruct->asWeaps[i].nStat];
			aa = aa || psWeap->surfaceToAir & SHOOT_IN_AIR;
			ga = ga || psWeap->surfaceToAir & SHOOT_ON_GROUND;
			indirect = indirect || psWeap->movementModel == MM_INDIRECT || psWeap->movementModel == MM_HOMINGINDIRECT;
			range = MAX((int)psWeap->longRange, range);
		}
	}
	QScriptValue value = convObj(psStruct, engine);
	value.setProperty("isCB", structCBSensor(psStruct), QScriptValue::ReadOnly);
	value.setProperty("isSensor", structStandardSensor(psStruct), QScriptValue::ReadOnly);
	value.setProperty("canHitAir", aa, QScriptValue::ReadOnly);
	value.setProperty("canHitGround", ga, QScriptValue::ReadOnly);
	value.setProperty("hasIndirect", indirect, QScriptValue::ReadOnly);
	value.setProperty("isRadarDetector", objRadarDetector(psStruct), QScriptValue::ReadOnly);
	value.setProperty("range", range, QScriptValue::ReadOnly);
	value.setProperty("status", (int)psStruct->status, QScriptValue::ReadOnly);
	value.setProperty("health", 100 * structureBody(psStruct) / MAX(1, psStruct->body), QScriptValue::ReadOnly);
	value.setProperty("cost", psStruct->pStructureType->powerToBuild, QScriptValue::ReadOnly);
	switch (psStruct->pStructureType->type) // don't bleed our source insanities into the scripting world
	{
	case REF_WALL:
	case REF_WALLCORNER:
	case REF_GATE:
		value.setProperty("stattype", (int)REF_WALL, QScriptValue::ReadOnly);
		break;
	case REF_BLASTDOOR:
	case REF_DEFENSE:
		if (isLasSat(psStruct->pStructureType))
		{
			value.setProperty("stattype", (int)FAKE_REF_LASSAT, QScriptValue::ReadOnly);
			break;
		}
		value.setProperty("stattype", (int)REF_DEFENSE, QScriptValue::ReadOnly);
		break;
	default:
		value.setProperty("stattype", (int)psStruct->pStructureType->type, QScriptValue::ReadOnly);
		break;
	}
	if (psStruct->pStructureType->type == REF_FACTORY || psStruct->pStructureType->type == REF_CYBORG_FACTORY
	    || psStruct->pStructureType->type == REF_VTOL_FACTORY)
	{
		FACTORY *psFactory = (FACTORY *)psStruct->pFunctionality;
		value.setProperty("modules", psFactory->capacity, QScriptValue::ReadOnly);
	}
	else if (psStruct->pStructureType->type == REF_RESEARCH)
	{
		value.setProperty("modules", ((RESEARCH_FACILITY *)psStruct->pFunctionality)->capacity, QScriptValue::ReadOnly);
	}
	else if (psStruct->pStructureType->type == REF_POWER_GEN)
	{
		value.setProperty("modules", ((POWER_GEN *)psStruct->pFunctionality)->capacity);
	}
	else
	{
		value.setProperty("modules", QScriptValue::NullValue);
	}
	QScriptValue weaponlist = engine->newArray(psStruct->numWeaps);
	for (int j = 0; j < psStruct->numWeaps; j++)
	{
		QScriptValue weapon = engine->newObject();
		const WEAPON_STATS *psStats = asWeaponStats + psStruct->asWeaps[j].nStat;
		weapon.setProperty("name", psStats->pName, QScriptValue::ReadOnly);
		weapon.setProperty("lastFired", psStruct->asWeaps[j].lastFired, QScriptValue::ReadOnly);
		weaponlist.setProperty(j, weapon, QScriptValue::ReadOnly);
	}
	value.setProperty("weapons", weaponlist, QScriptValue::ReadOnly);
	return value;
}

//;; \subsection{Feature}
//;; Describes a feature (a \emph{game object} not owned by any player). It inherits all the properties of the base object (see below).
//;; In addition, the following properties are defined:
//;; \begin{description}
//;; \item[type] It will always be FEATURE.
//;; \item[stattype] The type of feature. Defined types are OIL_RESOURCE, OIL_DRUM and ARTIFACT.
//;; \item[damageable] Can this feature be damaged?
//;; \end{description}
QScriptValue convFeature(FEATURE *psFeature, QScriptEngine *engine)
{
	QScriptValue value = convObj(psFeature, engine);
	value.setProperty("health", 100 * psFeature->psStats->body / MAX(1, psFeature->body), QScriptValue::ReadOnly);
	value.setProperty("damageable", psFeature->psStats->damageable, QScriptValue::ReadOnly);
	value.setProperty("stattype", psFeature->psStats->subType, QScriptValue::ReadOnly);
	return value;
}

//;; \subsection{Droid}
//;; Describes a droid. It inherits all the properties of the base object (see below).
//;; In addition, the following properties are defined:
//;; \begin{description}
//;; \item[type] It will always be DROID.
//;; \item[order] The current order of the droid. This is its plan. The following orders are defined:
//;;  \begin{description}
//;;   \item[DORDER_ATTACK] Order a droid to attack something.
//;;   \item[DORDER_MOVE] Order a droid to move somewhere.
//;;   \item[DORDER_SCOUT] Order a droid to move somewhere and stop to attack anything on the way.
//;;   \item[DORDER_BUILD] Order a droid to build something.
//;;   \item[DORDER_HELPBUILD] Order a droid to help build something.
//;;   \item[DORDER_LINEBUILD] Order a droid to build something repeatedly in a line.
//;;   \item[DORDER_REPAIR] Order a droid to repair something.
//;;   \item[DORDER_RETREAT] Order a droid to retreat back to HQ.
//;;   \item[DORDER_PATROL] Order a droid to patrol.
//;;   \item[DORDER_DEMOLISH] Order a droid to demolish something.
//;;   \item[DORDER_EMBARK] Order a droid to embark on a transport.
//;;   \item[DORDER_DISEMBARK] Order a transport to disembark its units at the given position.
//;;   \item[DORDER_FIRESUPPORT] Order a droid to fire at whatever the target sensor is targeting. (3.2+ only)
//;;   \item[DORDER_STOP] Order a droid to stop whatever it is doing. (3.2+ only)
//;;   \item[DORDER_RTR] Order a droid to return for repairs. (3.2+ only)
//;;   \item[DORDER_RTB] Order a droid to return to base. (3.2+ only)
//;;   \item[DORDER_HOLD] Order a droid to hold its position. (3.2+ only)
//;;   \item[DORDER_REARM] Order a VTOL droid to rearm. If given a target, will go to specified rearm pad. If not, will go to nearest rearm pad. (3.2+ only)
//;;   \item[DORDER_OBSERVE] Order a droid to keep a target in sensor view. (3.2+ only)
//;;   \item[DORDER_RECOVER] Order a droid to pick up something. (3.2+ only)
//;;  \end{description}
//;; \item[action] The current action of the droid. This is how it intends to carry out its plan. The
//;; C++ code may change the action frequently as it tries to carry out its order. You never want to set
//;; the action directly, but it may be interesting to look at what it currently is.
//;; \item[droidType] The droid's type. The following types are defined:
//;;  \begin{description}
//;;   \item[DROID_CONSTRUCT] Trucks and cyborg constructors.
//;;   \item[DROID_WEAPON] Droids with weapon turrets, except cyborgs.
//;;   \item[DROID_PERSON] Non-cyborg two-legged units, like scavengers.
//;;   \item[DROID_REPAIR] Units with repair turret, including repair cyborgs.
//;;   \item[DROID_SENSOR] Units with sensor turret.
//;;   \item[DROID_ECM] Unit with ECM jammer turret.
//;;   \item[DROID_CYBORG] Cyborgs with weapons.
//;;   \item[DROID_TRANSPORTER] Cyborg transporter.
//;;   \item[DROID_SUPERTRANSPORTER] Droid transporter.
//;;   \item[DROID_COMMAND] Commanders.
//;;  \end{description}
//;; \item[group] The group this droid is member of. This is a numerical ID. If not a member of any group, will be set to \emph{null}.
//;; \item[armed] The percentage of weapon capability that is fully armed. Will be \emph{null} for droids other than VTOLs.
//;; \item[experience] Amount of experience this droid has, based on damage it has dealt to enemies.
//;; \item[cost] What it would cost to build the droid. (3.2+ only)
//;; \item[isVTOL] True if the droid is VTOL. (3.2+ only)
//;; \item[canHitAir] True if the droid has anti-air capabilities. (3.2+ only)
//;; \item[canHitGround] True if the droid has anti-ground capabilities. (3.2+ only)
//;; \item[isSensor] True if the droid has sensor ability. (3.2+ only)
//;; \item[isCB] True if the droid has counter-battery ability. (3.2+ only)
//;; \item[isRadarDetector] True if the droid has radar detector ability. (3.2+ only)
//;; \item[hasIndirect] One or more of the droid's weapons are indirect. (3.2+ only)
//;; \item[range] Maximum range of its weapons. (3.2+ only)
//;; \item[body] The body component of the droid. (3.2+ only)
//;; \item[propulsion] The propulsion component of the droid. (3.2+ only)
//;; \item[weapons] The weapon components of the droid, as an array. (3.2+ only)
//;; \item[cargoCapacity] Defined for transporters only: Total cargo capacity (number of items that will fit may depend on their size). (3.2+ only)
//;; \item[cargoSpace] Defined for transporters only: Cargo capacity left. (3.2+ only)
//;; \item[cargoCount] Defined for transporters only: Number of individual \emph{items} in the cargo hold. (3.2+ only)
//;; \item[cargoSize] The amount of cargo space the droid will take inside a transport. (3.2+ only)
//;; \end{description}
QScriptValue convDroid(DROID *psDroid, QScriptEngine *engine)
{
	bool aa = false;
	bool ga = false;
	bool indirect = false;
	int range = -1;
	const BODY_STATS *psBodyStats = &asBodyStats[psDroid->asBits[COMP_BODY].nStat];

	for (int i = 0; i < psDroid->numWeaps; i++)
	{
		if (psDroid->asWeaps[i].nStat)
		{
			WEAPON_STATS *psWeap = &asWeaponStats[psDroid->asWeaps[i].nStat];
			aa = aa || psWeap->surfaceToAir & SHOOT_IN_AIR;
			ga = ga || psWeap->surfaceToAir & SHOOT_ON_GROUND;
			indirect = indirect || psWeap->movementModel == MM_INDIRECT || psWeap->movementModel == MM_HOMINGINDIRECT;
			range = MAX((int)psWeap->longRange, range);
		}
	}
	DROID_TYPE type = psDroid->droidType;
	QScriptValue value = convObj(psDroid, engine);
	value.setProperty("action", (int)psDroid->action, QScriptValue::ReadOnly);
	if (range >= 0)
	{
		value.setProperty("range", range, QScriptValue::ReadOnly);
	}
	else
	{
		value.setProperty("range", QScriptValue::NullValue);
	}
	value.setProperty("order", (int)psDroid->order.type, QScriptValue::ReadOnly);
	value.setProperty("cost", calcDroidPower(psDroid), QScriptValue::ReadOnly);
	value.setProperty("hasIndirect", indirect, QScriptValue::ReadOnly);
	switch (psDroid->droidType) // hide some engine craziness
	{
	case DROID_CYBORG_CONSTRUCT:
		type = DROID_CONSTRUCT; break;
	case DROID_DEFAULT:
	case DROID_CYBORG_SUPER:
		type = DROID_WEAPON; break;
	case DROID_CYBORG_REPAIR:
		type = DROID_REPAIR; break;
	default:
		break;
	}
	value.setProperty("bodySize", psBodyStats->size, QScriptValue::ReadOnly);
	if (psDroid->droidType == DROID_TRANSPORTER || psDroid->droidType == DROID_SUPERTRANSPORTER)
	{
		value.setProperty("cargoCapacity", TRANSPORTER_CAPACITY, QScriptValue::ReadOnly);
		value.setProperty("cargoLeft", calcRemainingCapacity(psDroid), QScriptValue::ReadOnly);
		value.setProperty("cargoCount", psDroid->psGroup->getNumMembers(), QScriptValue::ReadOnly);
	}
	value.setProperty("isRadarDetector", objRadarDetector(psDroid), QScriptValue::ReadOnly);
	value.setProperty("isCB", cbSensorDroid(psDroid), QScriptValue::ReadOnly);
	value.setProperty("isSensor", standardSensorDroid(psDroid), QScriptValue::ReadOnly);
	value.setProperty("canHitAir", aa, QScriptValue::ReadOnly);
	value.setProperty("canHitGround", ga, QScriptValue::ReadOnly);
	value.setProperty("isVTOL", isVtolDroid(psDroid), QScriptValue::ReadOnly);
	value.setProperty("droidType", (int)type, QScriptValue::ReadOnly);
	value.setProperty("experience", (double)psDroid->experience / 65536.0, QScriptValue::ReadOnly);
	value.setProperty("health", 100.0 / (double)psDroid->originalBody * (double)psDroid->body, QScriptValue::ReadOnly);
	value.setProperty("body", asBodyStats[psDroid->asBits[COMP_BODY].nStat].pName);
	value.setProperty("propulsion", asPropulsionStats[psDroid->asBits[COMP_PROPULSION].nStat].pName);
	if (isVtolDroid(psDroid))
	{
		value.setProperty("armed", 100.0 / (double)MAX(asWeaponStats[psDroid->asWeaps[0].nStat].numRounds, 1)
		                  * (double)psDroid->asWeaps[0].ammo);
		if (psDroid->asWeaps[0].ammo > asWeaponStats[psDroid->asWeaps[0].nStat].numRounds)
			debug(LOG_ERROR, "%s has %d and %d", objInfo(psDroid), psDroid->asWeaps[0].ammo, asWeaponStats[psDroid->asWeaps[0].nStat].numRounds);
	}
	else
	{
		value.setProperty("armed", QScriptValue::NullValue);
	}
	QScriptValue weaponlist = engine->newArray(psDroid->numWeaps);
	for (int j = 0; j < psDroid->numWeaps; j++)
	{
		QScriptValue weapon = engine->newObject();
		const WEAPON_STATS *psStats = asWeaponStats + psDroid->asWeaps[j].nStat;
		weapon.setProperty("name", psStats->pName, QScriptValue::ReadOnly);
		weapon.setProperty("lastFired", psDroid->asWeaps[j].lastFired, QScriptValue::ReadOnly);
		weaponlist.setProperty(j, weapon, QScriptValue::ReadOnly);
	}
	value.setProperty("weapons", weaponlist, QScriptValue::ReadOnly);
	value.setProperty("cargoSize", transporterSpaceRequired(psDroid), QScriptValue::ReadOnly);
	return value;
}

//;; \subsection{Base Object}
//;; Describes a basic object. It will always be a droid, structure or feature, but sometimes
//;; the difference does not matter, and you can treat any of them simply as a basic object.
//;; The following properties are defined:
//;; \begin{description}
//;; \item[type] It will be one of DROID, STRUCTURE or FEATURE.
//;; \item[id] The unique ID of this object.
//;; \item[x] X position of the object in tiles.
//;; \item[y] Y position of the object in tiles.
//;; \item[z] Z (height) position of the object in tiles.
//;; \item[player] The player owning this object.
//;; \item[selected] A boolean saying whether 'selectedPlayer' has selected this object.
//;; \item[name] A user-friendly name for this object.
//;; \item[health] Percentage that this object is damaged (where 100% means not damaged at all).
//;; \item[armour] Amount of armour points that protect against kinetic weapons.
//;; \item[thermal] Amount of thermal protection that protect against heat based weapons.
//;; \item[born] The game time at which this object was produced or came into the world. (3.2+ only)
//;; \end{description}
QScriptValue convObj(BASE_OBJECT *psObj, QScriptEngine *engine)
{
	QScriptValue value = engine->newObject();
	ASSERT_OR_RETURN(value, psObj, "No object for conversion");
	value.setProperty("id", psObj->id, QScriptValue::ReadOnly);
	value.setProperty("x", map_coord(psObj->pos.x), QScriptValue::ReadOnly);
	value.setProperty("y", map_coord(psObj->pos.y), QScriptValue::ReadOnly);
	value.setProperty("z", map_coord(psObj->pos.z), QScriptValue::ReadOnly);
	value.setProperty("player", psObj->player, QScriptValue::ReadOnly);
	value.setProperty("armour", psObj->armour[WC_KINETIC], QScriptValue::ReadOnly);
	value.setProperty("thermal", psObj->armour[WC_HEAT], QScriptValue::ReadOnly);
	value.setProperty("type", psObj->type, QScriptValue::ReadOnly);
	value.setProperty("selected", psObj->selected, QScriptValue::ReadOnly);
	value.setProperty("name", objInfo(psObj), QScriptValue::ReadOnly);
	value.setProperty("born", psObj->born, QScriptValue::ReadOnly);
	GROUPMAP *psMap = groups.value(engine);
	if (psMap->contains(psObj))
	{
		int group = psMap->value(psObj);
		value.setProperty("group", group, QScriptValue::ReadOnly);
	}
	else
	{
		value.setProperty("group", QScriptValue::NullValue);
	}
	return value;
}

//;; \subsection{Template}
//;; Describes a template type. Templates are droid designs that a player has created. This type is experimental
//;; and subject to change.
//;; The following properties are defined:
//;; \begin{description}
//;; \item[id] The unique ID of this object.
//;; \item[name] Name of the template.
//;; \item[cost] The power cost of the template if put into production.
//;; \item[droidType] The type of droid that would be created.
//;; \item[body] The name of the body type.
//;; \item[propulsion] The name of the propulsion type.
//;; \item[brain] The name of the brain type.
//;; \item[repair] The name of the repair type.
//;; \item[ecm] The name of the ECM (electronic counter-measure) type.
//;; \item[construct] The name of the construction type.
//;; \item[weapons] An array of weapon names attached to this template.
//;; \end{description}
QScriptValue convTemplate(DROID_TEMPLATE *psTempl, QScriptEngine *engine)
{
	QScriptValue value = engine->newObject();
	ASSERT_OR_RETURN(value, psTempl, "No object for conversion");
	value.setProperty("id", psTempl->multiPlayerID, QScriptValue::ReadOnly);
	value.setProperty("name", psTempl->pName, QScriptValue::ReadOnly);
	value.setProperty("points", psTempl->buildPoints, QScriptValue::ReadOnly);
	value.setProperty("power", psTempl->powerPoints, QScriptValue::ReadOnly); // deprecated
	value.setProperty("cost", psTempl->powerPoints, QScriptValue::ReadOnly);
	value.setProperty("droidType", psTempl->droidType, QScriptValue::ReadOnly);
	value.setProperty("body", (asBodyStats + psTempl->asParts[COMP_BODY])->pName, QScriptValue::ReadOnly);
	value.setProperty("propulsion", (asPropulsionStats + psTempl->asParts[COMP_PROPULSION])->pName, QScriptValue::ReadOnly);
	value.setProperty("brain", (asBrainStats + psTempl->asParts[COMP_BRAIN])->pName, QScriptValue::ReadOnly);
	value.setProperty("repair", (asRepairStats + psTempl->asParts[COMP_REPAIRUNIT])->pName, QScriptValue::ReadOnly);
	value.setProperty("ecm", (asECMStats + psTempl->asParts[COMP_ECM])->pName, QScriptValue::ReadOnly);
	value.setProperty("sensor", (asSensorStats + psTempl->asParts[COMP_SENSOR])->pName, QScriptValue::ReadOnly);
	value.setProperty("construct", (asConstructStats + psTempl->asParts[COMP_CONSTRUCT])->pName, QScriptValue::ReadOnly);
	QScriptValue weaponlist = engine->newArray(psTempl->numWeaps);
	for (int j = 0; j < psTempl->numWeaps; j++)
	{
		weaponlist.setProperty(j, QScriptValue((asWeaponStats + psTempl->asWeaps[j])->pName), QScriptValue::ReadOnly);
	}
	value.setProperty("weapons", weaponlist);
	return value;
}

QScriptValue convMax(BASE_OBJECT *psObj, QScriptEngine *engine)
{
	if (!psObj)
	{
		return QScriptValue::NullValue;
	}
	switch (psObj->type)
	{
	case OBJ_DROID: return convDroid((DROID *)psObj, engine);
	case OBJ_STRUCTURE: return convStructure((STRUCTURE *)psObj, engine);
	case OBJ_FEATURE: return convFeature((FEATURE *)psObj, engine);
	default: ASSERT(false, "No such supported object type"); return convObj(psObj, engine);
	}
}

BASE_OBJECT *IdToObject(OBJECT_TYPE type, int id, int player)
{
	switch (type)
	{
	case OBJ_DROID: return IdToDroid(id, player);
	case OBJ_FEATURE: return IdToFeature(id, player);
	case OBJ_STRUCTURE: return IdToStruct(id, player);
	default: return NULL;
	}
}

// ----------------------------------------------------------------------------------------
// Group system
//

bool loadGroup(QScriptEngine *engine, int groupId, int objId)
{
	BASE_OBJECT *psObj = IdToPointer(objId, ANYPLAYER);
	return groupAddObject(psObj, groupId, engine);
}

bool saveGroups(WzConfig &ini, QScriptEngine *engine)
{
	// Save group info as a list of group memberships for each droid
	GROUPMAP *psMap = groups.value(engine);	
	for (GROUPMAP::const_iterator i = psMap->constBegin(); i != psMap->constEnd(); ++i)
	{
		QStringList value;
		BASE_OBJECT *psObj = i.key();
		if (ini.contains(QString::number(psObj->id)))
		{
			value.push_back(ini.value(QString::number(psObj->id)).toString());
		}
		value.push_back(QString::number(i.value()));
		ini.setValue(QString::number(psObj->id), value);
	}
	return true;
}

// ----------------------------------------------------------------------------------------
// Label system (function defined in qtscript.h header)
//

// Load labels
bool loadLabels(const char *filename)
{
	int groupidx = -1;

	if (!PHYSFS_exists(filename))
	{
		debug(LOG_SAVE, "No %s found -- not adding any labels", filename);
		return false;
	}
	WzConfig ini(filename, WzConfig::ReadOnly);
	labels.clear();
	QStringList list = ini.childGroups();
	debug(LOG_SAVE, "Loading %d labels...", list.size());
	for (int i = 0; i < list.size(); ++i)
	{
		ini.beginGroup(list[i]);
		labeltype p;
		QString label(ini.value("label").toString());
		if (labels.contains(label))
		{
			debug(LOG_ERROR, "Duplicate label found");
		}
		else if (list[i].startsWith("position"))
		{
			p.p1 = ini.vector2i("pos");
			p.p2 = p.p1;
			p.type = SCRIPT_POSITION;
			p.player = ALL_PLAYERS;
			p.id = -1;
			labels.insert(label, p);
		}
		else if (list[i].startsWith("area"))
		{
			p.p1 = ini.vector2i("pos1");
			p.p2 = ini.vector2i("pos2");
			p.type = SCRIPT_AREA;
			p.player = ini.value("player", ALL_PLAYERS).toInt();
			p.id = ini.value("triggered", -1).toInt();
			labels.insert(label, p);
		}
		else if (list[i].startsWith("object"))
		{
			p.id = ini.value("id").toInt();
			p.type = ini.value("type").toInt();
			p.player = ini.value("player").toInt();
			labels.insert(label, p);
		}
		else if (list[i].startsWith("group"))
		{
			p.id = groupidx--;
			p.type = SCRIPT_GROUP;
			p.player = ini.value("player").toInt();
			QStringList list = ini.value("members").toStringList();
			for (QStringList::iterator j = list.begin(); j != list.end(); j++)
			{
				int id = (*j).toInt();
				BASE_OBJECT *psObj = IdToPointer(id, p.player);
				ASSERT(psObj, "Unit %d belonging to player %d not found from label %s", 
				       id, p.player, list[i].toUtf8().constData());
				p.idlist += id;
			}
			labels.insert(label, p);
		}
		else
		{
			debug(LOG_ERROR, "Misnamed group in %s", filename);
		}
		ini.endGroup();
	}
	return true;
}

bool writeLabels(const char *filename)
{
	int c[4]; // make unique, incremental section names
	memset(c, 0, sizeof(c));
	WzConfig ini(filename);
	for (LABELMAP::const_iterator i = labels.constBegin(); i != labels.constEnd(); i++)
	{
		QString key = i.key();
		labeltype l = i.value();
		if (l.type == SCRIPT_POSITION)
		{
			ini.beginGroup("position_" + QString::number(c[0]++));
			ini.setVector2i("pos", l.p1);
			ini.setValue("label", key);
			ini.endGroup();
		}
		else if (l.type == SCRIPT_AREA)
		{
			ini.beginGroup("area_" + QString::number(c[1]++));
			ini.setVector2i("pos1", l.p1);
			ini.setVector2i("pos2", l.p2);
			ini.setValue("label", key);
			ini.setValue("player", l.player);
			ini.setValue("triggered", l.id);
			ini.endGroup();
		}
		else if (l.type == SCRIPT_GROUP)
		{
			ini.beginGroup("group_" + QString::number(c[2]++));
			ini.setValue("player", l.player);
			QStringList list;
			for (int i = 0; i < l.idlist.size(); i++)
			{
				list += QString::number(l.idlist[i]);
			}
			ini.setValue("members", list);
			ini.setValue("label", key);
			ini.endGroup();
		}
		else
		{
			ini.beginGroup("object_" + QString::number(c[3]++));
			ini.setValue("id", l.id);
			ini.setValue("player", l.player);
			ini.setValue("type", l.type);
			ini.setValue("label", key);
			ini.endGroup();
		}
	}
	return true;
}

// ----------------------------------------------------------------------------------------
// Script functions
//
// All script functions should be prefixed with "js_" then followed by same name as in script.

//-- \subsection{getWeaponInfo(weapon id)}
//-- Return information about a particular weapon type.
// TODO, add more and document
static QScriptValue js_getWeaponInfo(QScriptContext *context, QScriptEngine *engine)
{
	QString id = context->argument(0).toString();
	int idx = getCompFromName(COMP_WEAPON, id.toUtf8().constData());
	SCRIPT_ASSERT(context, idx >= 0, "No such weapon: %s", id.toUtf8().constData());
	WEAPON_STATS *psStats = asWeaponStats + idx;
	QScriptValue info = engine->newObject();
	info.setProperty("id", id);
	info.setProperty("name", getStatName(psStats));
	info.setProperty("impactClass", psStats->weaponClass == WC_KINETIC ? "KINETIC" : "HEAT");
	info.setProperty("damage", psStats->damage);
	info.setProperty("firePause", psStats->firePause);
	info.setProperty("fireOnMove", psStats->fireOnMove);
	return QScriptValue(info);
}

//-- \subsection{resetArea(label[, filter])}
//-- Reset the trigger on an area. Next time a unit enters the area, it will trigger
//-- an area event. Optionally add a filter on it in the second parameter, which can
//-- be a specific player to watch for, or ALL_PLAYERS by default.
//-- This is a fast operation of O(log n) algorithmic complexity.
static QScriptValue js_resetArea(QScriptContext *context, QScriptEngine *)
{
	QString labelName = context->argument(0).toString();
	SCRIPT_ASSERT(context, labels.contains(labelName), "Label %s not found", labelName.toUtf8().constData());
	labeltype &l = labels[labelName];
	l.id = -1; // make active again
	if (context->argumentCount() > 1)
	{
		l.player = context->argument(1).toInt32();
	}
	return QScriptValue();
}

//-- \subsection{enumLabels()}
//-- Returns a string list of labels that exist for this map. (3.2+ only)
static QScriptValue js_enumLabels(QScriptContext *, QScriptEngine *engine)
{
	QStringList matches = labels.keys();
	QScriptValue result = engine->newArray(matches.size());
	for (int i = 0; i < matches.size(); i++)
	{
		result.setProperty(i, QScriptValue(matches[i]), QScriptValue::ReadOnly);
	}
	return result;
}

//-- \subsection{addLabel(object, label)}
//-- Add a label to a game object. If there already is a label by that name, it is overwritten.
//-- This is a fast operation of O(log n) algorithmic complexity.
static QScriptValue js_addLabel(QScriptContext *context, QScriptEngine *engine)
{
	struct labeltype value;
	QScriptValue structVal = context->argument(0);
	value.id = structVal.property("id").toInt32();
	value.player = structVal.property("player").toInt32();
	BASE_OBJECT *psObj = IdToPointer(value.id, value.player);
	SCRIPT_ASSERT(context, psObj, "Object id %d not found belonging to player %d", value.id, value.player);
	value.type = psObj->type;
	QString key = context->argument(1).toString();
	labels.insert(key, value);
	return QScriptValue();
}

//-- \subsection{removeLabel(label)}
//-- Remove a label from the game. Returns the number of labels removed, which should normally be
//-- either 1 (label found) or 0 (label not found).
static QScriptValue js_removeLabel(QScriptContext *context, QScriptEngine *engine)
{
	QString key = context->argument(0).toString();
	int result = labels.remove(key);
	return QScriptValue(result);
}

//-- \subsection{getLabel(object)}
//-- Get a label string belonging to a game object. If the object has multiple labels, only the first
//-- label found will be returned. If the object has no labels, null is returned.
//-- This is a relatively slow operation of O(n) algorithmic complexity.
static QScriptValue js_getLabel(QScriptContext *context, QScriptEngine *engine)
{
	struct labeltype value;
	QScriptValue objparam = context->argument(0);
	value.id = objparam.property("id").toInt32();
	value.player = objparam.property("player").toInt32();
	value.type = OBJ_FEATURE;
	QString label = labels.key(value, QString());
	if (!label.isEmpty())
	{
		return QScriptValue(label);
	}
	return QScriptValue::NullValue;
}

//-- \subsection{label(key)}
//-- Fetch something denoted by a label. A label refers to an area, a position or a \emph{game object} on 
//-- the map defined using the map editor and stored together with the map. The only argument
//-- is a text label. The function returns an object that has a type variable defining what it
//-- is (in case this is unclear). This type will be one of DROID, STRUCTURE, FEATURE, AREA
//-- and POSITION. The AREA has defined 'x', 'y', 'x2', and 'y2', while POSITION has only
//-- defined 'x' and 'y'.
//-- This is a fast operation of O(log n) algorithmic complexity.
static QScriptValue js_label(QScriptContext *context, QScriptEngine *engine)
{
	DROID *psDroid;
	STRUCTURE *psStruct;
	FEATURE *psFeature;
	QString label = context->argument(0).toString();
	QScriptValue ret = engine->newObject();
	if (labels.contains(label))
	{
		labeltype p = labels.value(label);
		switch (p.type)
		{
		case SCRIPT_AREA:
			ret.setProperty("x2", map_coord(p.p2.x), QScriptValue::ReadOnly);
			ret.setProperty("y2", map_coord(p.p2.y), QScriptValue::ReadOnly);
			ret.setProperty("type", p.type, QScriptValue::ReadOnly);
			// fall through
		case SCRIPT_POSITION:
			ret.setProperty("x", map_coord(p.p1.x), QScriptValue::ReadOnly);
			ret.setProperty("y", map_coord(p.p1.y), QScriptValue::ReadOnly);
			ret.setProperty("type", p.type, QScriptValue::ReadOnly);
			break;
		case SCRIPT_GROUP:
			ret.setProperty("id", p.id, QScriptValue::ReadOnly);
			ret.setProperty("type", p.type, QScriptValue::ReadOnly);
			break;
		case OBJ_DROID:
			psDroid = IdToDroid(p.id, p.player);
			SCRIPT_ASSERT(context, psDroid, "Droid [%s] not found!", label.toUtf8().constData());
			ret = convDroid(psDroid, engine);
			break;
		case OBJ_STRUCTURE:
			psStruct = IdToStruct(p.id, p.player);
			SCRIPT_ASSERT(context, psStruct, "Structure [%s] not found!", label.toUtf8().constData());
			ret = convStructure(psStruct, engine);
			break;
		case OBJ_FEATURE:
			psFeature = IdToFeature(p.id, p.player);
			SCRIPT_ASSERT(context, psFeature, "Feature [%s] not found!", label.toUtf8().constData());
			ret = convFeature(psFeature, engine);
			break;
		default:
			ASSERT(false, "Bad object label type found for label %s!", label.toUtf8().constData());
			break;
		}
	}
	else debug(LOG_ERROR, "label %s not found!", label.toUtf8().constData());
	return ret;
}

//-- \subsection{enumBlips(player)}
//-- Return an array containing all the non-transient radar blips that the given player 
//-- can see. This includes sensors revealed by radar detectors, as well as ECM jammers.
//-- It does not include units going out of view.
static QScriptValue js_enumBlips(QScriptContext *context, QScriptEngine *engine)
{
	QList<Position> matches;
	int player = context->argument(0).toInt32();
	SCRIPT_ASSERT_PLAYER(context, player);
	for (BASE_OBJECT *psSensor = apsSensorList[0]; psSensor; psSensor = psSensor->psNextFunc)
	{
		if (psSensor->visible[player] > 0 && psSensor->visible[player] < UBYTE_MAX)
		{
			matches.push_back(psSensor->pos);
		}
	}
	QScriptValue result = engine->newArray(matches.size());
	for (int i = 0; i < matches.size(); i++)
	{
		Position p = matches.at(i);
		QScriptValue v = engine->newObject();
		v.setProperty("x", map_coord(p.x), QScriptValue::ReadOnly);
		v.setProperty("y", map_coord(p.y), QScriptValue::ReadOnly);
		v.setProperty("type", SCRIPT_POSITION, QScriptValue::ReadOnly);
		result.setProperty(i, v);
	}
	return result;
}

//-- \subsection{enumSelected()}
//-- Return an array containing all game objects currently selected by the host player.
QScriptValue js_enumSelected(QScriptContext *, QScriptEngine *engine)
{
	QList<BASE_OBJECT *> matches;
	for (DROID *psDroid = apsDroidLists[selectedPlayer]; psDroid; psDroid = psDroid->psNext)
	{
		if (psDroid->selected)
		{
			matches.push_back(psDroid);
		}
	}
	for (STRUCTURE *psStruct = apsStructLists[selectedPlayer]; psStruct; psStruct = psStruct->psNext)
	{
		if (psStruct->selected)
		{
			matches.push_back(psStruct);
		}
	}
	// TODO - also add selected delivery points
	QScriptValue result = engine->newArray(matches.size());
	for (int i = 0; i < matches.size(); i++)
	{
		result.setProperty(i, convMax(matches.at(i), engine));
	}
	return result;
}

//-- \subsection{enumGateways()}
//-- Return an array containing all the gateways on the current map. The array contains object with the properties
//-- x1, y1, x2 and y2.
static QScriptValue js_enumGateways(QScriptContext *, QScriptEngine *engine)
{
	QScriptValue result = engine->newArray(gwNumGateways());
	int i = 0;
	for (GATEWAY *psGateway = gwGetGateways(); psGateway; psGateway = psGateway->psNext)
	{
		QScriptValue v = engine->newObject();
		v.setProperty("x1", psGateway->x1, QScriptValue::ReadOnly);
		v.setProperty("y1", psGateway->y1, QScriptValue::ReadOnly);
		v.setProperty("x2", psGateway->x2, QScriptValue::ReadOnly);
		v.setProperty("y2", psGateway->y2, QScriptValue::ReadOnly);
		result.setProperty(i++, v);
	}
	return result;
}

//-- \subsection{enumTemplates(player)}
//-- Return an array containing all the buildable templates for the given player.
static QScriptValue js_enumTemplates(QScriptContext *context, QScriptEngine *engine)
{
	int player = context->argument(0).toInt32();
	int count = 0;
	for (DROID_TEMPLATE *psCurr = apsDroidTemplates[player]; psCurr != NULL; psCurr = psCurr->psNext) count++;
	QScriptValue result = engine->newArray(count);
	count = 0;
	for (DROID_TEMPLATE *psCurr = apsDroidTemplates[player]; psCurr != NULL; psCurr = psCurr->psNext)
	{
		result.setProperty(count, convTemplate(psCurr, engine));
		count++;
	}
	return result;
}

//-- \subsection{enumGroup(group)}
//-- Return an array containing all the members of a given group.
static QScriptValue js_enumGroup(QScriptContext *context, QScriptEngine *engine)
{
	int groupId = context->argument(0).toInt32();
	QList<BASE_OBJECT *> matches;
	GROUPMAP *psMap = groups.value(engine);

	for (GROUPMAP::const_iterator i = psMap->constBegin(); i != psMap->constEnd(); ++i)
	{
		if (i.value() == groupId)
		{
			matches.push_back(i.key());
		}
	}
	QScriptValue result = engine->newArray(matches.size());
	for (int i = 0; i < matches.size(); i++)
	{
		BASE_OBJECT *psObj = matches.at(i);
		result.setProperty(i, convMax(psObj, engine));
	}
	return result;
}

//-- \subsection{newGroup()}
//-- Allocate a new group. Returns its numerical ID. Deprecated since 3.2 - you should now 
//-- use your own number scheme for groups.
static QScriptValue js_newGroup(QScriptContext *, QScriptEngine *engine)
{
	static int i = 1; // group zero reserved
	return QScriptValue(i++);
}

//-- \subsection{activateStructure(structure, [target[, ability]])}
//-- Activate a special ability on a structure. Currently only works on the lassat.
//-- The lassat needs a target.
static QScriptValue js_activateStructure(QScriptContext *context, QScriptEngine *)
{
	QScriptValue structVal = context->argument(0);
	int id = structVal.property("id").toInt32();
	int player = structVal.property("player").toInt32();
	STRUCTURE *psStruct = IdToStruct(id, player);
	SCRIPT_ASSERT(context, psStruct, "No such structure id %d belonging to player %d", id, player);
	// ... and then do nothing with psStruct yet
	QScriptValue objVal = context->argument(1);
	int oid = objVal.property("id").toInt32();
	int oplayer = objVal.property("player").toInt32();
	BASE_OBJECT *psObj = IdToPointer(oid, oplayer);
	SCRIPT_ASSERT(context, psObj, "No such object id %d belonging to player %d", oid, oplayer);
	orderStructureObj(player, psObj);
	return QScriptValue(true);
}

//-- \subsection{findResearch(research)}
//-- Return list of research items remaining to research for the given research item. (3.2+ only)
static QScriptValue js_findResearch(QScriptContext *context, QScriptEngine *engine)
{
	QList<RESEARCH *> list;
	QString resName = context->argument(0).toString();
	int player = engine->globalObject().property("me").toInt32();
	RESEARCH *psTarget = getResearch(resName.toUtf8().constData());
	SCRIPT_ASSERT(context, psTarget, "No such research: %s", resName.toUtf8().constData());
	PLAYER_RESEARCH *plrRes = &asPlayerResList[player][psTarget->index];
	if (IsResearchStartedPending(plrRes) || IsResearchCompleted(plrRes))
	{
		return engine->newArray(0); // return empty array
	}
	// Go down the requirements list for the desired tech
	QList<RESEARCH *> reslist;
	RESEARCH *cur = psTarget;
	while (cur)
	{
		if (!(asPlayerResList[player][cur->index].ResearchStatus & RESEARCHED))
		{
			debug(LOG_SCRIPT, "Added research in %d's %s for %s", player, cur->pName, psTarget->pName);
			list.append(cur);
		}
		RESEARCH *prev = cur;
		cur = NULL;
		if (prev->pPRList.size())
		{
			cur = &asResearch[prev->pPRList[0]]; // get first pre-req
		}
		for (int i = 1; i < prev->pPRList.size(); i++)
		{
			// push any other pre-reqs on the stack
			reslist += &asResearch[prev->pPRList[i]];
		}
		if (!cur && reslist.size())
		{
			cur = reslist.takeFirst(); // retrieve options from the stack
		}
	}
	QScriptValue retval = engine->newArray(list.size());
	for (int i = 0; i < list.size(); i++)
	{
		retval.setProperty(i, convResearch(list[i], engine, i));
	}
	return retval;
}	

//-- \subsection{pursueResearch(lab, research)}
//-- Start researching the first available technology on the way to the given technology.
//-- First parameter is the structure to research in, which must be a research lab. The
//-- second parameter is the technology to pursue, as a text string as defined in "research.txt".
//-- The second parameter may also be an array of such strings. The first technology that has
//-- not yet been researched in that list will be pursued.
static QScriptValue js_pursueResearch(QScriptContext *context, QScriptEngine *engine)
{
	QScriptValue structVal = context->argument(0);
	int id = structVal.property("id").toInt32();
	int player = structVal.property("player").toInt32();
	STRUCTURE *psStruct = IdToStruct(id, player);
	SCRIPT_ASSERT(context, psStruct, "No such structure id %d belonging to player %d", id, player);
	QScriptValue list = context->argument(1);
	RESEARCH *psResearch = NULL;  // Dummy initialisation.
	if (list.isArray())
	{
		int length = list.property("length").toInt32();
		int k;
		for (k = 0; k < length; k++)
		{
			QString resName = list.property(k).toString();
			psResearch = getResearch(resName.toUtf8().constData());
			SCRIPT_ASSERT(context, psResearch, "No such research: %s", resName.toUtf8().constData());
			PLAYER_RESEARCH *plrRes = &asPlayerResList[player][psResearch->index];
			if (!IsResearchStartedPending(plrRes) && !IsResearchCompleted(plrRes))
			{
				break; // use this one
			}
		}
		if (k == length)
		{
			debug(LOG_SCRIPT, "Exhausted research list -- doing nothing");
			return QScriptValue(false);
		}
	}
	else
	{
		QString resName = list.toString();
		psResearch = getResearch(resName.toUtf8().constData());
		SCRIPT_ASSERT(context, psResearch, "No such research: %s", resName.toUtf8().constData());
		PLAYER_RESEARCH *plrRes = &asPlayerResList[player][psResearch->index];
		if (IsResearchStartedPending(plrRes) || IsResearchCompleted(plrRes))
		{
			debug(LOG_SCRIPT, "%s has already been researched!", resName.toUtf8().constData());
			return QScriptValue(false);
		}
	}
	SCRIPT_ASSERT(context, psStruct->pStructureType->type == REF_RESEARCH, "Not a research lab: %s", objInfo(psStruct));
	RESEARCH_FACILITY *psResLab = (RESEARCH_FACILITY *)psStruct->pFunctionality;
	SCRIPT_ASSERT(context, psResLab->psSubject == NULL, "Research lab not ready");
	// Go down the requirements list for the desired tech
	QList<RESEARCH *> reslist;
	RESEARCH *cur = psResearch;
	int iterations = 0;  // Only used to assert we're not stuck in the loop.
	while (cur)
	{
		if (researchAvailable(cur->index, player, ModeQueue))
		{
			bool started = false;
			for (int i = 0; i < game.maxPlayers; i++)
			{
				if (aiCheckAlliances(player, i) || i == player)
				{
					int bits = asPlayerResList[i][cur->index].ResearchStatus;
					started = started || (bits & STARTED_RESEARCH) || (bits & STARTED_RESEARCH_PENDING)
							|| (bits & RESBITS_PENDING_ONLY) || (bits & RESEARCHED);
				}
			}
			if (!started) // found relevant item on the path?
			{
				sendResearchStatus(psStruct, cur->index, player, true);
#if defined (DEBUG)
				char sTemp[128];
				sprintf(sTemp, "player:%d starts topic from script: %s", player, cur->pName);
				NETlogEntry(sTemp, SYNC_FLAG, 0);
#endif
				debug(LOG_SCRIPT, "Started research in %d's %s(%d) of %s", player, 
				      objInfo(psStruct), psStruct->id, cur->pName);
				return QScriptValue(true);
			}
		}
		RESEARCH *prev = cur;
		cur = NULL;
		if (!prev->pPRList.empty())
		{
			cur = &asResearch[prev->pPRList[0]]; // get first pre-req
		}
		for (int i = 1; i < prev->pPRList.size(); i++)
		{
			// push any other pre-reqs on the stack
			reslist += &asResearch[prev->pPRList[i]];
		}
		if (!cur && !reslist.empty())
		{
			cur = reslist.takeFirst(); // retrieve options from the stack
		}
		ASSERT_OR_RETURN(QScriptValue(false), ++iterations < asResearch.size()*100 || !cur, "Possible cyclic dependencies in prerequisites, possibly of research \"%s\".", cur->pName);
	}
	debug(LOG_SCRIPT, "No research topic found for %s(%d)", objInfo(psStruct), psStruct->id);
	return QScriptValue(false); // none found
}

//-- \subsection{getResearch(research)}
//-- Fetch information about a given technology item, given by a string that matches
//-- its definition in "research.txt". If not found, returns null.
static QScriptValue js_getResearch(QScriptContext *context, QScriptEngine *engine)
{
	int player = engine->globalObject().property("me").toInt32();
	QString resName = context->argument(0).toString();
	RESEARCH *psResearch = getResearch(resName.toUtf8().constData());
	if (!psResearch)
	{
		return QScriptValue::NullValue;
	}
	return convResearch(psResearch, engine, player);
}

//-- \subsection{enumResearch()}
//-- Returns an array of all research objects that are currently and immediately available for research.
static QScriptValue js_enumResearch(QScriptContext *context, QScriptEngine *engine)
{
	QList<RESEARCH *> reslist;
	int player = engine->globalObject().property("me").toInt32();
	for (int i = 0; i < asResearch.size(); i++)
	{
		RESEARCH *psResearch = &asResearch[i];
		if (!IsResearchCompleted(&asPlayerResList[player][i]) && researchAvailable(i, player, ModeQueue))
		{
			reslist += psResearch;
		}
	}
	QScriptValue result = engine->newArray(reslist.size());
	for (int i = 0; i < reslist.size(); i++)
	{
		result.setProperty(i, convResearch(reslist[i], engine, player));
	}
	return result;
}

//-- \subsection{componentAvailable(component type, component name)}
//-- Checks whether a given component is available to the current player.
static QScriptValue js_componentAvailable(QScriptContext *context, QScriptEngine *engine)
{
	int player = engine->globalObject().property("me").toInt32();
	COMPONENT_TYPE comp = (COMPONENT_TYPE)context->argument(0).toInt32();
	QString compName = context->argument(1).toString();
	int result = getCompFromName(comp, compName.toUtf8().constData());
	SCRIPT_ASSERT(context, result >= 0, "No such component: %s", compName.toUtf8().constData());
	bool avail = apCompLists[player][comp][result] == AVAILABLE;
	return QScriptValue(avail);
}

//-- \subsection{addFeature(name, x, y)}
//-- Create and place a feature at the given x, y position. Will cause a desync in multiplayer.
//-- Returns the created game object on success, null otherwise. (3.2+ only)
static QScriptValue js_addFeature(QScriptContext *context, QScriptEngine *engine)
{
	QString featName = context->argument(0).toString();
	int x = context->argument(1).toInt32();
	int y = context->argument(2).toInt32();
	int feature = getFeatureStatFromName(featName.toUtf8().constData());
	FEATURE_STATS *psStats = &asFeatureStats[feature];
	for (FEATURE *psFeat = apsFeatureLists[0]; psFeat; psFeat = psFeat->psNext)
	{
		SCRIPT_ASSERT(context, map_coord(psFeat->pos.x) != x || map_coord(psFeat->pos.y) != y, 
		              "Building feature on tile already occupied");
	}
	FEATURE *psFeature = buildFeature(psStats, world_coord(x), world_coord(y), false);
	return convFeature(psFeature, engine);
}

static int get_first_available_component(int player, int capacity, const QScriptValue &list, COMPONENT_TYPE type, bool strict)
{
	if (list.isArray())
	{
		int length = list.property("length").toInt32();
		int k;
		for (k = 0; k < length; k++)
		{
			QString compName = list.property(k).toString();
			int result = getCompFromName(type, compName.toUtf8().constData());
			if (result >= 0 && (apCompLists[player][type][result] == AVAILABLE || !strict)
			    && (type != COMP_BODY || asBodyStats[result].size <= capacity))
			{
<<<<<<< HEAD
=======
				debug(LOG_SCRIPT, "Wanted to build %s at (%d, %d), but no weapon unavailable", 
				      templName.toUtf8().constData(), x, y);
				return QScriptValue(false);
			}
			psTemplate->asWeaps[i] = j;
			psTemplate->numWeaps++;
			continue;
		case DROID_CYBORG_CONSTRUCT:
		case DROID_CONSTRUCT:
			compType = COMP_CONSTRUCT;
			break;
		case DROID_COMMAND:
			compType = COMP_BRAIN;
			psTemplate->numWeaps = 1; // hack, necessary to pass intValidTemplate
			break;
		case DROID_REPAIR:
		case DROID_CYBORG_REPAIR:
			compType = COMP_REPAIRUNIT;
			break;
		case DROID_ECM:
			compType = COMP_ECM;
			break;
		case DROID_SENSOR:
			compType = COMP_SENSOR;
			break;
		case DROID_ANY:
			break; // wtf
		}
		j = getCompFromName(compType, context->argument(8 + i).toString().toUtf8().constData());
		if (j < 0)
		{
			debug(LOG_SCRIPT, "Wanted to build %s, but turret unavailable", templName.toUtf8().constData());
			return QScriptValue(false);
		}
		psTemplate->asParts[compType] = j;
	}
	psTemplate->droidType = droidType; // may be overwritten by the call below
	bool valid = intValidTemplate(psTemplate, templName.toUtf8().constData(), true, player);
	if (valid)
	{
		bool oldMulti = bMultiMessages;
		bMultiMessages = false; // ugh, fixme
		DROID *psDroid = buildDroid(psTemplate, world_coord(x), world_coord(y), player, false, NULL);
		if (psDroid)
		{
			addDroid(psDroid, apsDroidLists);
			debug(LOG_LIFE, "Created droid %s by script for player %d: %u", objInfo(psDroid), player, psDroid->id);
		}
		else
		{
			debug(LOG_ERROR, "Invalid droid %s", templName.toUtf8().constData());
		}
		bMultiMessages = oldMulti; // ugh
	}
	else
	{
		debug(LOG_ERROR, "Invalid template %s", templName.toUtf8().constData());
	}
	return QScriptValue(valid);
}

static int get_first_available_component(STRUCTURE *psFactory, const QScriptValue &list, COMPONENT_TYPE type)
{
	const int player = psFactory->player;
	const int capacity = psFactory->pFunctionality->factory.capacity; // check body size

	if (list.isArray())
	{
		int length = list.property("length").toInt32();
		int k;
		for (k = 0; k < length; k++)
		{
			QString compName = list.property(k).toString();
			int result = getCompFromName(type, compName.toUtf8().constData());
			if (result >= 0 && apCompLists[player][type][result] == AVAILABLE
			    && (asBodyStats[result].size <= capacity || type != COMP_BODY))
			{
>>>>>>> 8149dc94
				return result; // found one!
			}
			if (result < 0)
			{
				debug(LOG_ERROR, "No such component: %s", compName.toUtf8().constData());
			}
		}
	}
	else if (list.isString())
	{
		int result = getCompFromName(type, list.toString().toUtf8().constData());
		if (result >= 0 && (apCompLists[player][type][result] == AVAILABLE || !strict)
		    && (type != COMP_BODY || asBodyStats[result].size <= capacity))
		{
			return result; // found it!
		}
		if (result < 0)
		{
			debug(LOG_ERROR, "No such component: %s", list.toString().toUtf8().constData());
		}
	}
	return -1; // no available component found in list
}

static DROID_TEMPLATE *makeTemplate(int player, int x, int y, const QString &templName, QScriptContext *context, int paramstart, int capacity, bool strict)
{
	const int firstTurret = paramstart + 4; // index position of first turret parameter
	DROID_TEMPLATE *psTemplate = new DROID_TEMPLATE;
	int numTurrets = context->argumentCount() - firstTurret; // anything beyond first six parameters, are turrets
	int result;

	memset(psTemplate->asParts, 0, sizeof(psTemplate->asParts)); // reset to defaults
	memset(psTemplate->asWeaps, 0, sizeof(psTemplate->asWeaps));
	int body = get_first_available_component(player, capacity, context->argument(2), COMP_BODY, strict);
	if (body < 0)
	{
		debug(LOG_SCRIPT, "Wanted to build %s but body types all unavailable",
		      templName.toUtf8().constData());
		delete psTemplate;
		return NULL; // no component available
	}
	int prop = get_first_available_component(player, capacity, context->argument(3), COMP_PROPULSION, strict);
	if (prop < 0)
	{
		debug(LOG_SCRIPT, "Wanted to build %s but propulsion types all unavailable",
		      templName.toUtf8().constData());
		delete psTemplate;
		return NULL; // no component available
	}
	psTemplate->asParts[COMP_BODY] = body;
	psTemplate->asParts[COMP_PROPULSION] = prop;

	psTemplate->numWeaps = 0;
	numTurrets = MIN(numTurrets, asBodyStats[body].weaponSlots); // Restrict max no. turrets
	if (asBodyStats[body].droidTypeOverride != DROID_ANY)
	{
		psTemplate->droidType = asBodyStats[body].droidTypeOverride; // set droidType based on body
	}
	// Find first turret component type (assume every component in list is same type)
	QString compName;
	if (context->argument(firstTurret).isArray())
	{
		compName = context->argument(firstTurret).property(0).toString();
	}
	else // must be string
	{
		compName = context->argument(firstTurret).toString();
	}
	if ((result = getCompFromName(COMP_WEAPON, compName.toUtf8().constData())) >= 0)
	{
		for (int i = 0; i < numTurrets; i++) // may be multi-weapon
		{
			result = get_first_available_component(player, SIZE_NUM, context->argument(firstTurret + i), COMP_WEAPON, strict);
			if (result < 0)
			{
				debug(LOG_SCRIPT, "Wanted to build %s but no weapon available", templName.toUtf8().constData());
				delete psTemplate;
				return NULL;
			}
			psTemplate->asWeaps[i] = result;
			psTemplate->numWeaps++;
		}
	}
	else
	{
		COMPONENT_TYPE compType = COMP_NUMCOMPONENTS;

		if ((result = getCompFromName(COMP_CONSTRUCT, compName.toUtf8().constData())) >= 0)
		{
			compType = COMP_CONSTRUCT;
		}
		else if ((result = getCompFromName(COMP_BRAIN, compName.toUtf8().constData())) >= 0)
		{
			compType = COMP_BRAIN;
			psTemplate->numWeaps = 1; // hack, necessary to pass intValidTemplate
		}
		else if ((result = getCompFromName(COMP_REPAIRUNIT, compName.toUtf8().constData())) >= 0)
		{
			compType = COMP_REPAIRUNIT;
		}
		else if ((result = getCompFromName(COMP_ECM, compName.toUtf8().constData())) >= 0)
		{
			compType = COMP_ECM;
		}
		else if ((result = getCompFromName(COMP_SENSOR, compName.toUtf8().constData())) >= 0)
		{
			compType = COMP_SENSOR;
		}
		else
		{
			debug(LOG_ERROR, "No known component type found for %s", compName.toUtf8().constData());
			delete psTemplate;
			return NULL;
		}
		result = get_first_available_component(player, SIZE_NUM, context->argument(firstTurret), compType, strict);
		if (result < 0)
		{
			debug(LOG_SCRIPT, "Wanted to build %s but turret unavailable", templName.toUtf8().constData());
			delete psTemplate;
			return NULL;
		}
		psTemplate->asParts[compType] = result;
	}
<<<<<<< HEAD
	bool valid = intValidTemplate(psTemplate, templName.toUtf8().constData(), true);
=======
	psTemplate->droidType = droidType; // may be overwritten by the call below
	bool valid = intValidTemplate(psTemplate, templName.toUtf8().constData(), true, player);
>>>>>>> 8149dc94
	if (valid)
	{
		return psTemplate;
	}
	else
	{
		delete psTemplate;
		debug(LOG_ERROR, "Invalid template %s", templName.toUtf8().constData());
		return NULL;
	}
}

//-- \subsection{addDroid(player, x, y, name, body, propulsion, reserved, reserved, turrets...)}
//-- Create and place a droid at the given x, y position as belonging to the given player, built with
//-- the given components. Currently does not support placing droids in multiplayer, doing so will
//-- cause a desync. Returns the created droid on success, otherwise returns null. Passing "" for
//-- reserved parameters is recommended.
static QScriptValue js_addDroid(QScriptContext *context, QScriptEngine *engine)
{
	int player = context->argument(0).toInt32();
	SCRIPT_ASSERT_PLAYER(context, player);
	int x = context->argument(1).toInt32();
	int y = context->argument(2).toInt32();
	QString templName = context->argument(3).toString();
	DROID_TEMPLATE *psTemplate = makeTemplate(player, x, y, templName, context, 4, SIZE_NUM, false);
	if (psTemplate)
	{
		bool oldMulti = bMultiMessages;
		bMultiMessages = false; // ugh, fixme
		DROID *psDroid = buildDroid(psTemplate, world_coord(x) + TILE_UNITS / 2, world_coord(y) + TILE_UNITS / 2, player, false, NULL);
		if (psDroid)
		{
			addDroid(psDroid, apsDroidLists);
			debug(LOG_LIFE, "Created droid %s by script for player %d: %u", objInfo(psDroid), player, psDroid->id);
		}
		else
		{
			debug(LOG_ERROR, "Invalid droid %s", templName.toUtf8().constData());
		}
		bMultiMessages = oldMulti; // ugh
		delete psTemplate;
		return psDroid ? QScriptValue(convDroid(psDroid, engine)) : QScriptValue::NullValue;
	}
	return QScriptValue::NullValue;
}

//-- \subsection{makeTemplate(player, name, body, propulsion, reserved, turrets...)}
//-- Create a template (virtual droid) with the given components. Can be useful for calculating the cost 
//-- of droids before putting them into production, for instance. Will fail and return null if template
//-- could not possibly be built using current research.
static QScriptValue js_makeTemplate(QScriptContext *context, QScriptEngine *engine)
{
	int player = context->argument(0).toInt32();
	QString templName = context->argument(1).toString();
	DROID_TEMPLATE *psTemplate = makeTemplate(player, -1, -1, templName, context, 2, SIZE_NUM, true);
	if (!psTemplate)
	{
		return QScriptValue::NullValue;
	}
	QScriptValue retval = convTemplate(psTemplate, engine);
	delete psTemplate;
	return QScriptValue(retval);
}

//-- \subsection{buildDroid(factory, name, body, propulsion, reserved, reserved, turrets...)}
//-- Start factory production of new droid with the given name, body, propulsion and turrets.
//-- The reserved parameter should be passed \emph{null} for now. The components can be
//-- passed as ordinary strings, or as a list of strings. If passed as a list, the first available
//-- component in the list will be used. The second reserved parameter used to be a droid type.
//-- It is now unused and in 3.2+ should be passed "", while in 3.1 it should be the
//-- droid type to be built. Returns a boolean that is true if production was started.
static QScriptValue js_buildDroid(QScriptContext *context, QScriptEngine *engine)
{
	QScriptValue structVal = context->argument(0);
	int id = structVal.property("id").toInt32();
	int player = structVal.property("player").toInt32();
	STRUCTURE *psStruct = IdToStruct(id, player);
	SCRIPT_ASSERT(context, psStruct, "No such structure id %d belonging to player %d", id, player);
	SCRIPT_ASSERT(context, (psStruct->pStructureType->type == REF_FACTORY || psStruct->pStructureType->type == REF_CYBORG_FACTORY
		       || psStruct->pStructureType->type == REF_VTOL_FACTORY), "Structure %s is not a factory", objInfo(psStruct));
	QString templName = context->argument(1).toString();
	const int capacity = psStruct->pFunctionality->factory.capacity; // body size limit
	DROID_TEMPLATE *psTemplate = makeTemplate(player, psStruct->pos.x, psStruct->pos.y, templName, context, 2, capacity, true);
	if (psTemplate)
	{
		SCRIPT_ASSERT(context, validTemplateForFactory(psTemplate, psStruct, true),
		              "Invalid template %s for factory %s",
		              psTemplate->aName, psStruct->pStructureType->pName);
		// Delete similar template from existing list before adding this one
		for (int j = 0; j < apsTemplateList.size(); j++)
		{
			DROID_TEMPLATE *t = apsTemplateList[j];
			if (strcmp(t->aName, psTemplate->aName) == 0)
			{
				debug(LOG_SCRIPT, "deleting %s for player %d", t->aName, player);
				deleteTemplateFromProduction(t, player, ModeQueue); // duplicate? done below?
				SendDestroyTemplate(t, player);
				break;
			}
		}
		// Add to list
		debug(LOG_SCRIPT, "adding template %s for player %d", psTemplate->aName, player);
		psTemplate->multiPlayerID = generateNewObjectId();
		psTemplate->psNext = apsDroidTemplates[player];
		apsDroidTemplates[player] = psTemplate;
		sendTemplate(player, psTemplate);
		if (!structSetManufacture(psStruct, psTemplate, ModeQueue))
		{
			debug(LOG_ERROR, "Could not produce template %s in %s", psTemplate->aName, objInfo(psStruct));
			return QScriptValue(false);
		}
	}
	return QScriptValue(psTemplate != NULL);
}

//-- \subsection{enumStruct([player[, structure type[, looking player]]])}
//-- Returns an array of structure objects. If no parameters given, it will
//-- return all of the structures for the current player. The second parameter
//-- can be either a string with the name of the structure type as defined in
//-- "structures.txt", or a stattype as defined in \ref{objects:structure}. The
//-- third parameter can be used to filter by visibility, the default is not
//-- to filter.
static QScriptValue js_enumStruct(QScriptContext *context, QScriptEngine *engine)
{
	QList<STRUCTURE *> matches;
	int player = -1, looking = -1;
	QString statsName;
	QScriptValue val;
	STRUCTURE_TYPE type = NUM_DIFF_BUILDINGS;

	switch (context->argumentCount())
	{
	default:
	case 3: looking = context->argument(2).toInt32(); // fall-through
	case 2: val = context->argument(1);
		if (val.isNumber())
		{
			type = (STRUCTURE_TYPE)val.toInt32();
		}
		else
		{
			statsName = val.toString();
		} // fall-through
	case 1: player = context->argument(0).toInt32(); break;
	case 0: player = engine->globalObject().property("me").toInt32();
	}

	SCRIPT_ASSERT_PLAYER(context, player);
	SCRIPT_ASSERT(context, looking < MAX_PLAYERS && looking >= -1, "Looking player index out of range: %d", looking);
	for (STRUCTURE *psStruct = apsStructLists[player]; psStruct; psStruct = psStruct->psNext)
	{
		if ((looking == -1 || psStruct->visible[looking])
		    && !psStruct->died
		    && (type == NUM_DIFF_BUILDINGS || type == psStruct->pStructureType->type)
		    && (statsName.isEmpty() || statsName.compare(psStruct->pStructureType->pName) == 0))
		{
			matches.push_back(psStruct);
		}
	}
	QScriptValue result = engine->newArray(matches.size());
	for (int i = 0; i < matches.size(); i++)
	{
		STRUCTURE *psStruct = matches.at(i);
		result.setProperty(i, convStructure(psStruct, engine));
	}
	return result;
}

//-- \subsection{enumStructOffWorld([player[, structure type[, looking player]]])}
//-- Returns an array of structure objects in your base when on an off-world mission, NULL otherwise.
//-- If no parameters given, it will return all of the structures for the current player.
//-- The second parameter can be either a string with the name of the structure type as defined
//-- in "structures.txt", or a stattype as defined in \ref{objects:structure}.
//-- The third parameter can be used to filter by visibility, the default is not
//-- to filter.
static QScriptValue js_enumStructOffWorld(QScriptContext *context, QScriptEngine *engine)
{
	QList<STRUCTURE *> matches;
	int player = -1, looking = -1;
	QString statsName;
	QScriptValue val;
	STRUCTURE_TYPE type = NUM_DIFF_BUILDINGS;

	switch (context->argumentCount())
	{
	default:
	case 3: looking = context->argument(2).toInt32(); // fall-through
	case 2: val = context->argument(1);
		if (val.isNumber())
		{
			type = (STRUCTURE_TYPE)val.toInt32();
		}
		else
		{
			statsName = val.toString();
		} // fall-through
	case 1: player = context->argument(0).toInt32(); break;
	case 0: player = engine->globalObject().property("me").toInt32();
	}

	SCRIPT_ASSERT(context, player < MAX_PLAYERS && player >= 0, "Target player index out of range: %d", player);
	SCRIPT_ASSERT(context, looking < MAX_PLAYERS && looking >= -1, "Looking player index out of range: %d", looking);
	for (STRUCTURE *psStruct = mission.apsStructLists[player]; psStruct; psStruct = psStruct->psNext)
	{
		if ((looking == -1 || psStruct->visible[looking])
		    && !psStruct->died
		    && (type == NUM_DIFF_BUILDINGS || type == psStruct->pStructureType->type)
		    && (statsName.isEmpty() || statsName.compare(psStruct->pStructureType->pName) == 0))
		{
			matches.push_back(psStruct);
		}
	}
	QScriptValue result = engine->newArray(matches.size());
	for (int i = 0; i < matches.size(); i++)
	{
		STRUCTURE *psStruct = matches.at(i);
		result.setProperty(i, convStructure(psStruct, engine));
	}
	return result;
}

//-- \subsection{enumFeature(player[, name])}
//-- Returns an array of all features seen by player of given name, as defined in "features.txt".
//-- If player is \emph{ALL_PLAYERS}, it will return all features irrespective of visibility to any player. If
//-- name is empty, it will return any feature.
static QScriptValue js_enumFeature(QScriptContext *context, QScriptEngine *engine)
{
	QList<FEATURE *> matches;
	int looking = context->argument(0).toInt32();
	QString statsName;
	if (context->argumentCount() > 1)
	{
		statsName = context->argument(1).toString();
	}
	SCRIPT_ASSERT(context, looking < MAX_PLAYERS && looking >= -1, "Looking player index out of range: %d", looking);
	for (FEATURE *psFeat = apsFeatureLists[0]; psFeat; psFeat = psFeat->psNext)
	{
		if ((looking == -1 || psFeat->visible[looking])
		    && !psFeat->died
		    && (statsName.isEmpty() || statsName.compare(psFeat->psStats->pName) == 0))
		{
			matches.push_back(psFeat);
		}
	}
	QScriptValue result = engine->newArray(matches.size());
	for (int i = 0; i < matches.size(); i++)
	{
		FEATURE *psFeat = matches.at(i);
		result.setProperty(i, convFeature(psFeat, engine));
	}
	return result;
}

//-- \subsection{enumCargo(transport droid)}
//-- Returns an array of droid objects inside given transport.
static QScriptValue js_enumCargo(QScriptContext *context, QScriptEngine *engine)
{
	QScriptValue droidVal = context->argument(0);
	int id = droidVal.property("id").toInt32();
	int player = droidVal.property("player").toInt32();
	DROID *psDroid = IdToDroid(id, player);
	SCRIPT_ASSERT(context, psDroid, "No such droid id %d belonging to player %d", id, player);
	SCRIPT_ASSERT(context, psDroid->droidType == DROID_TRANSPORTER || psDroid->droidType == DROID_SUPERTRANSPORTER, "Wrong droid type");
	QScriptValue result = engine->newArray(psDroid->psGroup->getNumMembers());
	int i = 0;
	for (DROID *psCurr = psDroid->psGroup->psList; psCurr; psCurr = psCurr->psGrpNext, i++)
	{
		if (psDroid != psCurr)
		{
			result.setProperty(i, convDroid(psCurr, engine));
		}
	}
	return result;
}

//-- \subsection{enumDroid([player[, droid type[, looking player]]])}
//-- Returns an array of droid objects. If no parameters given, it will
//-- return all of the droids for the current player. The second, optional parameter
//-- is the name of the droid type. The third parameter can be used to filter by
//-- visibility - the default is not to filter.
static QScriptValue js_enumDroid(QScriptContext *context, QScriptEngine *engine)
{
	QList<DROID *> matches;
	int player = -1, looking = -1;
	DROID_TYPE droidType = DROID_ANY;
	DROID_TYPE droidType2;

	switch (context->argumentCount())
	{
	default:
	case 3: looking = context->argument(2).toInt32(); // fall-through
	case 2: droidType = (DROID_TYPE)context->argument(1).toInt32(); // fall-through
	case 1: player = context->argument(0).toInt32(); break;
	case 0: player = engine->globalObject().property("me").toInt32();
	}
	switch (droidType) // hide some engine craziness
	{
	case DROID_CONSTRUCT:
		droidType2 = DROID_CYBORG_CONSTRUCT; break;
	case DROID_WEAPON:
		droidType2 = DROID_CYBORG_SUPER; break;
	case DROID_REPAIR:
		droidType2 = DROID_CYBORG_REPAIR; break;
	default:
		droidType2 = droidType;
		break;
	}
	SCRIPT_ASSERT_PLAYER(context, player);
	SCRIPT_ASSERT(context, looking < MAX_PLAYERS && looking >= -1, "Looking player index out of range: %d", looking);
	for (DROID *psDroid = apsDroidLists[player]; psDroid; psDroid = psDroid->psNext)
	{
		if ((looking == -1 || psDroid->visible[looking])
		    && !psDroid->died
		    && (droidType == DROID_ANY || droidType == psDroid->droidType || droidType2 == psDroid->droidType))
		{
			matches.push_back(psDroid);
		}
	}
	QScriptValue result = engine->newArray(matches.size());
	for (int i = 0; i < matches.size(); i++)
	{
		DROID *psDroid = matches.at(i);
		result.setProperty(i, convDroid(psDroid, engine));
	}
	return result;
}

void dumpScriptLog(const QString &scriptName, int me, const QString &info)
{
	QString path = PHYSFS_getWriteDir();
	path += "/logs/" + scriptName + "." + QString::number(me) + ".log";
	FILE *fp = fopen(path.toUtf8().constData(), "a");
	if (fp)
	{
		fputs(info.toUtf8().constData(), fp);
		fclose(fp);
	}
}

//-- \subsection{dump(string...)}
//-- Output text to a debug file.
static QScriptValue js_dump(QScriptContext *context, QScriptEngine *engine)
{
	QString result;
	for (int i = 0; i < context->argumentCount(); ++i)
	{
		if (i != 0)
		{
			result.append(QLatin1String(" "));
		}
		QString s = context->argument(i).toString();
		if (context->state() == QScriptContext::ExceptionState)
		{
			break;
		}
		result.append(s);
	}
	result += "\n";

	QString scriptName = engine->globalObject().property("scriptName").toString();
	int me = engine->globalObject().property("me").toInt32();
	dumpScriptLog(scriptName, me, result);
	return QScriptValue();
}

//-- \subsection{debug(string...)}
//-- Output text to the command line.
static QScriptValue js_debug(QScriptContext *context, QScriptEngine *engine)
{
	QString result;
	for (int i = 0; i < context->argumentCount(); ++i)
	{
		if (i != 0)
		{
			result.append(QLatin1String(" "));
		}
		QString s = context->argument(i).toString();
		if (context->state() == QScriptContext::ExceptionState)
		{
			break;
		}
		result.append(s);
	}
	qWarning("%s", result.toUtf8().constData());
	return QScriptValue();
}

//-- \subsection{pickStructLocation(droid, structure type, x, y)}
//-- Pick a location for constructing a certain type of building near some given position.
//-- Returns an object containing "type" POSITION, and "x" and "y" values, if successful.
static QScriptValue js_pickStructLocation(QScriptContext *context, QScriptEngine *engine)
{
	QScriptValue droidVal = context->argument(0);
	const int id = droidVal.property("id").toInt32();
	const int player = droidVal.property("player").toInt32();
	DROID *psDroid = IdToDroid(id, player);
	QString statName = context->argument(1).toString();
	int index = getStructStatFromName(statName.toUtf8().constData());
	STRUCTURE_STATS	*psStat = &asStructureStats[index];
	const int startX = context->argument(2).toInt32();
	const int startY = context->argument(3).toInt32();
	int numIterations = 30;
	bool found = false;
	int incX, incY, x, y;
	int maxBlockingTiles = 0;

	SCRIPT_ASSERT(context, psDroid, "No such droid id %d belonging to player %d", id, player);
	SCRIPT_ASSERT(context, psStat, "No such stat found: %s", statName.toUtf8().constData());
	SCRIPT_ASSERT_PLAYER(context, player);
	SCRIPT_ASSERT(context, startX >= 0 && startX < mapWidth && startY >= 0 && startY < mapHeight, "Bad position (%d, %d)", startX, startY);

	if (context->argumentCount() > 4) // final optional argument
	{
		maxBlockingTiles = context->argument(4).toInt32();
	}

	x = startX;
	y = startY;

	Vector2i offset(psStat->baseWidth * (TILE_UNITS / 2), psStat->baseBreadth * (TILE_UNITS / 2));

	// save a lot of typing... checks whether a position is valid
	#define LOC_OK(_x, _y) (tileOnMap(_x, _y) && \
				(!psDroid || fpathCheck(psDroid->pos, Vector3i(world_coord(_x), world_coord(_y), 0), PROPULSION_TYPE_WHEELED)) \
				&& validLocation(psStat, world_coord(Vector2i(_x, _y)) + offset, 0, player, false) && structDoubleCheck(psStat, _x, _y, maxBlockingTiles))

	// first try the original location
	if (LOC_OK(startX, startY))
	{
		found = true;
	}

	// try some locations nearby
	for (incX = 1, incY = 1; incX < numIterations && !found; incX++, incY++)
	{
		y = startY - incY;	// top
		for (x = startX - incX; x < startX + incX; x++)
		{
			if (LOC_OK(x, y))
			{
				found = true;
				goto endstructloc;
			}
		}
		x = startX + incX;	// right
		for (y = startY - incY; y < startY + incY; y++)
		{
			if (LOC_OK(x, y))
			{
				found = true;
				goto endstructloc;
			}
		}
		y = startY + incY;	// bottom
		for (x = startX + incX; x > startX - incX; x--)
		{
			if (LOC_OK(x, y))
			{
				found = true;
				goto endstructloc;
			}
		}
		x = startX - incX;	// left
		for (y = startY + incY; y > startY - incY; y--)
		{
			if (LOC_OK(x, y))
			{
				found = true;
				goto endstructloc;
			}
		}
	}

endstructloc:
	if (found)
	{
		QScriptValue retval = engine->newObject();
		retval.setProperty("x", x + map_coord(offset.x), QScriptValue::ReadOnly);
		retval.setProperty("y", y + map_coord(offset.y), QScriptValue::ReadOnly);
		retval.setProperty("type", SCRIPT_POSITION, QScriptValue::ReadOnly);
		return retval;
	}
	else
	{
		debug(LOG_SCRIPT, "Did not find valid positioning for %s", psStat->pName);
	}
	return QScriptValue();
}

//-- \subsection{structureIdle(structure)}
//-- Is given structure idle?
static QScriptValue js_structureIdle(QScriptContext *context, QScriptEngine *)
{
	QScriptValue structVal = context->argument(0);
	int id = structVal.property("id").toInt32();
	int player = structVal.property("player").toInt32();
	STRUCTURE *psStruct = IdToStruct(id, player);
	SCRIPT_ASSERT(context, psStruct, "No such structure id %d belonging to player %d", id, player);
	return QScriptValue(structureIdle(psStruct));
}

//-- \subsection{removeStruct(structure)}
//-- Immediately remove the given structure from the map. Returns a boolean that is true on success.
//-- No special effects are applied. Deprecated since 3.2.
static QScriptValue js_removeStruct(QScriptContext *context, QScriptEngine *)
{
	QScriptValue structVal = context->argument(0);
	int id = structVal.property("id").toInt32();
	int player = structVal.property("player").toInt32();
	STRUCTURE *psStruct = IdToStruct(id, player);
	SCRIPT_ASSERT(context, psStruct, "No such structure id %d belonging to player %d", id, player);
	return QScriptValue(removeStruct(psStruct, true));
}

//-- \subsection{removeObject(game object[, special effects?])}
//-- Remove the given game object with special effects. Returns a boolean that is true on success.
//-- A second, optional boolean parameter specifies whether special effects are to be applied. (3.2+ only)
static QScriptValue js_removeObject(QScriptContext *context, QScriptEngine *)
{
	QScriptValue structVal = context->argument(0);
	int id = structVal.property("id").toInt32();
	int player = structVal.property("player").toInt32();
	BASE_OBJECT *psObj = IdToPointer(id, player);
	SCRIPT_ASSERT(context, psObj, "Object id %d not found belonging to player %d", id, player);
	bool sfx = false;
	if (context->argumentCount() > 1)
	{
		sfx = context->argument(1).toBool();
	}
	bool retval = false;
	if (sfx)
	{
		switch (psObj->type)
		{
		case OBJ_STRUCTURE: destroyStruct((STRUCTURE *)psObj, gameTime); break;
		case OBJ_DROID: retval = destroyDroid((DROID *)psObj, gameTime); break;
		case OBJ_FEATURE: retval = destroyFeature((FEATURE *)psObj, gameTime); break;
		default: SCRIPT_ASSERT(context, false, "Wrong game object type"); break;
		}
	}
	else
	{
		switch (psObj->type)
		{
		case OBJ_STRUCTURE: retval = removeStruct((STRUCTURE *)psObj, true); break;
		case OBJ_DROID: retval = removeDroidBase((DROID *)psObj); break;
		case OBJ_FEATURE: retval = removeFeature((FEATURE *)psObj); break;
		default: SCRIPT_ASSERT(context, false, "Wrong game object type"); break;
		}
	}
	return QScriptValue(retval);
}

//-- \subsection{console(strings...)}
//-- Print text to the player console.
// TODO, should cover scrShowConsoleText, scrAddConsoleText, scrTagConsoleText and scrConsole
static QScriptValue js_console(QScriptContext *context, QScriptEngine *engine)
{
	int player = engine->globalObject().property("me").toInt32();
	if (player == selectedPlayer)
	{
		QString result;
		for (int i = 0; i < context->argumentCount(); ++i)
		{
			if (i != 0)
			{
				result.append(QLatin1String(" "));
			}
			QString s = context->argument(i).toString();
			if (context->state() == QScriptContext::ExceptionState)
			{
				break;
			}
			result.append(s);
		}
		//permitNewConsoleMessages(true);
		//setConsolePermanence(true,true);
		addConsoleMessage(result.toUtf8().constData(), CENTRE_JUSTIFY, SYSTEM_MESSAGE);
		//permitNewConsoleMessages(false);
	}
	return QScriptValue();
}

//-- \subsection{groupAddArea(group, x1, y1, x2, y2)}
//-- Add any droids inside the given area to the given group.
static QScriptValue js_groupAddArea(QScriptContext *context, QScriptEngine *engine)
{
	int groupId = context->argument(0).toInt32();
	int player = engine->globalObject().property("me").toInt32();
	int x1 = world_coord(context->argument(1).toInt32());
	int y1 = world_coord(context->argument(2).toInt32());
	int x2 = world_coord(context->argument(3).toInt32());
	int y2 = world_coord(context->argument(4).toInt32());
	QScriptValue groups = engine->globalObject().property("groupSizes");

	for (DROID *psDroid = apsDroidLists[player]; psDroid; psDroid = psDroid->psNext)
	{
		if (psDroid->pos.x >= x1 && psDroid->pos.x <= x2 && psDroid->pos.y >= y1 && psDroid->pos.y <= y2)
		{
			groupAddObject(psDroid, groupId, engine);
		}
	}
	return QScriptValue();
}

//-- \subsection{groupAddDroid(group, droid)}
//-- Add given droid to given group. Deprecated since 3.2 - use groupAdd() instead.
static QScriptValue js_groupAddDroid(QScriptContext *context, QScriptEngine *engine)
{
	int groupId = context->argument(0).toInt32();
	QScriptValue droidVal = context->argument(1);
	int droidId = droidVal.property("id").toInt32();
	int droidPlayer = droidVal.property("player").toInt32();
	DROID *psDroid = IdToDroid(droidId, droidPlayer);
	QScriptValue groups = engine->globalObject().property("groupSizes");
	SCRIPT_ASSERT(context, psDroid, "Invalid droid index %d", droidId);
	groupAddObject(psDroid, groupId, engine);
	return QScriptValue();
}

//-- \subsection{groupAdd(group, object)}
//-- Add given game object to the given group.
static QScriptValue js_groupAdd(QScriptContext *context, QScriptEngine *engine)
{
	int groupId = context->argument(0).toInt32();
	QScriptValue val = context->argument(1);
	int id = val.property("id").toInt32();
	int player = val.property("player").toInt32();
	OBJECT_TYPE type = (OBJECT_TYPE)val.property("type").toInt32();
	BASE_OBJECT *psObj = IdToObject(type, id, player);
	SCRIPT_ASSERT(context, psObj, "Invalid object index %d", id);
	QScriptValue groups = engine->globalObject().property("groupSizes");
	groupAddObject(psObj, groupId, engine);
	return QScriptValue();
}

//-- \subsection{distBetweenTwoPoints(x1, y1, x2, y2)}
//-- Return distance between two points.
static QScriptValue js_distBetweenTwoPoints(QScriptContext *context, QScriptEngine *engine)
{
	int x1 = context->argument(0).toNumber();
	int y1 = context->argument(1).toNumber();
	int x2 = context->argument(2).toNumber();
	int y2 = context->argument(3).toNumber();
	return QScriptValue(iHypot(x1 - x2, y1 - y2));
}

//-- \subsection{groupSize(group)}
//-- Return the number of droids currently in the given group. Note that you can use groupSizes[] instead.
static QScriptValue js_groupSize(QScriptContext *context, QScriptEngine *engine)
{
	QScriptValue groups = engine->globalObject().property("groupSizes");
	int groupId = context->argument(0).toInt32();
	return groups.property(groupId).toInt32();
}

//-- \subsection{droidCanReach(droid, x, y)}
//-- Return whether or not the given droid could possibly drive to the given position. Does
//-- not take player built blockades into account.
static QScriptValue js_droidCanReach(QScriptContext *context, QScriptEngine *)
{
	QScriptValue droidVal = context->argument(0);
	int id = droidVal.property("id").toInt32();
	int player = droidVal.property("player").toInt32();
	int x = context->argument(1).toInt32();
	int y = context->argument(2).toInt32();
	DROID *psDroid = IdToDroid(id, player);
	SCRIPT_ASSERT(context, psDroid, "Droid id %d not found belonging to player %d", id, player);
	const PROPULSION_STATS *psPropStats = asPropulsionStats + psDroid->asBits[COMP_PROPULSION].nStat;
	return QScriptValue(fpathCheck(psDroid->pos, Vector3i(world_coord(x), world_coord(y), 0), psPropStats->propulsionType));
}

//-- \subsection{propulsionCanReach(propulsion, x1, y1, x2, y2)}
//-- Return true if a droid with a given propulsion is able to travel from (x1, y1) to (x2, y2).
//-- Does not take player built blockades into account.
static QScriptValue js_propulsionCanReach(QScriptContext *context, QScriptEngine *)
{
	QScriptValue propulsionValue = context->argument(0);
	int propulsion = getCompFromName(COMP_PROPULSION, propulsionValue.toString().toUtf8().constData());
	SCRIPT_ASSERT(context, propulsion > 0, "No such propulsion: %s", propulsionValue.toString().toUtf8().constData());
	int x1 = context->argument(1).toInt32();
	int y1 = context->argument(2).toInt32();
	int x2 = context->argument(3).toInt32();
	int y2 = context->argument(4).toInt32();
	const PROPULSION_STATS *psPropStats = asPropulsionStats + propulsion;
	return QScriptValue(fpathCheck(Vector3i(world_coord(x1), world_coord(y1), 0), Vector3i(world_coord(x2), world_coord(y2), 0), psPropStats->propulsionType));
}

//-- \subsection{orderDroid(droid, order)}
//-- Give a droid an order to do something.
static QScriptValue js_orderDroid(QScriptContext *context, QScriptEngine *)
{
	QScriptValue droidVal = context->argument(0);
	int id = droidVal.property("id").toInt32();
	int player = droidVal.property("player").toInt32();
	DROID *psDroid = IdToDroid(id, player);
	SCRIPT_ASSERT(context, psDroid, "Droid id %d not found belonging to player %d", id, player);
	DROID_ORDER order = (DROID_ORDER)context->argument(1).toInt32();
	SCRIPT_ASSERT(context, order == DORDER_HOLD || order == DORDER_RTR || order == DORDER_STOP
		      || order == DORDER_RTB || order == DORDER_REARM,
	              "Invalid order: %s", getDroidOrderName(order));
	if (order == DORDER_REARM)
	{
		moveToRearm(psDroid);
	}
	else
	{
		orderDroid(psDroid, order, ModeQueue);
	}
	return QScriptValue(true);
}

//-- \subsection{orderDroidObj(droid, order, object)}
//-- Give a droid an order to do something to something.
static QScriptValue js_orderDroidObj(QScriptContext *context, QScriptEngine *)
{
	QScriptValue droidVal = context->argument(0);
	int id = droidVal.property("id").toInt32();
	int player = droidVal.property("player").toInt32();
	DROID *psDroid = IdToDroid(id, player);
	SCRIPT_ASSERT(context, psDroid, "Droid id %d not found belonging to player %d", id, player);
	DROID_ORDER order = (DROID_ORDER)context->argument(1).toInt32();
	QScriptValue objVal = context->argument(2);
	int oid = objVal.property("id").toInt32();
	int oplayer = objVal.property("player").toInt32();
	BASE_OBJECT *psObj = IdToPointer(oid, oplayer);
	SCRIPT_ASSERT(context, psObj, "Object id %d not found belonging to player %d", oid, oplayer);
	SCRIPT_ASSERT(context, validOrderForObj(order), "Invalid order: %s", getDroidOrderName(order));
	orderDroidObj(psDroid, order, psObj, ModeQueue);
	return QScriptValue(true);
}

//-- \subsection{orderDroidBuild(droid, order, structure type, x, y[, direction])}
//-- Give a droid an order to build someting at the given position. Returns true if allowed.
static QScriptValue js_orderDroidBuild(QScriptContext *context, QScriptEngine *)
{
	QScriptValue droidVal = context->argument(0);
	int id = droidVal.property("id").toInt32();
	int player = droidVal.property("player").toInt32();
	DROID *psDroid = IdToDroid(id, player);
	DROID_ORDER order = (DROID_ORDER)context->argument(1).toInt32();
	QString statName = context->argument(2).toString();
	int index = getStructStatFromName(statName.toUtf8().constData());
	STRUCTURE_STATS	*psStats = &asStructureStats[index];
	int x = context->argument(3).toInt32();
	int y = context->argument(4).toInt32();
	uint16_t direction = 0;

	SCRIPT_ASSERT(context, order == DORDER_BUILD, "Invalid order");
	SCRIPT_ASSERT(context, strcmp(psStats->pName, "A0ADemolishStructure") != 0, "Cannot build demolition");
	if (context->argumentCount() > 5)
	{
		direction = DEG(context->argument(5).toNumber());
	}
	orderDroidStatsLocDir(psDroid, order, psStats, world_coord(x) + TILE_UNITS / 2, world_coord(y) + TILE_UNITS / 2, direction, ModeQueue);
	return QScriptValue(true);
}

//-- \subsection{orderDroidLoc(droid, order, x, y)}
//-- Give a droid an order to do something at the given location.
static QScriptValue js_orderDroidLoc(QScriptContext *context, QScriptEngine *)
{
	QScriptValue droidVal = context->argument(0);
	int id = droidVal.property("id").toInt32();
	int player = droidVal.property("player").toInt32();
	QScriptValue orderVal = context->argument(1);
	int x = context->argument(2).toInt32();
	int y = context->argument(3).toInt32();
	DROID_ORDER order = (DROID_ORDER)orderVal.toInt32();
	SCRIPT_ASSERT(context, validOrderForLoc(order), "Invalid location based order: %s", getDroidOrderName(order));
	DROID *psDroid = IdToDroid(id, player);
	SCRIPT_ASSERT(context, psDroid, "Droid id %d not found belonging to player %d", id, player);
	SCRIPT_ASSERT(context, tileOnMap(x, y), "Outside map bounds (%d, %d)", x, y);
	orderDroidLoc(psDroid, order, world_coord(x), world_coord(y), ModeQueue);
	return QScriptValue();
}

//-- \subsection{setMissionTime(time)} Set mission countdown in seconds.
static QScriptValue js_setMissionTime(QScriptContext *context, QScriptEngine *)
{
	int value = context->argument(0).toInt32() * GAME_TICKS_PER_SEC;
	mission.startTime = gameTime;
	mission.time = value;
	setMissionCountDown();
	if (mission.time >= 0)
	{
		mission.startTime = gameTime;
		addMissionTimerInterface();
	}
	else
	{
		intRemoveMissionTimer();
		mission.cheatTime = 0;
	}
	return QScriptValue();
}

//-- \subsection{getMissionTime()} Get time remaining on mission countdown in seconds.
static QScriptValue js_getMissionTime(QScriptContext *, QScriptEngine *)
{
	return QScriptValue((mission.time - (gameTime - mission.startTime)) / GAME_TICKS_PER_SEC);
}

//-- \subsection{setReinforcementTime(time)} Set time for reinforcements to arrive. If time is
//-- negative, the reinforcement GUI is removed and the timer stopped. Time is in seconds.
static QScriptValue js_setReinforcementTime(QScriptContext *context, QScriptEngine *)
{
	int value = context->argument(0).toInt32() * GAME_TICKS_PER_SEC;
	SCRIPT_ASSERT(context, value == LZ_COMPROMISED_TIME || value < 60 * 60,
	              "The transport timer cannot be set to more than 1 hour!");
	mission.ETA = value;
	if (missionCanReEnforce())
	{
		addTransporterTimerInterface();
	}
	if (value < 0)
	{
		DROID *psDroid;

		intRemoveTransporterTimer();
		/* Only remove the launch if haven't got a transporter droid since the scripts set the 
		 * time to -1 at the between stage if there are not going to be reinforcements on the submap  */
		for (psDroid = apsDroidLists[selectedPlayer]; psDroid != NULL; psDroid = psDroid->psNext)
		{
			if (psDroid->droidType == DROID_TRANSPORTER || psDroid->droidType == DROID_SUPERTRANSPORTER)
			{
				break;
			}
		}
		// if not found a transporter, can remove the launch button
		if (psDroid ==  NULL)
		{
			intRemoveTransporterLaunch();
		}
	}
	return QScriptValue();
}

//-- \subsection{setStructureLimits(structure type, limit[, player])} Set build limits for a structure.
static QScriptValue js_setStructureLimits(QScriptContext *context, QScriptEngine *engine)
{
	QString building = context->argument(0).toString();
	int limit = context->argument(1).toInt32();
	int player;
	int structInc = getStructStatFromName(building.toUtf8().constData());
	if (context->argumentCount() > 2)
	{
		player = context->argument(2).toInt32();
	}
	else
	{
		player = engine->globalObject().property("me").toInt32();
	}
	SCRIPT_ASSERT_PLAYER(context, player);
	SCRIPT_ASSERT(context, limit < LOTS_OF && limit >= 0, "Invalid limit");
	SCRIPT_ASSERT(context, structInc < numStructureStats && structInc >= 0, "Invalid structure");

	STRUCTURE_LIMITS *psStructLimits = asStructLimits[player];
	psStructLimits[structInc].limit = limit;
	psStructLimits[structInc].globalLimit = limit;

	return QScriptValue();
}

//-- \subsection{centreView(x, y)}
//-- Center the player's camera at the given position.
static QScriptValue js_centreView(QScriptContext *context, QScriptEngine *)
{
	int x = context->argument(0).toInt32();
	int y = context->argument(1).toInt32();
	setViewPos(x, y, false);
	return QScriptValue();
}

//-- \subsection{playSound(sound[, x, y, z])}
//-- Play a sound, optionally at a location.
static QScriptValue js_playSound(QScriptContext *context, QScriptEngine *engine)
{
	int player = engine->globalObject().property("me").toInt32();
	if (player != selectedPlayer)
	{
		return QScriptValue();
	}
	QString sound = context->argument(0).toString();
	int soundID = audio_GetTrackID(sound.toUtf8().constData());
	if (soundID == SAMPLE_NOT_FOUND)
	{
		soundID = audio_SetTrackVals(sound.toUtf8().constData(), false, 100, 1800);
	}
	if (context->argumentCount() > 1)
	{
		int x = world_coord(context->argument(1).toInt32());
		int y = world_coord(context->argument(2).toInt32());
		int z = world_coord(context->argument(3).toInt32());
		audio_QueueTrackPos(soundID, x, y, z);
	}
	else
	{
		audio_QueueTrack(soundID);
		/*  -- FIXME properly (from original script func)
		if(bInTutorial)
		{
			audio_QueueTrack(ID_SOUND_OF_SILENCE);
		}
		*/
	}
	return QScriptValue();
}

//-- \subsection{gameOverMessage(won)}
//-- End game in victory or defeat.
static QScriptValue js_gameOverMessage(QScriptContext *context, QScriptEngine *engine)
{
	int player = engine->globalObject().property("me").toInt32();
	const MESSAGE_TYPE msgType = MSG_MISSION;	// always
	bool gameWon = context->argument(0).toBool();
	VIEWDATA *psViewData;
	if (gameWon)
	{
		 psViewData = getViewData("WIN");
		addConsoleMessage(_("YOU ARE VICTORIOUS!"), DEFAULT_JUSTIFY, SYSTEM_MESSAGE);
	}
	else
	{
		psViewData = getViewData("END");	// FIXME: rename to FAILED|LOST ?
		addConsoleMessage(_("YOU WERE DEFEATED!"), DEFAULT_JUSTIFY, SYSTEM_MESSAGE);
	}
	ASSERT(psViewData, "Viewdata not found");
	MESSAGE *psMessage = addMessage(msgType, false, player);
	if (psMessage)
	{
		//set the data
		psMessage->pViewData = (MSG_VIEWDATA *)psViewData;
		displayImmediateMessage(psMessage);
		stopReticuleButtonFlash(IDRET_INTEL_MAP);

		//we need to set this here so the VIDEO_QUIT callback is not called
		setScriptWinLoseVideo(gameWon ? PLAY_WIN : PLAY_LOSE);
	}
	displayGameOver(gameWon);
	if (challengeActive)
	{
		updateChallenge(gameWon);
	}
	return QScriptValue();
}

//-- \subsection{completeResearch(research[, player])}
//-- Finish a research for the given player.
static QScriptValue js_completeResearch(QScriptContext *context, QScriptEngine *engine)
{
	QString researchName = context->argument(0).toString();
	int player;
	if (context->argumentCount() > 1)
	{
		player = context->argument(1).toInt32();
	}
	else
	{
		player = engine->globalObject().property("me").toInt32();
	}
	RESEARCH *psResearch = getResearch(researchName.toUtf8().constData());
	SCRIPT_ASSERT(context, psResearch, "No such research %s for player %d", researchName.toUtf8().constData(), player);
	SCRIPT_ASSERT(context, psResearch->index < asResearch.size(), "Research index out of bounds");
	if (bMultiMessages && (gameTime > 2))
	{
		SendResearch(player, psResearch->index, false);
		// Wait for our message before doing anything.
	}
	else
	{
		researchResult(psResearch->index, player, false, NULL, false);
	}
	return QScriptValue();
}

//-- \subsection{enableResearch(research[, player])}
//-- Enable a research for the given player, allowing it to be researched.
static QScriptValue js_enableResearch(QScriptContext *context, QScriptEngine *engine)
{
	QString researchName = context->argument(0).toString();
	int player;
	if (context->argumentCount() > 1)
	{
		player = context->argument(1).toInt32();
	}
	else
	{
		player = engine->globalObject().property("me").toInt32();
	}
	RESEARCH *psResearch = getResearch(researchName.toUtf8().constData());
	SCRIPT_ASSERT(context, psResearch, "No such research %s for player %d", researchName.toUtf8().constData(), player);
	if (!enableResearch(psResearch, player))
	{
		debug(LOG_ERROR, "Unable to enable research %s for player %d", researchName.toUtf8().constData(), player);
	}
	return QScriptValue();
}

//-- \subsection{extraPowerTime(time, player)}
//-- Increase a player's power as if that player had power income equal to current income
//-- over the given amount of extra time.
static QScriptValue js_extraPowerTime(QScriptContext *context, QScriptEngine *engine)
{
	int ticks = context->argument(0).toInt32() * GAME_UPDATES_PER_SEC;
	int player;
	if (context->argumentCount() > 1)
	{
		player = context->argument(1).toInt32();
		SCRIPT_ASSERT_PLAYER(context, player);
	}
	else
	{
		player = engine->globalObject().property("me").toInt32();
	}
	updatePlayerPower(player, ticks);
	return QScriptValue();
}

//-- \subsection{setPower(power[, player])}
//-- Set a player's power directly. (Do not use this in an AI script.)
static QScriptValue js_setPower(QScriptContext *context, QScriptEngine *engine)
{
	int power = context->argument(0).toInt32();
	int player;
	if (context->argumentCount() > 1)
	{
		player = context->argument(1).toInt32();
		SCRIPT_ASSERT_PLAYER(context, player);
	}
	else
	{
		player = engine->globalObject().property("me").toInt32();
	}
	setPower(player, power);
	return QScriptValue();
}

//-- \subsection{setPowerModifier(power[, player])}
//-- Set a player's power modifier percentage. (Do not use this in an AI script.)
static QScriptValue js_setPowerModifier(QScriptContext *context, QScriptEngine *engine)
{
	int power = context->argument(0).toInt32();
	int player;
	if (context->argumentCount() > 1)
	{
		player = context->argument(1).toInt32();
		SCRIPT_ASSERT_PLAYER(context, player);
	}
	else
	{
		player = engine->globalObject().property("me").toInt32();
	}
	setPowerModifier(player, power);
	return QScriptValue();
}

//-- \subsection{enableStructure(structure type[, player])}
//-- The given structure type is made available to the given player. It will appear in the
//-- player's build list.
static QScriptValue js_enableStructure(QScriptContext *context, QScriptEngine *engine)
{
	QString building = context->argument(0).toString();
	int index = getStructStatFromName(building.toUtf8().constData());
	int player;
	if (context->argumentCount() > 1)
	{
		player = context->argument(1).toInt32();
		SCRIPT_ASSERT_PLAYER(context, player);
	}
	else
	{
		player = engine->globalObject().property("me").toInt32();
	}
	SCRIPT_ASSERT(context, index >= 0 && index < numStructureStats, "Invalid structure stat");
	// enable the appropriate structure
	apStructTypeLists[player][index] = AVAILABLE;
	return QScriptValue();
}

//-- \subsection{setTutorialMode(bool)} Sets a number of restrictions appropriate for tutorial if set to true.
static QScriptValue js_setTutorialMode(QScriptContext *context, QScriptEngine *engine)
{
	bInTutorial = context->argument(0).toBool();
	return QScriptValue();
}

//-- \subsection{setMiniMap(bool)} Turns visible minimap on or off in the GUI.
static QScriptValue js_setMiniMap(QScriptContext *context, QScriptEngine *engine)
{
	radarPermitted = context->argument(0).toBool();
	return QScriptValue();
}

//-- \subsection{setDesign(bool)} Whether to allow player to design stuff.
static QScriptValue js_setDesign(QScriptContext *context, QScriptEngine *engine)
{
	DROID_TEMPLATE *psCurr;
	allowDesign = context->argument(0).toBool();
	// Switch on or off future templates
	// FIXME: This dual data structure for templates is just plain insane.
	for (psCurr = apsDroidTemplates[selectedPlayer]; psCurr != NULL; psCurr = psCurr->psNext)
	{
		bool researched = researchedTemplate(psCurr, selectedPlayer);
		psCurr->enabled = (researched || allowDesign);
	}
	for (std::list<DROID_TEMPLATE>::iterator i = localTemplates.begin(); i != localTemplates.end(); ++i)
	{
		psCurr = &*i;
		bool researched = researchedTemplate(psCurr, selectedPlayer);
		psCurr->enabled = (researched || allowDesign);
	}
	return QScriptValue();
}

//-- \subsection{enableTemplate(template name)} Enable a specific template (even if design is disabled).
static QScriptValue js_enableTemplate(QScriptContext *context, QScriptEngine *engine)
{
	DROID_TEMPLATE *psCurr;
	QString templateName = context->argument(0).toString();
	bool found = false;
	// FIXME: This dual data structure for templates is just plain insane.
	for (psCurr = apsDroidTemplates[selectedPlayer]; psCurr != NULL; psCurr = psCurr->psNext)
	{
		if (!templateName.compare(psCurr->pName))
		{
			psCurr->enabled = true;
			found = true;
		}
	}
	if (!found)
	{
		debug(LOG_ERROR, "Template %s was not found!", templateName.toUtf8().constData());
		return QScriptValue(false);
	}
	for (std::list<DROID_TEMPLATE>::iterator i = localTemplates.begin(); i != localTemplates.end(); ++i)
	{
		psCurr = &*i;
		if (!templateName.compare(psCurr->pName))
		{
			psCurr->enabled = true;
		}
	}
	return QScriptValue();
}


//-- \subsection{addReticuleButton(button type)} Add reticule button. FIXME: This currently only works in tutorial.
//-- Valid parameters for this and \emph{removeReticuleButton}: MANUFACTURE, RESEARCH, BUILD, DESIGN, INTELMAP, COMMAND, CANCEL.
static QScriptValue js_addReticuleButton(QScriptContext *context, QScriptEngine *engine)
{
	int button = context->argument(0).toInt32();
	SCRIPT_ASSERT(context, button != IDRET_OPTIONS, "Invalid button");
	widgReveal(psWScreen, button);
	return QScriptValue();
}

//-- \subsection{removeReticuleButton(button type)} Remove reticule button. FIXME: This currently only works in tutorial.
static QScriptValue js_removeReticuleButton(QScriptContext *context, QScriptEngine *engine)
{
	int button = context->argument(0).toInt32();
	SCRIPT_ASSERT(context, button != IDRET_OPTIONS, "Invalid button");
	// if (bInTutorial && bReset) intResetScreen(true);
	widgHide(psWScreen, button);
	return QScriptValue();
}

//-- \subsection{applyLimitSet()} Mix user set limits with script set limits and defaults.
static QScriptValue js_applyLimitSet(QScriptContext *context, QScriptEngine *engine)
{
	Q_UNUSED(context);
	Q_UNUSED(engine);
	applyLimitSet();
	return QScriptValue();
}

static void setComponent(QString name, int player, int value)
{
	int type = -1;
	int compInc = -1;
	for (int j = COMP_BODY; j < COMP_NUMCOMPONENTS && compInc == -1; j++)
	{
		// this is very inefficient, but I am so not giving in to the deranged nature of the components code
		// and convoluting the new script system for its sake
		compInc = getCompFromName(j, name.toUtf8().constData());
		type = j;
	}
	ASSERT_OR_RETURN(, compInc != -1 && type != -1, "Bad component value");
	apCompLists[player][type][compInc] = value;
}

//-- \subsection{enableComponent(component, player)}
//-- The given component is made available for research for the given player.
static QScriptValue js_enableComponent(QScriptContext *context, QScriptEngine *engine)
{
	QString componentName = context->argument(0).toString();
	int player = context->argument(1).toInt32();

	SCRIPT_ASSERT_PLAYER(context, player);
	setComponent(componentName, player, FOUND);
	return QScriptValue();
}

//-- \subsection{makeComponentAvailable(component, player)}
//-- The given component is made available to the given player. This means the player can
//-- actually build designs with it.
static QScriptValue js_makeComponentAvailable(QScriptContext *context, QScriptEngine *engine)
{
	QString componentName = context->argument(0).toString();
	int player = context->argument(1).toInt32();

	SCRIPT_ASSERT_PLAYER(context, player);
	setComponent(componentName, player, AVAILABLE);
	return QScriptValue();
}

//-- \subsection{allianceExistsBetween(player, player)}
//-- Returns true if an alliance exists between the two players, or they are the same player.
static QScriptValue js_allianceExistsBetween(QScriptContext *context, QScriptEngine *engine)
{
	int player1 = context->argument(0).toInt32();
	int player2 = context->argument(1).toInt32();
	SCRIPT_ASSERT(context, player1 < MAX_PLAYERS && player1 >= 0, "Invalid player");
	SCRIPT_ASSERT(context, player2 < MAX_PLAYERS && player2 >= 0, "Invalid player");
	return QScriptValue(alliances[player1][player2] == ALLIANCE_FORMED);
}

//-- \subsection{_(string)}
//-- Mark string for translation.
static QScriptValue js_translate(QScriptContext *context, QScriptEngine *engine)
{
	return QScriptValue(gettext(context->argument(0).toString().toUtf8().constData()));
}

//-- \subsection{playerPower(player)}
//-- Return amount of power held by the given player.
static QScriptValue js_playerPower(QScriptContext *context, QScriptEngine *engine)
{
	int player = context->argument(0).toInt32();
	SCRIPT_ASSERT_PLAYER(context, player);
	return QScriptValue(getPower(player));
}

//-- \subsection{queuedPower(player)}
//-- Return amount of power queued up for production by the given player.
static QScriptValue js_queuedPower(QScriptContext *context, QScriptEngine *engine)
{
	int player = context->argument(0).toInt32();
	SCRIPT_ASSERT_PLAYER(context, player);
	return QScriptValue(getQueuedPower(player));
}

//-- \subsection{isStructureAvailable(structure type[, player])}
//-- Returns true if given structure can be built. It checks both research and unit limits.
static QScriptValue js_isStructureAvailable(QScriptContext *context, QScriptEngine *engine)
{
	QString building = context->argument(0).toString();
	int index = getStructStatFromName(building.toUtf8().constData());
	int player;
	if (context->argumentCount() > 1)
	{
		player = context->argument(1).toInt32();
	}
	else
	{
		player = engine->globalObject().property("me").toInt32();
	}
	return QScriptValue(apStructTypeLists[player][index] == AVAILABLE
			    && asStructLimits[player][index].currentQuantity < asStructLimits[player][index].limit);
}

//-- \subsection{isVTOL(droid)}
//-- Returns true if given droid is a VTOL (not including transports).
static QScriptValue js_isVTOL(QScriptContext *context, QScriptEngine *engine)
{
	QScriptValue droidVal = context->argument(0);
	int id = droidVal.property("id").toInt32();
	int player = droidVal.property("player").toInt32();
	DROID *psDroid = IdToDroid(id, player);
	SCRIPT_ASSERT(context, psDroid, "No such droid id %d belonging to player %d", id, player);
	return QScriptValue(isVtolDroid(psDroid));
}

//-- \subsection{hackGetObj(type, player, id)}
//-- Function to find and return a game object of DROID, FEATURE or STRUCTURE types, if it exists.
//-- Otherwise, it will return null.
static QScriptValue js_hackGetObj(QScriptContext *context, QScriptEngine *engine)
{
	OBJECT_TYPE type = (OBJECT_TYPE)context->argument(0).toInt32();
	int player = context->argument(1).toInt32();
	int id = context->argument(2).toInt32();
	SCRIPT_ASSERT_PLAYER(context, player);
	return QScriptValue(convMax(IdToObject(type, id, player), engine));
}

//-- \subsection{hackChangeMe(player)}
//-- Change the 'me' who owns this script to the given player. This needs to be run
//-- first in \emph{eventGameInit} to make sure things do not get out of control.
// This is only intended for use in campaign scripts until we get a way to add
// scripts for each player.
static QScriptValue js_hackChangeMe(QScriptContext *context, QScriptEngine *engine)
{
	int me = context->argument(0).toInt32();
	SCRIPT_ASSERT_PLAYER(context, me);
	engine->globalObject().setProperty("me", me);
	return QScriptValue();
}

//-- \subsection{hackAssert(condition, message...)}
//-- Function to perform unit testing. It will throw a script error and a game assert.
static QScriptValue js_hackAssert(QScriptContext *context, QScriptEngine *engine)
{
	bool condition = context->argument(0).toBool();
	if (condition)
	{
		return QScriptValue(); // pass
	}
	// fail
	QString result;
	for (int i = 1; i < context->argumentCount(); ++i)
	{
		if (i != 1)
		{
			result.append(QLatin1String(" "));
		}
		QString s = context->argument(i).toString();
		if (context->state() == QScriptContext::ExceptionState)
		{
			break;
		}
		result.append(s);
	}
	context->throwError(QScriptContext::ReferenceError, result +  " in " + QString(__FUNCTION__) + " at line " + QString::number(__LINE__));
	return QScriptValue();
}

//-- \subsection{objFromId(fake game object)}
//-- Broken function meant to make porting from the old scripting system easier. Do not use for new code.
//-- Instead, use labels.
static QScriptValue js_objFromId(QScriptContext *context, QScriptEngine *engine)
{
	QScriptValue droidVal = context->argument(0);
	int id = droidVal.property("id").toInt32();
	BASE_OBJECT *psObj = getBaseObjFromId(id);
	SCRIPT_ASSERT(context, psObj, "No such object id %d", id);
	return QScriptValue(convMax(psObj, engine));
}

//-- \subsection{setDroidExperience(droid, experience)}
//-- Set the amount of experience a droid has. Experience is read using floating point precision.
static QScriptValue js_setDroidExperience(QScriptContext *context, QScriptEngine *engine)
{
	QScriptValue droidVal = context->argument(0);
	int id = droidVal.property("id").toInt32();
	int player = droidVal.property("player").toInt32();
	DROID *psDroid = IdToDroid(id, player);
	SCRIPT_ASSERT(context, psDroid, "No such droid id %d belonging to player %d", id, player);
	psDroid->experience = context->argument(1).toNumber() * 65536;
	return QScriptValue();
}

//-- \subsection{donateObject(object, to)}
//-- Donate a game object (currently restricted to droids) to another player. Returns true if
//-- donation was successful. May return false if this donation would push the receiving player
//-- over unit limits.
static QScriptValue js_donateObject(QScriptContext *context, QScriptEngine *engine)
{
	QScriptValue val = context->argument(0);
	uint32_t id = val.property("id").toUInt32();
	uint8_t player = val.property("player").toInt32();
	OBJECT_TYPE type = (OBJECT_TYPE)val.property("type").toInt32();
	uint8_t to = context->argument(1).toInt32();
	if (type == OBJ_DROID)
	{
		// Check unit limits.
		DROID *psDroid = IdToDroid(id, player);
		SCRIPT_ASSERT(context, psDroid, "No such droid id %u belonging to player %u", id, player);
		if ((psDroid->droidType == DROID_COMMAND && getNumCommandDroids(to) + 1 > getMaxCommanders(to))
		    || (psDroid->droidType == DROID_CONSTRUCT && getNumConstructorDroids(to) + 1 > getMaxConstructors(to))
		    || getNumDroids(to) + 1 > getMaxDroids(to))
		{
			return QScriptValue(false);
		}
		uint8_t giftType = DROID_GIFT;
		NETbeginEncode(NETgameQueue(selectedPlayer), GAME_GIFT);
		NETuint8_t(&giftType);
		NETuint8_t(&player);
		NETuint8_t(&to);
		NETuint32_t(&id);
		NETend();
	}
	return QScriptValue(true);
}

//-- \subsection{donatePower(amount, to)}
//-- Donate power to another player. Returns true.
static QScriptValue js_donatePower(QScriptContext *context, QScriptEngine *engine)
{
	int amount = context->argument(0).toInt32();
	int to = context->argument(1).toInt32();
	int from = engine->globalObject().property("me").toInt32();
	giftPower(from, to, amount, true);
	return QScriptValue(true);
}

//-- \subsection{safeDest(player, x, y)} Returns true if given player is safe from hostile fire at
//-- the given location, to the best of that player's map knowledge.
static QScriptValue js_safeDest(QScriptContext *context, QScriptEngine *engine)
{
	int player = context->argument(0).toInt32();
	SCRIPT_ASSERT_PLAYER(context, player);
	int x = context->argument(1).toInt32();
	int y = context->argument(2).toInt32();
	SCRIPT_ASSERT(context, tileOnMap(x, y), "Out of bounds coordinates(%d, %d)", x, y);
	return QScriptValue(!(auxTile(x, y, player) & AUXBITS_DANGER));
}

//-- \subsection{addStructure(structure type, player, x, y)}
//-- Create a structure on the given position. Returns the structure on success, null otherwise.
static QScriptValue js_addStructure(QScriptContext *context, QScriptEngine *engine)
{
	QString building = context->argument(0).toString();
	int index = getStructStatFromName(building.toUtf8().constData());
	int player = context->argument(1).toInt32();
	SCRIPT_ASSERT_PLAYER(context, player);
	int x = context->argument(2).toInt32();
	int y = context->argument(3).toInt32();
	STRUCTURE_STATS *psStat = &asStructureStats[index];
	STRUCTURE *psStruct = buildStructure(psStat, x, y, player, false);
	if (psStruct)
	{
		psStruct->status = SS_BUILT;
		buildingComplete(psStruct);
		return QScriptValue(convStructure(psStruct, engine));
	}
	return QScriptValue::NullValue;
}

//-- \subsection{getStructureLimit(structure type[, player])}
//-- Create a structure on the given position. Returns true on success.
static QScriptValue js_getStructureLimit(QScriptContext *context, QScriptEngine *engine)
{
	QString building = context->argument(0).toString();
	int index = getStructStatFromName(building.toUtf8().constData());
	int player;
	if (context->argumentCount() > 1)
	{
		player = context->argument(1).toInt32();
	}
	else
	{
		player = engine->globalObject().property("me").toInt32();
	}
	return QScriptValue(asStructLimits[player][index].limit);
}

//-- \subsection{countStruct(structure type[, player])}
//-- Count the number of structures of a given type.
//-- The player parameter can be a specific player, ALL_PLAYERS, ALLIES or ENEMIES.
static QScriptValue js_countStruct(QScriptContext *context, QScriptEngine *engine)
{
	QString building = context->argument(0).toString();
	int index = getStructStatFromName(building.toUtf8().constData());
	int me = engine->globalObject().property("me").toInt32();
	int player = me;
	int quantity = 0;
	if (context->argumentCount() > 1)
	{
		player = context->argument(1).toInt32();
	}
	SCRIPT_ASSERT(context, index < numStructureStats && index >= 0, "Structure %s not found", building.toUtf8().constData());
	for (int i = 0; i < MAX_PLAYERS; i++)
	{
		if (player == i || player == ALL_PLAYERS
		    || (player == ALLIES && aiCheckAlliances(i, me))
		    || (player == ENEMIES && !aiCheckAlliances(i, me)))
		{
			quantity += asStructLimits[i][index].currentQuantity;
		}
	}
	return QScriptValue(quantity);
}

//-- \subsection{countDroid([droid type[, player]])}
//-- Count the number of droids that a given player has. Droid type must be either
//-- DROID_ANY, DROID_COMMAND or DROID_CONSTRUCT.
//-- The player parameter can be a specific player, ALL_PLAYERS, ALLIES or ENEMIES.
static QScriptValue js_countDroid(QScriptContext *context, QScriptEngine *engine)
{
	int me = engine->globalObject().property("me").toInt32();
	int player = me;
	int quantity = 0;
	int type = DROID_ANY;
	if (context->argumentCount() > 0)
	{
		type = context->argument(0).toInt32();
	}
	SCRIPT_ASSERT(context, type <= DROID_ANY, "Bad droid type parameter");
	if (context->argumentCount() > 1)
	{
		player = context->argument(1).toInt32();
	}
	for (int i = 0; i < MAX_PLAYERS; i++)
	{
		if (player == i || player == ALL_PLAYERS
		    || (player == ALLIES && aiCheckAlliances(i, me))
		    || (player == ENEMIES && !aiCheckAlliances(i, me)))
		{
			if (type == DROID_ANY)
			{
				quantity += getNumDroids(i);
			}
			else if (type == DROID_CONSTRUCT)
			{
				quantity += getNumConstructorDroids(i);
			}
			else if (type == DROID_COMMAND)
			{
				quantity += getNumCommandDroids(i);
			}
		}
	}
	return QScriptValue(quantity);
}

//-- \subsection{setNoGoArea(x1, y1, x2, y2, player)}
//-- Creates an area on the map on which nothing can be built. If player is zero,
//-- then landing lights are placed. If player is -1, then a limbo landing zone
//-- is created and limbo droids placed.
// FIXME: missing a way to call initNoGoAreas(); check if we can call this in
// every level start instead of through scripts
static QScriptValue js_setNoGoArea(QScriptContext *context, QScriptEngine *)
{
	const int x1 = context->argument(0).toInt32();
	const int y1 = context->argument(1).toInt32();
	const int x2 = context->argument(2).toInt32();
	const int y2 = context->argument(3).toInt32();
	const int player = context->argument(4).toInt32();

	SCRIPT_ASSERT(context, x1 >= 0, "Minimum scroll x value %d is less than zero - ", x1);
	SCRIPT_ASSERT(context, y1 >= 0, "Minimum scroll y value %d is less than zero - ", y1);
	SCRIPT_ASSERT(context, x2 <= mapWidth, "Maximum scroll x value %d is greater than mapWidth %d", x2, (int)mapWidth);
	SCRIPT_ASSERT(context, y2 <= mapHeight, "Maximum scroll y value %d is greater than mapHeight %d", y2, (int)mapHeight);
	SCRIPT_ASSERT(context, player < MAX_PLAYERS && player >= -1, "Bad player value %d", player);
	
	if (player == -1)
	{
		setNoGoArea(x1, y1, x2, y2, LIMBO_LANDING);
		placeLimboDroids();	// this calls the Droids from the Limbo list onto the map
	}
	else
	{
		setNoGoArea(x1, y1, x2, y2, player);
	}
	return QScriptValue();
}

//-- \subsection{setScrollLimits(x1, y1, x2, y2)}
//-- Limit the scrollable area of the map to the given rectangle.
static QScriptValue js_setScrollLimits(QScriptContext *context, QScriptEngine *)
{
	const int minX = context->argument(0).toInt32();
	const int minY = context->argument(1).toInt32();
	const int maxX = context->argument(2).toInt32();
	const int maxY = context->argument(3).toInt32();

	SCRIPT_ASSERT(context, minX >= 0, "Minimum scroll x value %d is less than zero - ", minX);
	SCRIPT_ASSERT(context, minY >= 0, "Minimum scroll y value %d is less than zero - ", minY);
	SCRIPT_ASSERT(context, maxX <= mapWidth, "Maximum scroll x value %d is greater than mapWidth %d", maxX, (int)mapWidth);
	SCRIPT_ASSERT(context, maxY <= mapHeight, "Maximum scroll y value %d is greater than mapHeight %d", maxY, (int)mapHeight);

	const int prevMinX = scrollMinX;
	const int prevMinY = scrollMinY;
	const int prevMaxX = scrollMaxX;
	const int prevMaxY = scrollMaxY;

	scrollMinX = minX;
	scrollMaxX = maxX;
	scrollMinY = minY;
	scrollMaxY = maxY;

	// When the scroll limits change midgame - need to redo the lighting
	initLighting(prevMinX < scrollMinX ? prevMinX : scrollMinX,
				 prevMinY < scrollMinY ? prevMinY : scrollMinY,
				 prevMaxX < scrollMaxX ? prevMaxX : scrollMaxX,
				 prevMaxY < scrollMaxY ? prevMaxY : scrollMaxY);

	// need to reset radar to take into account of new size
	resizeRadar();
	return QScriptValue();
}

//-- \subsection{getScrollLimits()}
//-- Get the limits of the scrollable area of the map as an area object.
static QScriptValue js_getScrollLimits(QScriptContext *context, QScriptEngine *engine)
{
	QScriptValue ret = engine->newObject();
	ret.setProperty("x", scrollMinX, QScriptValue::ReadOnly);
	ret.setProperty("y", scrollMinY, QScriptValue::ReadOnly);
	ret.setProperty("x2", scrollMaxX, QScriptValue::ReadOnly);
	ret.setProperty("y2", scrollMaxY, QScriptValue::ReadOnly);
	ret.setProperty("type", SCRIPT_AREA, QScriptValue::ReadOnly);
	return ret;
}

//-- \subsection{loadLevel(level name)}
//-- Load the level with the given name.
static QScriptValue js_loadLevel(QScriptContext *context, QScriptEngine *)
{
	QString level = context->argument(0).toString();

	sstrcpy(aLevelName, level.toUtf8().constData());

	// Find the level dataset
	LEVEL_DATASET *psNewLevel = levFindDataSet(level.toUtf8().constData());
	SCRIPT_ASSERT(context, psNewLevel, "Could not find level data for %s", level.toUtf8().constData());

	// Get the mission rolling...
	nextMissionType = psNewLevel->type;
	loopMissionState = LMS_CLEAROBJECTS;
	return QScriptValue();
}

//-- \subsection{enumRange(x, y, range[, filter[, seen]])}
//-- Returns an array of game objects seen within range of given position that passes the optional filter
//-- which can be one of a player index, ALL_PLAYERS, ALLIES or ENEMIES. By default, filter is 
//-- ALL_PLAYERS. Finally an optional parameter can specify whether only visible objects should be 
//-- returned; by default only visible objects are returned. Calling this function is much faster than 
//-- iterating over all game objects using other enum functions. (3.2+ only)
static QScriptValue js_enumRange(QScriptContext *context, QScriptEngine *engine)
{
	int player = engine->globalObject().property("me").toInt32();
	int x = world_coord(context->argument(0).toInt32());
	int y = world_coord(context->argument(1).toInt32());
	int range = world_coord(context->argument(2).toInt32());
	int filter = ALL_PLAYERS;
	bool seen = true;
	if (context->argumentCount() > 3)
	{
		filter = context->argument(3).toInt32();
	}
	if (context->argumentCount() > 4)
	{
		seen = context->argument(4).toBool();
	}
	gridStartIterate(x, y, range);
	QList<BASE_OBJECT *> list;
	for (BASE_OBJECT *psObj = gridIterate(); psObj != NULL; psObj = gridIterate())
	{
		if ((psObj->visible[player] || !seen) && !psObj->died)
		{
			if ((filter >= 0 && psObj->player == filter) || filter == ALL_PLAYERS
			    || (filter == ALLIES && aiCheckAlliances(psObj->player, player))
			    || (filter == ENEMIES && !aiCheckAlliances(psObj->player, player)))
			{
				list.append(psObj);
			}
		}
	}
	QScriptValue value = engine->newArray(list.size());
	for (int i = 0; i < list.size(); i++)
	{
		value.setProperty(i, convMax(list[i], engine), QScriptValue::ReadOnly);
	}
	return value;
}

//-- \subsection{enumArea(<x1, y1, x2, y2 | label>[, filter[, seen]])}
//-- Returns an array of game objects seen within the given area that passes the optional filter
//-- which can be one of a player index, ALL_PLAYERS, ALLIES or ENEMIES. By default, filter is 
//-- ALL_PLAYERS. Finally an optional parameter can specify whether only visible objects should be 
//-- returned; by default only visible objects are returned. The label can either be actual 
//-- positions or a label to an AREA. Calling this function is much faster than iterating over all
//-- game objects using other enum functions. (3.2+ only)
static QScriptValue js_enumArea(QScriptContext *context, QScriptEngine *engine)
{
	int player = engine->globalObject().property("me").toInt32();
	int x1, y1, x2, y2, nextparam;
	int filter = ALL_PLAYERS;
	bool seen = true;
	if (context->argument(0).isString())
	{
		QString label = context->argument(0).toString();
		nextparam = 1;
		SCRIPT_ASSERT(context, labels.contains(label), "Label %s not found", label.toUtf8().constData());
		labeltype p = labels.value(label);
		SCRIPT_ASSERT(context, p.type == SCRIPT_AREA, "Wrong label type for %s", label.toUtf8().constData());
		x1 = p.p1.x;
		y1 = p.p1.y;
		x2 = p.p2.x;
		y2 = p.p2.y;
	}
	else
	{
		x1 = world_coord(context->argument(0).toInt32());
		y1 = world_coord(context->argument(1).toInt32());
		x2 = world_coord(context->argument(2).toInt32());
		y2 = world_coord(context->argument(3).toInt32());
		nextparam = 4;
	}
	if (context->argumentCount() > nextparam++)
	{
		filter = context->argument(nextparam - 1).toInt32();
	}
	if (context->argumentCount() > nextparam++)
	{
		seen = context->argument(nextparam - 1).toBool();
	}
	gridStartIterateArea(x1, y1, x2, y2);
	QList<BASE_OBJECT *> list;
	for (BASE_OBJECT *psObj = gridIterate(); psObj != NULL; psObj = gridIterate())
	{
		if ((psObj->visible[player] || !seen) && !psObj->died)
		{
			if ((filter >= 0 && psObj->player == filter) || filter == ALL_PLAYERS
			    || (filter == ALLIES && aiCheckAlliances(psObj->player, player))
			    || (filter == ENEMIES && !aiCheckAlliances(psObj->player, player)))
			{
				list.append(psObj);
			}
		}
	}
	QScriptValue value = engine->newArray(list.size());
	for (int i = 0; i < list.size(); i++)
	{
		value.setProperty(i, convMax(list[i], engine), QScriptValue::ReadOnly);
	}
	return value;
}

//-- \subsection{addBeacon(x, y, target player[, message])}
//-- Send a beacon message to target player. Target may also be \emph{ALLIES}.
//-- Message is currently unused. Returns a boolean that is true on success. (3.2+ only)
static QScriptValue js_addBeacon(QScriptContext *context, QScriptEngine *engine)
{
	int x = world_coord(context->argument(0).toInt32());
	int y = world_coord(context->argument(1).toInt32());
	int target = context->argument(2).toInt32();
	QString message = context->argument(3).toString();
	int me = engine->globalObject().property("me").toInt32();
	SCRIPT_ASSERT(context, target >= 0 || target == ALLIES, "Message to invalid player %d", target);
	for (int i = 0; i < MAX_PLAYERS; i++)
	{
		if (i != me && (i == target || (target == ALLIES && aiCheckAlliances(i, me))))
		{
			debug(LOG_MSG, "adding script beacon to %d from %d", i, me);
			sendBeaconToPlayer(x, y, i, me, message.toUtf8().constData());
		}
	}
	return QScriptValue(true);
}

//-- \subsection{removeBeacon(target player)}
//-- Remove a beacon message sent to target player. Target may also be \emph{ALLIES}.
//-- Returns a boolean that is true on success. (3.2+ only)
static QScriptValue js_removeBeacon(QScriptContext *context, QScriptEngine *engine)
{
	int me = engine->globalObject().property("me").toInt32();
	int target = context->argument(0).toInt32();
	SCRIPT_ASSERT(context, target >= 0 || target == ALLIES, "Message to invalid player %d", target);
	for (int i = 0; i < MAX_PLAYERS; i++)
	{
		if (i == target || (target == ALLIES && aiCheckAlliances(i, me)))
		{
			MESSAGE *psMessage = findBeaconMsg(i, me);
			if (psMessage)
			{
				removeMessage(psMessage, i);
				triggerEventBeaconRemoved(me, i);
			}
		}
	}
	return QScriptValue(true);
}

//-- \subsection{chat(target player, message)}
//-- Send a message to target player. Target may also be \emph{ALL_PLAYERS} or \emph{ALLIES}.
//-- Returns a boolean that is true on success. (3.2+ only)
static QScriptValue js_chat(QScriptContext *context, QScriptEngine *engine)
{
	int player = engine->globalObject().property("me").toInt32();
	int target = context->argument(0).toInt32();
	QString message = context->argument(1).toString();
	SCRIPT_ASSERT(context, target >= 0 || target == ALL_PLAYERS || target == ALLIES, "Message to invalid player %d", target);
	if (target == ALL_PLAYERS) // all
	{
		return QScriptValue(sendTextMessage(message.toUtf8().constData(), true, player));
	}
	else if (target == ALLIES) // allies
	{
		return QScriptValue(sendTextMessage(QString(". " + message).toUtf8().constData(), false, player));
	}
	else // specific player
	{
		QString tmp = QString::number(NetPlay.players[target].position) + message;
		return QScriptValue(sendTextMessage(tmp.toUtf8().constData(), false, player));
	}
}

//-- \subsection{setAlliance(player1, player2, value)}
//-- Set alliance status between two players to either true or false. (3.2+ only)
static QScriptValue js_setAlliance(QScriptContext *context, QScriptEngine *engine)
{
	int player1 = context->argument(0).toInt32();
	int player2 = context->argument(1).toInt32();
	bool value = context->argument(2).toBool();
	if (value)
	{
		formAlliance(player1, player2, true, false, true);
	}
	else
	{
		breakAlliance(player1, player2, true, true);
	}
	return QScriptValue(true);
}

//-- \subsection{setAssemblyPoint(structure, x, y)}
//-- Set the assembly point droids go to when built for the specified structure. (3.2+ only)
static QScriptValue js_setAssemblyPoint(QScriptContext *context, QScriptEngine *engine)
{
	QScriptValue structVal = context->argument(0);
	int id = structVal.property("id").toInt32();
	int player = structVal.property("player").toInt32();
	STRUCTURE *psStruct = IdToStruct(id, player);
	SCRIPT_ASSERT(context, psStruct, "No such structure id %d belonging to player %d", id, player);
	int x = context->argument(1).toInt32();
	int y = context->argument(2).toInt32();
	SCRIPT_ASSERT(context, psStruct->pStructureType->type == REF_FACTORY
	                       || psStruct->pStructureType->type == REF_CYBORG_FACTORY
	                       || psStruct->pStructureType->type == REF_VTOL_FACTORY, "Structure not a factory");
	setAssemblyPoint(((FACTORY *)psStruct->pFunctionality)->psAssemblyPoint, x, y, player, true);
	return QScriptValue(true);
}

//-- \subsection{hackNetOff()}
//-- Turn off network transmissions. FIXME - find a better way.
static QScriptValue js_hackNetOff(QScriptContext *, QScriptEngine *)
{
	bMultiPlayer = false;
	bMultiMessages = false;
	return QScriptValue();
}

//-- \subsection{hackNetOn()}
//-- Turn on network transmissions. FIXME - find a better way.
static QScriptValue js_hackNetOn(QScriptContext *, QScriptEngine *)
{
	bMultiPlayer = true;
	bMultiMessages = true;
	return QScriptValue();
}

//-- \subsection{getDroidProduction(factory)}
//-- Return droid in production in given factory. Note that this droid is fully
//-- virtual, and should never be passed anywhere.
static QScriptValue js_getDroidProduction(QScriptContext *context, QScriptEngine *engine)
{
	QScriptValue structVal = context->argument(0);
	int id = structVal.property("id").toInt32();
	int player = structVal.property("player").toInt32();
	STRUCTURE *psStruct = IdToStruct(id, player);
	SCRIPT_ASSERT(context, psStruct, "No such structure id %d belonging to player %d", id, player);
	FACTORY *psFactory = &psStruct->pFunctionality->factory;
	DROID_TEMPLATE *psTemp = psFactory->psSubject;
	if (!psTemp)
	{
		return QScriptValue::NullValue;
	}
	DROID sDroid(0, player), *psDroid = &sDroid;
	psDroid->pos = psStruct->pos;
	psDroid->rot = psStruct->rot;
	psDroid->experience = 0;
	droidSetName(psDroid, psTemp->aName);
	droidSetBits(psTemp, psDroid);
	psDroid->weight = calcDroidWeight(psTemp);
	psDroid->baseSpeed = calcDroidBaseSpeed(psTemp, psDroid->weight, player);
	objSensorCache((BASE_OBJECT *)psDroid, asSensorStats + psTemp->asParts[COMP_SENSOR]);
	objEcmCache((BASE_OBJECT *)psDroid, asECMStats + psTemp->asParts[COMP_ECM]);
	return convDroid(psDroid, engine);
}

//-- \subsection{getDroidLimit([player[, unit type]])}
//-- Return maximum number of droids that this player can produce. This limit is usually
//-- fixed throughout a game and the same for all players. If no arguments are passed,
//-- returns general unit limit for the current player. If a second, unit type argument 
//-- is passed, the limit for this unit type is returned, which may be different from
//-- the general unit limit (eg for commanders and construction droids). (3.2+ only)
static QScriptValue js_getDroidLimit(QScriptContext *context, QScriptEngine *engine)
{
	if (context->argumentCount() > 1)
	{
		DROID_TYPE type = (DROID_TYPE)context->argument(1).toInt32();
		if (type == DROID_COMMAND)
		{
			return QScriptValue(getMaxCommanders(context->argument(1).toInt32()));
		}
		else if (type == DROID_CONSTRUCT)
		{
			return QScriptValue(getMaxConstructors(context->argument(1).toInt32()));
		}
		// else return general unit limit
	}
	if (context->argumentCount() > 0)
	{
		return QScriptValue(getMaxDroids(context->argument(0).toInt32()));
	}
	return QScriptValue(getMaxDroids(engine->globalObject().property("me").toInt32()));
}

//-- \subsection{getExperienceModifier(player)}
//-- Get the % of experience this player droids are going to gain. (3.2+ only)
static QScriptValue js_getExperienceModifier(QScriptContext *context, QScriptEngine *)
{
	int player = context->argument(0).toInt32();
	return QScriptValue(getExpGain(player));
}

//-- \subsection{setExperienceModifier(player, percent)}
//-- Set the % of experience this player droids are going to gain. (3.2+ only)
static QScriptValue js_setExperienceModifier(QScriptContext *context, QScriptEngine *)
{
	int player = context->argument(0).toInt32();
	int percent = context->argument(1).toInt32();
	setExpGain(player, percent);
	return QScriptValue();
}

//-- \subsection{setDroidLimit(player, value[, droid type])}
//-- Set the maximum number of droids that this player can produce. If a third
//-- parameter is added, this is the droid type to limit. It can be DROID_ANY
//-- for droids in general, DROID_CONSTRUCT for constructors, or DROID_COMMAND
//-- for commanders. (3.2+ only)
static QScriptValue js_setDroidLimit(QScriptContext *context, QScriptEngine *)
{
	int player = context->argument(0).toInt32();
	int value = context->argument(1).toInt32();
	DROID_TYPE type = DROID_ANY;
	if (context->argumentCount() > 1)
	{
		type = (DROID_TYPE)context->argument(2).toInt32();
	}
	switch (type)
	{
	case DROID_CONSTRUCT:
		setMaxConstructors(player, value);
		break;
	case DROID_COMMAND:
		setMaxCommanders(player, value);
		break;
	default:
	case DROID_ANY:
		setMaxDroids(player, value);
		break;
	}
	return QScriptValue();
}

//-- \subsection{setCommanderLimit(player, value)}
//-- Set the maximum number of commanders that this player can produce.
//-- THIS FUNCTION IS DEPRECATED AND WILL BE REMOVED!
static QScriptValue js_setCommanderLimit(QScriptContext *context, QScriptEngine *)
{
	int player = context->argument(0).toInt32();
	int value = context->argument(1).toInt32();
	setMaxCommanders(player, value);
	return QScriptValue();
}

//-- \subsection{setConstructorLimit(player, value)}
//-- Set the maximum number of constructors that this player can produce.
//-- THIS FUNCTION IS DEPRECATED AND WILL BE REMOVED!
static QScriptValue js_setConstructorLimit(QScriptContext *context, QScriptEngine *)
{
	int player = context->argument(0).toInt32();
	int value = context->argument(1).toInt32();
	setMaxConstructors(player, value);
	return QScriptValue();
}

//-- \subsection{hackAddMessage(message, type, player, immediate)}
//-- See wzscript docs for info, to the extent any exist. (3.2+ only)
static QScriptValue js_hackAddMessage(QScriptContext *context, QScriptEngine *)
{
	QString mess = context->argument(0).toString();
	MESSAGE_TYPE msgType = (MESSAGE_TYPE)context->argument(1).toInt32();
	int player = context->argument(2).toInt32();
	bool immediate = context->argument(3).toBool();
	MESSAGE *psMessage = addMessage(msgType, false, player);
	if (psMessage)
	{
		VIEWDATA *psViewData = getViewData(mess.toUtf8().constData());
		SCRIPT_ASSERT(context, psViewData, "Viewdata not found");
		psMessage->pViewData = (MSG_VIEWDATA *)psViewData;
		debug(LOG_MSG, "Adding %s pViewData=%p", psViewData->pName, psMessage->pViewData);
		if (msgType == MSG_PROXIMITY)
		{
			VIEW_PROXIMITY *psProx = (VIEW_PROXIMITY *)psViewData->pData;
			// check the z value is at least the height of the terrain
			int height = map_Height(psProx->x, psProx->y);
			if (psProx->z < height)
			{
				psProx->z = height;
			}
		}
		if (immediate)
		{
			displayImmediateMessage(psMessage);
		}
	}
	return QScriptValue();
}

//-- \subsection{hackRemoveMessage(message, type, player)}
//-- See wzscript docs for info, to the extent any exist. (3.2+ only)
static QScriptValue js_hackRemoveMessage(QScriptContext *context, QScriptEngine *)
{
	QString mess = context->argument(0).toString();
	MESSAGE_TYPE msgType = (MESSAGE_TYPE)context->argument(1).toInt32();
	int player = context->argument(2).toInt32();
	VIEWDATA *psViewData = getViewData(mess.toUtf8().constData());
	SCRIPT_ASSERT(context, psViewData, "Viewdata not found");
	MESSAGE *psMessage = findMessage((MSG_VIEWDATA *)psViewData, msgType, player);
	if (psMessage)
	{
		debug(LOG_MSG, "Removing %s", psViewData->pName);
		removeMessage(psMessage, player);
	}
	else
	{
		debug(LOG_ERROR, "cannot find message - %s", psViewData->pName);
	}
	return QScriptValue();
}

//-- \subsection{setSunPosition(x, y, z)}
//-- Move the position of the Sun, which in turn moves where shadows are cast. (3.2+ only)
static QScriptValue js_setSunPosition(QScriptContext *context, QScriptEngine *)
{
	float x = context->argument(0).toNumber();
	float y = context->argument(1).toNumber();
	float z = context->argument(2).toNumber();
	setTheSun(Vector3f(x, y, z));
	return QScriptValue();
}

//-- \subsection{setSunIntensity(ambient r, g, b, diffuse r, g, b, specular r, g, b)}
//-- Set the ambient, diffuse and specular colour intensities of the Sun lighting source. (3.2+ only)
static QScriptValue js_setSunIntensity(QScriptContext *context, QScriptEngine *)
{
	float ambient[4];
	float diffuse[4];
	float specular[4];
	ambient[0] = context->argument(0).toNumber();
	ambient[1] = context->argument(1).toNumber();
	ambient[2] = context->argument(2).toNumber();
	ambient[3] = 1.0f;
	diffuse[0] = context->argument(3).toNumber();
	diffuse[1] = context->argument(4).toNumber();
	diffuse[2] = context->argument(5).toNumber();
	diffuse[3] = 1.0f;
	specular[0] = context->argument(6).toNumber();
	specular[1] = context->argument(7).toNumber();
	specular[2] = context->argument(8).toNumber();
	specular[3] = 1.0f;
	pie_Lighting0(LIGHT_AMBIENT, ambient);
	pie_Lighting0(LIGHT_DIFFUSE, diffuse);
	pie_Lighting0(LIGHT_SPECULAR, specular);
	return QScriptValue();
}

//-- \subsection{setWeather(weather type)}
//-- Set the current weather. This should be one of WEATHER_RAIN, WEATHER_SNOW or WEATHER_CLEAR. (3.2+ only)
static QScriptValue js_setWeather(QScriptContext *context, QScriptEngine *)
{
	WT_CLASS weather = (WT_CLASS)context->argument(0).toInt32();
	SCRIPT_ASSERT(context, weather >= 0 && weather <= WT_NONE, "Bad weather type");
	atmosSetWeatherType(weather);
	return QScriptValue();
}

//-- \subsection{setSky(texture page, wind speed, skybox scale)}
//-- Change the skybox. Default values are "page-25", 0.5, and 10000.0. Returns true on success. (3.2+ only)
static QScriptValue js_setSky(QScriptContext *context, QScriptEngine *)
{
	QString page = context->argument(0).toString();
	float wind = context->argument(1).toNumber();
	float scale = context->argument(2).toNumber();
	bool found = iV_GetTexture(page.toUtf8().constData()) >= 0;
	if (found)
	{
		setSkyBox(page.toUtf8().constData(), wind, scale);
	}
	return QScriptValue(found);
}

//-- \subsection{hackMarkTiles([label | x, y[, x2, y2]])}
//-- Mark the given tile(s) on the map. Either give a POSITION or AREA label,
//-- or a tile x, y position, or four positions for a square area. If no parameter 
//-- is given, all marked tiles are cleared.
static QScriptValue js_hackMarkTiles(QScriptContext *context, QScriptEngine *)
{
	if (context->argumentCount() == 4) // square area
	{
		int x1 = context->argument(0).toInt32();
		int y1 = context->argument(1).toInt32();
		int x2 = context->argument(2).toInt32();
		int y2 = context->argument(3).toInt32();
		for (int x = x1; x < x2; x++)
		{
			for (int y = y1; y < y2; y++)
			{
				MAPTILE *psTile = mapTile(x, y);
				psTile->tileInfoBits |= BITS_MARKED;
			}
		}
	}
	else if (context->argumentCount() == 2) // single tile
	{
		int x = context->argument(0).toInt32();
		int y = context->argument(1).toInt32();
		MAPTILE *psTile = mapTile(x, y);
		psTile->tileInfoBits |= BITS_MARKED;
	}
	else if (context->argumentCount() == 1) // label
	{
		QString label = context->argument(0).toString();
		SCRIPT_ASSERT(context, labels.contains(label), "Label %s not found", label.toUtf8().constData());
		labeltype &l = labels[label];
		for (int x = map_coord(l.p1.x); x < map_coord(l.p2.x); x++)
		{
			for (int y = map_coord(l.p1.y); y < map_coord(l.p2.y); y++)
			{
				MAPTILE *psTile = mapTile(x, y);
				psTile->tileInfoBits |= BITS_MARKED;
			}
		}
	}
	else // clear all marks
	{
		for (int x = 0; x < mapWidth; x++)
		{
			for (int y = 0; y < mapHeight; y++)
			{
				MAPTILE *psTile = mapTile(x, y);
				psTile->tileInfoBits &= ~BITS_MARKED;
			}
		}
	}
	return QScriptValue();
}

//-- \subsection{cameraSlide(x, y)}
//-- Slide the camera over to the given position on the map. (3.2+ only)
static QScriptValue js_cameraSlide(QScriptContext *context, QScriptEngine *)
{
	float x = context->argument(0).toNumber();
	float y = context->argument(1).toNumber();
	requestRadarTrack(x, y);
	return QScriptValue();
}

//-- \subsection{cameraZoom(z, speed)}
//-- Slide the camera to the given zoom distance. Normal camera zoom ranges between 500 and 5000.
static QScriptValue js_cameraZoom(QScriptContext *context, QScriptEngine *)
{
	float z = context->argument(0).toNumber();
	float speed = context->argument(1).toNumber();
	setZoom(speed, z);
	return QScriptValue();
}

//-- \subsection{cameraTrack(droid)}
//-- Make the camera follow the given droid object around. Pass in a null object to stop. (3.2+ only)
static QScriptValue js_cameraTrack(QScriptContext *context, QScriptEngine *)
{
	if (context->argument(0).isNull())
	{
		setWarCamActive(false);
	}
	else
	{
		QScriptValue droidVal = context->argument(0);
		int id = droidVal.property("id").toInt32();
		int player = droidVal.property("player").toInt32();
		DROID *targetDroid = IdToDroid(id, player);
		SCRIPT_ASSERT(context, targetDroid, "No such droid id %d belonging to player %d", id, player);
		for (DROID *psDroid = apsDroidLists[selectedPlayer]; psDroid!=NULL; psDroid = psDroid->psNext)
		{
			psDroid->selected = (psDroid == targetDroid); // select only the target droid
		}
		setWarCamActive(true);
	}
	return QScriptValue();
}

//-- \subsection{syncRandom(limit)}
//-- Generate a synchronized random number in range 0...(limit - 1) that will be the same if this function is 
//-- run on all network peers in the same game frame. If it is called on just one peer (such as would be 
//-- the case for AIs, for instance), then game sync will break.
static QScriptValue js_syncRandom(QScriptContext *context, QScriptEngine *)
{
	uint32_t limit = context->argument(0).toInt32();
	return QScriptValue(gameRand(limit));
}

// ----------------------------------------------------------------------------------------
// Register functions with scripting system

bool unregisterFunctions(QScriptEngine *engine)
{
	GROUPMAP *psMap = groups.value(engine);
	int num = groups.remove(engine);
	delete psMap;
	ASSERT(num == 1, "Number of engines removed from group map is %d!", num);
	labels.clear();
	return true;
}

// Call this just before launching game; we can't do everything in registerFunctions()
// since all game state may not be fully loaded by then
void prepareLabels()
{
	// load the label group data into every scripting context, with the same negative group id
	for (ENGINEMAP::iterator iter = groups.begin(); iter != groups.end(); ++iter)
	{
		QScriptEngine *engine = iter.key();
		for (LABELMAP::iterator i = labels.begin(); i != labels.end(); ++i)
		{
			struct labeltype l = i.value();
			if (l.type == SCRIPT_GROUP)
			{
				QScriptValue groupMembers = iter.key()->globalObject().property("groupSizes");
				groupMembers.setProperty(l.id, l.idlist.length(), QScriptValue::ReadOnly);
				for (QList<int>::iterator j = l.idlist.begin(); j != l.idlist.end(); j++)
				{
					int id = (*j);
					BASE_OBJECT *psObj = IdToPointer(id, l.player);
					ASSERT(psObj, "Unit %d belonging to player %d not found", id, l.player);
					if (psObj)
					{
						groupAddObject(psObj, l.id, engine);
					}
				}
			}
		}
	}
}

bool registerFunctions(QScriptEngine *engine, QString scriptName)
{
	debug(LOG_WZ, "Loading functions for engine %p, script %s", engine, scriptName.toUtf8().constData());

	// Create group map
	GROUPMAP *psMap = new GROUPMAP;
	groups.insert(engine, psMap);

	// Register functions to the script engine here
	engine->globalObject().setProperty("_", engine->newFunction(js_translate));
	engine->globalObject().setProperty("dump", engine->newFunction(js_dump));
	engine->globalObject().setProperty("syncRandom", engine->newFunction(js_syncRandom));
	engine->globalObject().setProperty("label", engine->newFunction(js_label));
	engine->globalObject().setProperty("addLabel", engine->newFunction(js_addLabel));
	engine->globalObject().setProperty("removeLabel", engine->newFunction(js_removeLabel));
	engine->globalObject().setProperty("getLabel", engine->newFunction(js_getLabel));
	engine->globalObject().setProperty("enumLabels", engine->newFunction(js_enumLabels));
	engine->globalObject().setProperty("enumGateways", engine->newFunction(js_enumGateways));
	engine->globalObject().setProperty("enumTemplates", engine->newFunction(js_enumTemplates));
	engine->globalObject().setProperty("makeTemplate", engine->newFunction(js_makeTemplate));
	engine->globalObject().setProperty("setAlliance", engine->newFunction(js_setAlliance));
	engine->globalObject().setProperty("setAssemblyPoint", engine->newFunction(js_setAssemblyPoint));
	engine->globalObject().setProperty("setSunPosition", engine->newFunction(js_setSunPosition));
	engine->globalObject().setProperty("setSunIntensity", engine->newFunction(js_setSunIntensity));
	engine->globalObject().setProperty("setWeather", engine->newFunction(js_setWeather));
	engine->globalObject().setProperty("setSky", engine->newFunction(js_setSky));
	engine->globalObject().setProperty("cameraSlide", engine->newFunction(js_cameraSlide));
	engine->globalObject().setProperty("cameraTrack", engine->newFunction(js_cameraTrack));
	engine->globalObject().setProperty("cameraZoom", engine->newFunction(js_cameraZoom));
	engine->globalObject().setProperty("resetArea", engine->newFunction(js_resetArea));

	// horrible hacks follow -- do not rely on these being present!
	engine->globalObject().setProperty("hackNetOff", engine->newFunction(js_hackNetOff));
	engine->globalObject().setProperty("hackNetOn", engine->newFunction(js_hackNetOn));
	engine->globalObject().setProperty("hackAddMessage", engine->newFunction(js_hackAddMessage));
	engine->globalObject().setProperty("hackRemoveMessage", engine->newFunction(js_hackRemoveMessage));
	engine->globalObject().setProperty("objFromId", engine->newFunction(js_objFromId));
	engine->globalObject().setProperty("hackGetObj", engine->newFunction(js_hackGetObj));
	engine->globalObject().setProperty("hackChangeMe", engine->newFunction(js_hackChangeMe));
	engine->globalObject().setProperty("hackAssert", engine->newFunction(js_hackAssert));
	engine->globalObject().setProperty("hackMarkTiles", engine->newFunction(js_hackMarkTiles));

	// General functions -- geared for use in AI scripts
	engine->globalObject().setProperty("debug", engine->newFunction(js_debug));
	engine->globalObject().setProperty("console", engine->newFunction(js_console));
	engine->globalObject().setProperty("structureIdle", engine->newFunction(js_structureIdle));
	engine->globalObject().setProperty("enumStruct", engine->newFunction(js_enumStruct));
	engine->globalObject().setProperty("enumStructOffWorld", engine->newFunction(js_enumStructOffWorld));
	engine->globalObject().setProperty("enumDroid", engine->newFunction(js_enumDroid));
	engine->globalObject().setProperty("enumGroup", engine->newFunction(js_enumGroup));
	engine->globalObject().setProperty("enumFeature", engine->newFunction(js_enumFeature));
	engine->globalObject().setProperty("enumBlips", engine->newFunction(js_enumBlips));
	engine->globalObject().setProperty("enumSelected", engine->newFunction(js_enumSelected));
	engine->globalObject().setProperty("enumResearch", engine->newFunction(js_enumResearch));
	engine->globalObject().setProperty("enumRange", engine->newFunction(js_enumRange));
	engine->globalObject().setProperty("enumArea", engine->newFunction(js_enumArea));
	engine->globalObject().setProperty("getResearch", engine->newFunction(js_getResearch));
	engine->globalObject().setProperty("pursueResearch", engine->newFunction(js_pursueResearch));
	engine->globalObject().setProperty("findResearch", engine->newFunction(js_findResearch));
	engine->globalObject().setProperty("distBetweenTwoPoints", engine->newFunction(js_distBetweenTwoPoints));
	engine->globalObject().setProperty("newGroup", engine->newFunction(js_newGroup));
	engine->globalObject().setProperty("groupAddArea", engine->newFunction(js_groupAddArea));
	engine->globalObject().setProperty("groupAddDroid", engine->newFunction(js_groupAddDroid));
	engine->globalObject().setProperty("groupAdd", engine->newFunction(js_groupAdd));
	engine->globalObject().setProperty("groupSize", engine->newFunction(js_groupSize));
	engine->globalObject().setProperty("orderDroidLoc", engine->newFunction(js_orderDroidLoc));
	engine->globalObject().setProperty("playerPower", engine->newFunction(js_playerPower));
	engine->globalObject().setProperty("queuedPower", engine->newFunction(js_queuedPower));
	engine->globalObject().setProperty("isStructureAvailable", engine->newFunction(js_isStructureAvailable));
	engine->globalObject().setProperty("pickStructLocation", engine->newFunction(js_pickStructLocation));
	engine->globalObject().setProperty("droidCanReach", engine->newFunction(js_droidCanReach));
	engine->globalObject().setProperty("propulsionCanReach", engine->newFunction(js_propulsionCanReach));
	engine->globalObject().setProperty("orderDroidBuild", engine->newFunction(js_orderDroidBuild));
	engine->globalObject().setProperty("orderDroidObj", engine->newFunction(js_orderDroidObj));
	engine->globalObject().setProperty("orderDroid", engine->newFunction(js_orderDroid));
	engine->globalObject().setProperty("buildDroid", engine->newFunction(js_buildDroid));
	engine->globalObject().setProperty("addDroid", engine->newFunction(js_addDroid));
	engine->globalObject().setProperty("addFeature", engine->newFunction(js_addFeature));
	engine->globalObject().setProperty("componentAvailable", engine->newFunction(js_componentAvailable));
	engine->globalObject().setProperty("isVTOL", engine->newFunction(js_isVTOL));
	engine->globalObject().setProperty("safeDest", engine->newFunction(js_safeDest));
	engine->globalObject().setProperty("activateStructure", engine->newFunction(js_activateStructure));
	engine->globalObject().setProperty("chat", engine->newFunction(js_chat));
	engine->globalObject().setProperty("addBeacon", engine->newFunction(js_addBeacon));
	engine->globalObject().setProperty("removeBeacon", engine->newFunction(js_removeBeacon));
	engine->globalObject().setProperty("getDroidProduction", engine->newFunction(js_getDroidProduction));
	engine->globalObject().setProperty("getDroidLimit", engine->newFunction(js_getDroidLimit));
	engine->globalObject().setProperty("getExperienceModifier", engine->newFunction(js_getExperienceModifier));
	engine->globalObject().setProperty("setDroidLimit", engine->newFunction(js_setDroidLimit));
	engine->globalObject().setProperty("setCommanderLimit", engine->newFunction(js_setCommanderLimit));
	engine->globalObject().setProperty("setConstructorLimit", engine->newFunction(js_setConstructorLimit));
	engine->globalObject().setProperty("setExperienceModifier", engine->newFunction(js_setExperienceModifier));
	engine->globalObject().setProperty("getWeaponInfo", engine->newFunction(js_getWeaponInfo));
	engine->globalObject().setProperty("enumCargo", engine->newFunction(js_enumCargo));

	// Functions that operate on the current player only
	engine->globalObject().setProperty("centreView", engine->newFunction(js_centreView));
	engine->globalObject().setProperty("playSound", engine->newFunction(js_playSound));
	engine->globalObject().setProperty("gameOverMessage", engine->newFunction(js_gameOverMessage));

	// Global state manipulation -- not for use with skirmish AI (unless you want it to cheat, obviously)
	engine->globalObject().setProperty("setStructureLimits", engine->newFunction(js_setStructureLimits));
	engine->globalObject().setProperty("applyLimitSet", engine->newFunction(js_applyLimitSet));
	engine->globalObject().setProperty("setMissionTime", engine->newFunction(js_setMissionTime));
	engine->globalObject().setProperty("getMissionTime", engine->newFunction(js_getMissionTime));
	engine->globalObject().setProperty("setReinforcementTime", engine->newFunction(js_setReinforcementTime));
	engine->globalObject().setProperty("completeResearch", engine->newFunction(js_completeResearch));
	engine->globalObject().setProperty("enableResearch", engine->newFunction(js_enableResearch));
	engine->globalObject().setProperty("setPower", engine->newFunction(js_setPower));
	engine->globalObject().setProperty("setPowerModifier", engine->newFunction(js_setPowerModifier));
	engine->globalObject().setProperty("extraPowerTime", engine->newFunction(js_extraPowerTime));
	engine->globalObject().setProperty("setTutorialMode", engine->newFunction(js_setTutorialMode));
	engine->globalObject().setProperty("setDesign", engine->newFunction(js_setDesign));
	engine->globalObject().setProperty("enableTemplate", engine->newFunction(js_enableTemplate));
	engine->globalObject().setProperty("setMiniMap", engine->newFunction(js_setMiniMap));
	engine->globalObject().setProperty("addReticuleButton", engine->newFunction(js_addReticuleButton));
	engine->globalObject().setProperty("removeReticuleButton", engine->newFunction(js_removeReticuleButton));
	engine->globalObject().setProperty("enableStructure", engine->newFunction(js_enableStructure));
	engine->globalObject().setProperty("makeComponentAvailable", engine->newFunction(js_makeComponentAvailable));
	engine->globalObject().setProperty("enableComponent", engine->newFunction(js_enableComponent));
	engine->globalObject().setProperty("allianceExistsBetween", engine->newFunction(js_allianceExistsBetween));
	engine->globalObject().setProperty("removeStruct", engine->newFunction(js_removeStruct));
	engine->globalObject().setProperty("removeObject", engine->newFunction(js_removeObject));
	engine->globalObject().setProperty("setScrollParams", engine->newFunction(js_setScrollLimits)); // deprecated!!
	engine->globalObject().setProperty("setScrollLimits", engine->newFunction(js_setScrollLimits));
	engine->globalObject().setProperty("getScrollLimits", engine->newFunction(js_getScrollLimits));
	engine->globalObject().setProperty("addStructure", engine->newFunction(js_addStructure));
	engine->globalObject().setProperty("getStructureLimit", engine->newFunction(js_getStructureLimit));
	engine->globalObject().setProperty("countStruct", engine->newFunction(js_countStruct));
	engine->globalObject().setProperty("countDroid", engine->newFunction(js_countDroid));
	engine->globalObject().setProperty("loadLevel", engine->newFunction(js_loadLevel));
	engine->globalObject().setProperty("setDroidExperience", engine->newFunction(js_setDroidExperience));
	engine->globalObject().setProperty("donateObject", engine->newFunction(js_donateObject));
	engine->globalObject().setProperty("donatePower", engine->newFunction(js_donatePower));
	engine->globalObject().setProperty("setNoGoArea", engine->newFunction(js_setNoGoArea));

	// Set some useful constants
	engine->globalObject().setProperty("WEATHER_CLEAR", WT_NONE, QScriptValue::ReadOnly | QScriptValue::Undeletable);
	engine->globalObject().setProperty("WEATHER_RAIN", WT_RAINING, QScriptValue::ReadOnly | QScriptValue::Undeletable);
	engine->globalObject().setProperty("WEATHER_SNOW", WT_SNOWING, QScriptValue::ReadOnly | QScriptValue::Undeletable);
	engine->globalObject().setProperty("DORDER_ATTACK", DORDER_ATTACK, QScriptValue::ReadOnly | QScriptValue::Undeletable);
	engine->globalObject().setProperty("DORDER_OBSERVE", DORDER_OBSERVE, QScriptValue::ReadOnly | QScriptValue::Undeletable);
	engine->globalObject().setProperty("DORDER_RECOVER", DORDER_RECOVER, QScriptValue::ReadOnly | QScriptValue::Undeletable);
	engine->globalObject().setProperty("DORDER_MOVE", DORDER_MOVE, QScriptValue::ReadOnly | QScriptValue::Undeletable);
	engine->globalObject().setProperty("DORDER_SCOUT", DORDER_SCOUT, QScriptValue::ReadOnly | QScriptValue::Undeletable);
	engine->globalObject().setProperty("DORDER_BUILD", DORDER_BUILD, QScriptValue::ReadOnly | QScriptValue::Undeletable);
	engine->globalObject().setProperty("DORDER_HELPBUILD", DORDER_HELPBUILD, QScriptValue::ReadOnly | QScriptValue::Undeletable);
	engine->globalObject().setProperty("DORDER_LINEBUILD", DORDER_LINEBUILD, QScriptValue::ReadOnly | QScriptValue::Undeletable);
	engine->globalObject().setProperty("DORDER_REPAIR", DORDER_REPAIR, QScriptValue::ReadOnly | QScriptValue::Undeletable);
	engine->globalObject().setProperty("DORDER_RETREAT", DORDER_RETREAT, QScriptValue::ReadOnly | QScriptValue::Undeletable);
	engine->globalObject().setProperty("DORDER_PATROL", DORDER_PATROL, QScriptValue::ReadOnly | QScriptValue::Undeletable);
	engine->globalObject().setProperty("DORDER_DEMOLISH", DORDER_DEMOLISH, QScriptValue::ReadOnly | QScriptValue::Undeletable);
	engine->globalObject().setProperty("DORDER_EMBARK", DORDER_EMBARK, QScriptValue::ReadOnly | QScriptValue::Undeletable);
	engine->globalObject().setProperty("DORDER_DISEMBARK", DORDER_DISEMBARK, QScriptValue::ReadOnly | QScriptValue::Undeletable);
	engine->globalObject().setProperty("DORDER_FIRESUPPORT", DORDER_FIRESUPPORT, QScriptValue::ReadOnly | QScriptValue::Undeletable);
	engine->globalObject().setProperty("DORDER_HOLD", DORDER_HOLD, QScriptValue::ReadOnly | QScriptValue::Undeletable);
	engine->globalObject().setProperty("DORDER_RTR", DORDER_RTR, QScriptValue::ReadOnly | QScriptValue::Undeletable);
	engine->globalObject().setProperty("DORDER_RTB", DORDER_RTB, QScriptValue::ReadOnly | QScriptValue::Undeletable);
	engine->globalObject().setProperty("DORDER_STOP", DORDER_STOP, QScriptValue::ReadOnly | QScriptValue::Undeletable);
	engine->globalObject().setProperty("DORDER_REARM", DORDER_REARM, QScriptValue::ReadOnly | QScriptValue::Undeletable);
	engine->globalObject().setProperty("COMMAND", IDRET_COMMAND, QScriptValue::ReadOnly | QScriptValue::Undeletable);
	engine->globalObject().setProperty("BUILD", IDRET_BUILD, QScriptValue::ReadOnly | QScriptValue::Undeletable);
	engine->globalObject().setProperty("MANUFACTURE", IDRET_MANUFACTURE, QScriptValue::ReadOnly | QScriptValue::Undeletable);
	engine->globalObject().setProperty("RESEARCH", IDRET_RESEARCH, QScriptValue::ReadOnly | QScriptValue::Undeletable);
	engine->globalObject().setProperty("INTELMAP", IDRET_INTEL_MAP, QScriptValue::ReadOnly | QScriptValue::Undeletable);
	engine->globalObject().setProperty("DESIGN", IDRET_DESIGN, QScriptValue::ReadOnly | QScriptValue::Undeletable);
	engine->globalObject().setProperty("CANCEL", IDRET_CANCEL, QScriptValue::ReadOnly | QScriptValue::Undeletable);
	engine->globalObject().setProperty("CAMP_CLEAN", CAMP_CLEAN, QScriptValue::ReadOnly | QScriptValue::Undeletable);
	engine->globalObject().setProperty("CAMP_BASE", CAMP_BASE, QScriptValue::ReadOnly | QScriptValue::Undeletable);
	engine->globalObject().setProperty("CAMP_WALLS", CAMP_WALLS, QScriptValue::ReadOnly | QScriptValue::Undeletable);
	engine->globalObject().setProperty("NO_ALLIANCES", NO_ALLIANCES, QScriptValue::ReadOnly | QScriptValue::Undeletable);
	engine->globalObject().setProperty("ALLIANCES", ALLIANCES, QScriptValue::ReadOnly | QScriptValue::Undeletable);
	engine->globalObject().setProperty("ALLIANCES_TEAMS", ALLIANCES_TEAMS, QScriptValue::ReadOnly | QScriptValue::Undeletable);
	engine->globalObject().setProperty("BEING_BUILT", SS_BEING_BUILT, QScriptValue::ReadOnly | QScriptValue::Undeletable);
	engine->globalObject().setProperty("BUILT", SS_BUILT, QScriptValue::ReadOnly | QScriptValue::Undeletable);
	engine->globalObject().setProperty("DROID_CONSTRUCT", DROID_CONSTRUCT, QScriptValue::ReadOnly | QScriptValue::Undeletable);
	engine->globalObject().setProperty("DROID_WEAPON", DROID_WEAPON, QScriptValue::ReadOnly | QScriptValue::Undeletable);
	engine->globalObject().setProperty("DROID_PERSON", DROID_PERSON, QScriptValue::ReadOnly | QScriptValue::Undeletable);
	engine->globalObject().setProperty("DROID_REPAIR", DROID_REPAIR, QScriptValue::ReadOnly | QScriptValue::Undeletable);
	engine->globalObject().setProperty("DROID_SENSOR", DROID_SENSOR, QScriptValue::ReadOnly | QScriptValue::Undeletable);
	engine->globalObject().setProperty("DROID_ECM", DROID_ECM, QScriptValue::ReadOnly | QScriptValue::Undeletable);
	engine->globalObject().setProperty("DROID_CYBORG", DROID_CYBORG, QScriptValue::ReadOnly | QScriptValue::Undeletable);
	engine->globalObject().setProperty("DROID_TRANSPORTER", DROID_TRANSPORTER, QScriptValue::ReadOnly | QScriptValue::Undeletable);
	engine->globalObject().setProperty("DROID_SUPERTRANSPORTER", DROID_SUPERTRANSPORTER, QScriptValue::ReadOnly | QScriptValue::Undeletable);
	engine->globalObject().setProperty("DROID_COMMAND", DROID_COMMAND, QScriptValue::ReadOnly | QScriptValue::Undeletable);
	engine->globalObject().setProperty("DROID_ANY", DROID_ANY, QScriptValue::ReadOnly | QScriptValue::Undeletable);
	engine->globalObject().setProperty("OIL_RESOURCE", FEAT_OIL_RESOURCE, QScriptValue::ReadOnly | QScriptValue::Undeletable);
	engine->globalObject().setProperty("OIL_DRUM", FEAT_OIL_DRUM, QScriptValue::ReadOnly | QScriptValue::Undeletable);
	engine->globalObject().setProperty("ARTIFACT", FEAT_GEN_ARTE, QScriptValue::ReadOnly | QScriptValue::Undeletable);
	engine->globalObject().setProperty("BUILDING", FEAT_BUILDING, QScriptValue::ReadOnly | QScriptValue::Undeletable);
	engine->globalObject().setProperty("HQ", REF_HQ, QScriptValue::ReadOnly | QScriptValue::Undeletable);
	engine->globalObject().setProperty("FACTORY", REF_FACTORY, QScriptValue::ReadOnly | QScriptValue::Undeletable);
	engine->globalObject().setProperty("POWER_GEN", REF_POWER_GEN, QScriptValue::ReadOnly | QScriptValue::Undeletable);
	engine->globalObject().setProperty("RESOURCE_EXTRACTOR", REF_RESOURCE_EXTRACTOR, QScriptValue::ReadOnly | QScriptValue::Undeletable);
	engine->globalObject().setProperty("DEFENSE", REF_DEFENSE, QScriptValue::ReadOnly | QScriptValue::Undeletable);
	engine->globalObject().setProperty("LASSAT", FAKE_REF_LASSAT, QScriptValue::ReadOnly | QScriptValue::Undeletable);
	engine->globalObject().setProperty("WALL", REF_WALL, QScriptValue::ReadOnly | QScriptValue::Undeletable);
	engine->globalObject().setProperty("RESEARCH_LAB", REF_RESEARCH, QScriptValue::ReadOnly | QScriptValue::Undeletable);
	engine->globalObject().setProperty("REPAIR_FACILITY", REF_REPAIR_FACILITY, QScriptValue::ReadOnly | QScriptValue::Undeletable);
	engine->globalObject().setProperty("CYBORG_FACTORY", REF_CYBORG_FACTORY, QScriptValue::ReadOnly | QScriptValue::Undeletable);
	engine->globalObject().setProperty("VTOL_FACTORY", REF_VTOL_FACTORY, QScriptValue::ReadOnly | QScriptValue::Undeletable);
	engine->globalObject().setProperty("REARM_PAD", REF_REARM_PAD, QScriptValue::ReadOnly | QScriptValue::Undeletable);
	engine->globalObject().setProperty("SAT_UPLINK", REF_SAT_UPLINK, QScriptValue::ReadOnly | QScriptValue::Undeletable);
	engine->globalObject().setProperty("GATE", REF_GATE, QScriptValue::ReadOnly | QScriptValue::Undeletable);
	engine->globalObject().setProperty("COMMAND_CONTROL", REF_COMMAND_CONTROL, QScriptValue::ReadOnly | QScriptValue::Undeletable);
	engine->globalObject().setProperty("EASY", DIFFICULTY_EASY, QScriptValue::ReadOnly | QScriptValue::Undeletable);
	engine->globalObject().setProperty("MEDIUM", DIFFICULTY_MEDIUM, QScriptValue::ReadOnly | QScriptValue::Undeletable);
	engine->globalObject().setProperty("HARD", DIFFICULTY_HARD, QScriptValue::ReadOnly | QScriptValue::Undeletable);
	engine->globalObject().setProperty("INSANE", DIFFICULTY_INSANE, QScriptValue::ReadOnly | QScriptValue::Undeletable);
	engine->globalObject().setProperty("STRUCTURE", OBJ_STRUCTURE, QScriptValue::ReadOnly | QScriptValue::Undeletable);
	engine->globalObject().setProperty("DROID", OBJ_DROID, QScriptValue::ReadOnly | QScriptValue::Undeletable);
	engine->globalObject().setProperty("FEATURE", OBJ_FEATURE, QScriptValue::ReadOnly | QScriptValue::Undeletable);
	engine->globalObject().setProperty("ALL_PLAYERS", ALL_PLAYERS, QScriptValue::ReadOnly | QScriptValue::Undeletable);
	engine->globalObject().setProperty("ALLIES", ALLIES, QScriptValue::ReadOnly | QScriptValue::Undeletable);
	engine->globalObject().setProperty("ENEMIES", ENEMIES, QScriptValue::ReadOnly | QScriptValue::Undeletable);
	engine->globalObject().setProperty("POSITION", SCRIPT_POSITION, QScriptValue::ReadOnly | QScriptValue::Undeletable);
	engine->globalObject().setProperty("AREA", SCRIPT_AREA, QScriptValue::ReadOnly | QScriptValue::Undeletable);
	engine->globalObject().setProperty("GROUP", SCRIPT_GROUP, QScriptValue::ReadOnly | QScriptValue::Undeletable);
	engine->globalObject().setProperty("PLAYER_DATA", SCRIPT_PLAYER, QScriptValue::ReadOnly | QScriptValue::Undeletable);
	engine->globalObject().setProperty("RESEARCH_DATA", SCRIPT_RESEARCH, QScriptValue::ReadOnly | QScriptValue::Undeletable);
	// the constants below are subject to change without notice...
	engine->globalObject().setProperty("PROX_MSG", MSG_PROXIMITY, QScriptValue::ReadOnly | QScriptValue::Undeletable);
	engine->globalObject().setProperty("CAMP_MSG", MSG_CAMPAIGN, QScriptValue::ReadOnly | QScriptValue::Undeletable);
	engine->globalObject().setProperty("MISS_MSG", MSG_MISSION, QScriptValue::ReadOnly | QScriptValue::Undeletable);
	engine->globalObject().setProperty("RES_MSG", MSG_RESEARCH, QScriptValue::ReadOnly | QScriptValue::Undeletable);

	/// Place to store group sizes
	//== \item[groupSizes] A sparse array of group sizes. If a group has never been used, the entry in this array will
	//== be undefined.
	engine->globalObject().setProperty("groupSizes", engine->newObject());

	// Static knowledge about players
	//== \item[playerData] An array of information about the players in a game. Each item in the array is an object
	//== containing the following variables: difficulty (see \emph{difficulty} global constant), colour, position, 
	//== isAI (3.2+ only), isHuman (3.2+ only), name (3.2+ only), and team.
	QScriptValue playerData = engine->newArray(game.maxPlayers);
	for (int i = 0; i < game.maxPlayers; i++)
	{
		QScriptValue vector = engine->newObject();
		vector.setProperty("name", NetPlay.players[i].name, QScriptValue::ReadOnly | QScriptValue::Undeletable);
		vector.setProperty("difficulty", NetPlay.players[i].difficulty, QScriptValue::ReadOnly | QScriptValue::Undeletable);
		vector.setProperty("colour", NetPlay.players[i].colour, QScriptValue::ReadOnly | QScriptValue::Undeletable);
		vector.setProperty("position", NetPlay.players[i].position, QScriptValue::ReadOnly | QScriptValue::Undeletable);
		vector.setProperty("team", NetPlay.players[i].team, QScriptValue::ReadOnly | QScriptValue::Undeletable);
		vector.setProperty("isAI", !NetPlay.players[i].allocated && NetPlay.players[i].ai >= 0, QScriptValue::ReadOnly | QScriptValue::Undeletable);
		vector.setProperty("isHuman", NetPlay.players[i].allocated, QScriptValue::ReadOnly | QScriptValue::Undeletable);
		vector.setProperty("type", SCRIPT_PLAYER, QScriptValue::ReadOnly | QScriptValue::Undeletable);
		playerData.setProperty(i, vector, QScriptValue::ReadOnly | QScriptValue::Undeletable);
	}
	engine->globalObject().setProperty("playerData", playerData, QScriptValue::ReadOnly | QScriptValue::Undeletable);

	// Static map knowledge about start positions
	//== \item[derrickPositions] An array of derrick starting positions on the current map. Each item in the array is an 
	//== object containing the x and y variables for a derrick.
	//== \item[startPositions] An array of player start positions on the current map. Each item in the array is an 
	//== object containing the x and y variables for a player start position.
	QScriptValue startPositions = engine->newArray(game.maxPlayers);
	for (int i = 0; i < game.maxPlayers; i++)
	{
		QScriptValue vector = engine->newObject();
		vector.setProperty("x", map_coord(positions[i].x), QScriptValue::ReadOnly | QScriptValue::Undeletable);
		vector.setProperty("y", map_coord(positions[i].y), QScriptValue::ReadOnly | QScriptValue::Undeletable);
		vector.setProperty("type", SCRIPT_POSITION, QScriptValue::ReadOnly | QScriptValue::Undeletable);
		startPositions.setProperty(i, vector, QScriptValue::ReadOnly | QScriptValue::Undeletable);
	}
	QScriptValue derrickPositions = engine->newArray(derricks.size());
	for (int i = 0; i < derricks.size(); i++)
	{
		QScriptValue vector = engine->newObject();
		vector.setProperty("x", map_coord(derricks[i].x), QScriptValue::ReadOnly | QScriptValue::Undeletable);
		vector.setProperty("y", map_coord(derricks[i].y), QScriptValue::ReadOnly | QScriptValue::Undeletable);
		vector.setProperty("type", SCRIPT_POSITION, QScriptValue::ReadOnly | QScriptValue::Undeletable);
		derrickPositions.setProperty(i, vector, QScriptValue::ReadOnly | QScriptValue::Undeletable);
	}
	engine->globalObject().setProperty("derrickPositions", derrickPositions, QScriptValue::ReadOnly | QScriptValue::Undeletable);
	engine->globalObject().setProperty("startPositions", startPositions, QScriptValue::ReadOnly | QScriptValue::Undeletable);

	// Clear previous log file
	PHYSFS_delete(QString("logs/" + scriptName +".log").toUtf8().constData());

	return true;
}<|MERGE_RESOLUTION|>--- conflicted
+++ resolved
@@ -1259,86 +1259,6 @@
 			if (result >= 0 && (apCompLists[player][type][result] == AVAILABLE || !strict)
 			    && (type != COMP_BODY || asBodyStats[result].size <= capacity))
 			{
-<<<<<<< HEAD
-=======
-				debug(LOG_SCRIPT, "Wanted to build %s at (%d, %d), but no weapon unavailable", 
-				      templName.toUtf8().constData(), x, y);
-				return QScriptValue(false);
-			}
-			psTemplate->asWeaps[i] = j;
-			psTemplate->numWeaps++;
-			continue;
-		case DROID_CYBORG_CONSTRUCT:
-		case DROID_CONSTRUCT:
-			compType = COMP_CONSTRUCT;
-			break;
-		case DROID_COMMAND:
-			compType = COMP_BRAIN;
-			psTemplate->numWeaps = 1; // hack, necessary to pass intValidTemplate
-			break;
-		case DROID_REPAIR:
-		case DROID_CYBORG_REPAIR:
-			compType = COMP_REPAIRUNIT;
-			break;
-		case DROID_ECM:
-			compType = COMP_ECM;
-			break;
-		case DROID_SENSOR:
-			compType = COMP_SENSOR;
-			break;
-		case DROID_ANY:
-			break; // wtf
-		}
-		j = getCompFromName(compType, context->argument(8 + i).toString().toUtf8().constData());
-		if (j < 0)
-		{
-			debug(LOG_SCRIPT, "Wanted to build %s, but turret unavailable", templName.toUtf8().constData());
-			return QScriptValue(false);
-		}
-		psTemplate->asParts[compType] = j;
-	}
-	psTemplate->droidType = droidType; // may be overwritten by the call below
-	bool valid = intValidTemplate(psTemplate, templName.toUtf8().constData(), true, player);
-	if (valid)
-	{
-		bool oldMulti = bMultiMessages;
-		bMultiMessages = false; // ugh, fixme
-		DROID *psDroid = buildDroid(psTemplate, world_coord(x), world_coord(y), player, false, NULL);
-		if (psDroid)
-		{
-			addDroid(psDroid, apsDroidLists);
-			debug(LOG_LIFE, "Created droid %s by script for player %d: %u", objInfo(psDroid), player, psDroid->id);
-		}
-		else
-		{
-			debug(LOG_ERROR, "Invalid droid %s", templName.toUtf8().constData());
-		}
-		bMultiMessages = oldMulti; // ugh
-	}
-	else
-	{
-		debug(LOG_ERROR, "Invalid template %s", templName.toUtf8().constData());
-	}
-	return QScriptValue(valid);
-}
-
-static int get_first_available_component(STRUCTURE *psFactory, const QScriptValue &list, COMPONENT_TYPE type)
-{
-	const int player = psFactory->player;
-	const int capacity = psFactory->pFunctionality->factory.capacity; // check body size
-
-	if (list.isArray())
-	{
-		int length = list.property("length").toInt32();
-		int k;
-		for (k = 0; k < length; k++)
-		{
-			QString compName = list.property(k).toString();
-			int result = getCompFromName(type, compName.toUtf8().constData());
-			if (result >= 0 && apCompLists[player][type][result] == AVAILABLE
-			    && (asBodyStats[result].size <= capacity || type != COMP_BODY))
-			{
->>>>>>> 8149dc94
 				return result; // found one!
 			}
 			if (result < 0)
@@ -1462,12 +1382,7 @@
 		}
 		psTemplate->asParts[compType] = result;
 	}
-<<<<<<< HEAD
-	bool valid = intValidTemplate(psTemplate, templName.toUtf8().constData(), true);
-=======
-	psTemplate->droidType = droidType; // may be overwritten by the call below
 	bool valid = intValidTemplate(psTemplate, templName.toUtf8().constData(), true, player);
->>>>>>> 8149dc94
 	if (valid)
 	{
 		return psTemplate;
