/*
	This file is part of Warzone 2100.
	Copyright (C) 1999-2004  Eidos Interactive
	Copyright (C) 2005-2015  Warzone 2100 Project

	Warzone 2100 is free software; you can redistribute it and/or modify
	it under the terms of the GNU General Public License as published by
	the Free Software Foundation; either version 2 of the License, or
	(at your option) any later version.

	Warzone 2100 is distributed in the hope that it will be useful,
	but WITHOUT ANY WARRANTY; without even the implied warranty of
	MERCHANTABILITY or FITNESS FOR A PARTICULAR PURPOSE. See the
	GNU General Public License for more details.

	You should have received a copy of the GNU General Public License
	along with Warzone 2100; if not, write to the Free Software
	Foundation, Inc., 51 Franklin St, Fifth Floor, Boston, MA 02110-1301 USA
*/
#include "lib/framework/wzapp.h"
#include <QtCore/QMap>

/* Standard library headers */
#include <physfs.h>
#include <string.h>

/* Warzone src and library headers */
#include "lib/framework/endian_hack.h"
#include "lib/framework/wzconfig.h"
#include "lib/framework/file.h"
#include "lib/framework/physfs_ext.h"
#include "lib/framework/strres.h"
#include "lib/framework/opengl.h"

#include "lib/gamelib/gtime.h"
#include "lib/ivis_opengl/ivisdef.h"
#include "lib/ivis_opengl/pieblitfunc.h"
#include "lib/ivis_opengl/piestate.h"
#include "lib/ivis_opengl/piepalette.h"
#include "lib/netplay/netplay.h"
#include "lib/script/script.h"
#include "lib/sound/audio.h"
#include "lib/sound/audio_id.h"
#include "modding.h"
#include "main.h"
#include "game.h"
#include "qtscript.h"
#include "fpath.h"
#include "difficulty.h"
#include "map.h"
#include "droid.h"
#include "action.h"
#include "research.h"
#include "power.h"
#include "projectile.h"
#include "loadsave.h"
#include "text.h"
#include "message.h"
#include "hci.h"
#include "display.h"
#include "display3d.h"
#include "map.h"
#include "effects.h"
#include "init.h"
#include "mission.h"
#include "scores.h"
#include "anim_id.h"
#include "design.h"
#include "component.h"
#include "radar.h"
#include "cmddroid.h"
#include "warzoneconfig.h"
#include "multiplay.h"
#include "frontend.h"
#include "levels.h"
#include "mission.h"
#include "geometry.h"
#include "gateway.h"
#include "scripttabs.h"
#include "scriptvals.h"
#include "scriptextern.h"
#include "multistat.h"
#include "multiint.h"
#include "wrappers.h"
#include "scriptfuncs.h"
#include "challenge.h"
#include "combat.h"
#include "template.h"
#include "version.h"
#include "lib/ivis_opengl/screen.h"
#include "keymap.h"
#include <ctime>

#define MAX_SAVE_NAME_SIZE_V19	40
#define MAX_SAVE_NAME_SIZE	60

static const UDWORD NULL_ID = UDWORD_MAX;
#define SAVEKEY_ONMISSION	0x100

static UDWORD RemapPlayerNumber(UDWORD OldNumber);
static void plotFeature(char *backDropSprite);
bool writeGameInfo(const char *pFileName);

struct GAME_SAVEHEADER
{
	char        aFileType[4];
	uint32_t    version;
};

static bool serializeSaveGameHeader(PHYSFS_file *fileHandle, const GAME_SAVEHEADER *serializeHeader)
{
	if (PHYSFS_write(fileHandle, serializeHeader->aFileType, 4, 1) != 1)
	{
		return false;
	}

	// Write version numbers below version 35 as little-endian, and those above as big-endian
	if (serializeHeader->version < VERSION_35)
	{
		return PHYSFS_writeULE32(fileHandle, serializeHeader->version);
	}
	else
	{
		return PHYSFS_writeUBE32(fileHandle, serializeHeader->version);
	}
}

static bool deserializeSaveGameHeader(PHYSFS_file *fileHandle, GAME_SAVEHEADER *serializeHeader)
{
	// Read in the header from the file
	if (PHYSFS_read(fileHandle, serializeHeader->aFileType, 4, 1) != 1
	    || PHYSFS_read(fileHandle, &serializeHeader->version, sizeof(uint32_t), 1) != 1)
	{
		return false;
	}

	// All save game file versions below version 35 (i.e. _not_ version 35 itself)
	// have their version numbers stored as little endian. Versions from 35 and
	// onward use big-endian. This basically means that, because of endian
	// swapping, numbers from 35 and onward will be ridiculously high if a
	// little-endian byte-order is assumed.

	// Convert from little endian to native byte-order and check if we get a
	// ridiculously high number
	endian_udword(&serializeHeader->version);

	if (serializeHeader->version <= VERSION_34)
	{
		// Apparently we don't get a ridiculously high number if we assume
		// little-endian, so lets assume our version number is 34 at max and return
		debug(LOG_SAVE, "Version = %u (little-endian)", serializeHeader->version);

		return true;
	}
	else
	{
		// Apparently we get a larger number than expected if using little-endian.
		// So assume we have a version of 35 and onward

		// Reverse the little-endian decoding
		endian_udword(&serializeHeader->version);
	}

	// Considering that little-endian didn't work we now use big-endian instead
	serializeHeader->version = PHYSFS_swapUBE32(serializeHeader->version);
	debug(LOG_SAVE, "Version %u = (big-endian)", serializeHeader->version);

	return true;
}

struct STRUCT_SAVEHEADER : public GAME_SAVEHEADER
{
	UDWORD		quantity;
};

struct FEATURE_SAVEHEADER : public GAME_SAVEHEADER
{
	UDWORD		quantity;
};

/* Structure definitions for loading and saving map data */
struct TILETYPE_SAVEHEADER : public GAME_SAVEHEADER
{
	UDWORD quantity;
};

/* Sanity check definitions for the save struct file sizes */
#define DROIDINIT_HEADER_SIZE		12
#define STRUCT_HEADER_SIZE			12
#define FEATURE_HEADER_SIZE			12
#define TILETYPE_HEADER_SIZE		12

// general save definitions
#define MAX_LEVEL_SIZE 20

#define OBJECT_SAVE_V19 \
	char				name[MAX_SAVE_NAME_SIZE_V19]; \
	UDWORD				id; \
	UDWORD				x,y,z; \
	UDWORD				direction; \
	UDWORD				player; \
	int32_t				inFire; \
	UDWORD				periodicalDamageStart; \
	UDWORD				periodicalDamage

#define OBJECT_SAVE_V20 \
	char				name[MAX_SAVE_NAME_SIZE]; \
	UDWORD				id; \
	UDWORD				x,y,z; \
	UDWORD				direction; \
	UDWORD				player; \
	int32_t		inFire; \
	UDWORD				periodicalDamageStart; \
	UDWORD				periodicalDamage

struct SAVE_POWER
{
	uint32_t    currentPower;
	uint32_t    extractedPower; // used for hacks
};

static bool serializeSavePowerData(PHYSFS_file *fileHandle, const SAVE_POWER *serializePower)
{
	return (PHYSFS_writeUBE32(fileHandle, serializePower->currentPower)
	        && PHYSFS_writeUBE32(fileHandle, serializePower->extractedPower));
}

static bool deserializeSavePowerData(PHYSFS_file *fileHandle, SAVE_POWER *serializePower)
{
	return (PHYSFS_readUBE32(fileHandle, &serializePower->currentPower)
	        && PHYSFS_readUBE32(fileHandle, &serializePower->extractedPower));
}

static bool serializeVector3i(PHYSFS_file *fileHandle, const Vector3i *serializeVector)
{
	return (PHYSFS_writeSBE32(fileHandle, serializeVector->x)
	        && PHYSFS_writeSBE32(fileHandle, serializeVector->y)
	        && PHYSFS_writeSBE32(fileHandle, serializeVector->z));
}

static bool deserializeVector3i(PHYSFS_file *fileHandle, Vector3i *serializeVector)
{
	int32_t x, y, z;

	if (!PHYSFS_readSBE32(fileHandle, &x)
	    || !PHYSFS_readSBE32(fileHandle, &y)
	    || !PHYSFS_readSBE32(fileHandle, &z))
	{
		return false;
	}

	serializeVector-> x = x;
	serializeVector-> y = y;
	serializeVector-> z = z;

	return true;
}

static bool serializeVector2i(PHYSFS_file *fileHandle, const Vector2i *serializeVector)
{
	return (PHYSFS_writeSBE32(fileHandle, serializeVector->x)
	        && PHYSFS_writeSBE32(fileHandle, serializeVector->y));
}

static bool deserializeVector2i(PHYSFS_file *fileHandle, Vector2i *serializeVector)
{
	int32_t x, y;

	if (!PHYSFS_readSBE32(fileHandle, &x)
	    || !PHYSFS_readSBE32(fileHandle, &y))
	{
		return false;
	}

	serializeVector-> x = x;
	serializeVector-> y = y;

	return true;
}

static bool serializeiViewData(PHYSFS_file *fileHandle, const iView *serializeView)
{
	return (serializeVector3i(fileHandle, &serializeView->p)
	        && serializeVector3i(fileHandle, &serializeView->r));
}

static bool deserializeiViewData(PHYSFS_file *fileHandle, iView *serializeView)
{
	return (deserializeVector3i(fileHandle, &serializeView->p)
	        && deserializeVector3i(fileHandle, &serializeView->r));
}

static bool serializeRunData(PHYSFS_file *fileHandle, const RUN_DATA *serializeRun)
{
	return (serializeVector2i(fileHandle, &serializeRun->sPos)
	        && PHYSFS_writeUBE8(fileHandle, serializeRun->forceLevel)
	        && PHYSFS_writeUBE8(fileHandle, serializeRun->healthLevel)
	        && PHYSFS_writeUBE8(fileHandle, serializeRun->leadership));
}

static bool deserializeRunData(PHYSFS_file *fileHandle, RUN_DATA *serializeRun)
{
	return (deserializeVector2i(fileHandle, &serializeRun->sPos)
	        && PHYSFS_readUBE8(fileHandle, &serializeRun->forceLevel)
	        && PHYSFS_readUBE8(fileHandle, &serializeRun->healthLevel)
	        && PHYSFS_readUBE8(fileHandle, &serializeRun->leadership));
}

static bool serializeLandingZoneData(PHYSFS_file *fileHandle, const LANDING_ZONE *serializeLandZone)
{
	return (PHYSFS_writeUBE8(fileHandle, serializeLandZone->x1)
	        && PHYSFS_writeUBE8(fileHandle, serializeLandZone->y1)
	        && PHYSFS_writeUBE8(fileHandle, serializeLandZone->x2)
	        && PHYSFS_writeUBE8(fileHandle, serializeLandZone->y2));
}

static bool deserializeLandingZoneData(PHYSFS_file *fileHandle, LANDING_ZONE *serializeLandZone)
{
	return (PHYSFS_readUBE8(fileHandle, &serializeLandZone->x1)
	        && PHYSFS_readUBE8(fileHandle, &serializeLandZone->y1)
	        && PHYSFS_readUBE8(fileHandle, &serializeLandZone->x2)
	        && PHYSFS_readUBE8(fileHandle, &serializeLandZone->y2));
}

static bool serializeMultiplayerGame(PHYSFS_file *fileHandle, const MULTIPLAYERGAME *serializeMulti)
{
	const char *dummy8c = "DUMMYSTRING";
	unsigned int i;

	if (!PHYSFS_writeUBE8(fileHandle, serializeMulti->type)
	    || PHYSFS_write(fileHandle, serializeMulti->map, 1, 128) != 128
	    || PHYSFS_write(fileHandle, dummy8c, 1, 8) != 8
	    || !PHYSFS_writeUBE8(fileHandle, serializeMulti->maxPlayers)
	    || PHYSFS_write(fileHandle, serializeMulti->name, 1, 128) != 128
	    || !PHYSFS_writeSBE32(fileHandle, 0)
	    || !PHYSFS_writeUBE32(fileHandle, serializeMulti->power)
	    || !PHYSFS_writeUBE8(fileHandle, serializeMulti->base)
	    || !PHYSFS_writeUBE8(fileHandle, serializeMulti->alliance)
	    || !PHYSFS_writeUBE8(fileHandle, serializeMulti->hash.Bytes)
	    || !PHYSFS_write(fileHandle, serializeMulti->hash.bytes, serializeMulti->hash.Bytes, 1)
	    || !PHYSFS_writeUBE16(fileHandle, 0)	// dummy, was bytesPerSec
	    || !PHYSFS_writeUBE8(fileHandle, 0)	// dummy, was packetsPerSec
	    || !PHYSFS_writeUBE8(fileHandle, challengeActive))	// reuse available field, was encryptKey
	{
		return false;
	}

	for (i = 0; i < MAX_PLAYERS; ++i)
	{
		if (!PHYSFS_writeUBE8(fileHandle, serializeMulti->skDiff[i]))
		{
			return false;
		}
	}

	return true;
}

static bool deserializeMultiplayerGame(PHYSFS_file *fileHandle, MULTIPLAYERGAME *serializeMulti)
{
	unsigned int i;
	int32_t boolFog;
	uint8_t dummy8;
	uint16_t dummy16;
	char dummy8c[8];
	uint8_t hashSize;

	serializeMulti->hash.setZero();

	if (!PHYSFS_readUBE8(fileHandle, &serializeMulti->type)
	    || PHYSFS_read(fileHandle, serializeMulti->map, 1, 128) != 128
	    || PHYSFS_read(fileHandle, dummy8c, 1, 8) != 8
	    || !PHYSFS_readUBE8(fileHandle, &serializeMulti->maxPlayers)
	    || PHYSFS_read(fileHandle, serializeMulti->name, 1, 128) != 128
	    || !PHYSFS_readSBE32(fileHandle, &boolFog)
	    || !PHYSFS_readUBE32(fileHandle, &serializeMulti->power)
	    || !PHYSFS_readUBE8(fileHandle, &serializeMulti->base)
	    || !PHYSFS_readUBE8(fileHandle, &serializeMulti->alliance)
	    || !PHYSFS_readUBE8(fileHandle, &hashSize)
	    || (hashSize == serializeMulti->hash.Bytes && !PHYSFS_read(fileHandle, serializeMulti->hash.bytes, serializeMulti->hash.Bytes, 1))
	    || !PHYSFS_readUBE16(fileHandle, &dummy16)	// dummy, was bytesPerSec
	    || !PHYSFS_readUBE8(fileHandle, &dummy8)	// dummy, was packetsPerSec
	    || !PHYSFS_readUBE8(fileHandle, &dummy8))	// reused for challenge, was encryptKey
	{
		return false;
	}
	challengeActive = dummy8;	// hack

	for (i = 0; i < MAX_PLAYERS; ++i)
	{
		if (!PHYSFS_readUBE8(fileHandle, &serializeMulti->skDiff[i]))
		{
			return false;
		}
	}

	return true;
}

static bool serializePlayer(PHYSFS_file *fileHandle, const PLAYER *serializePlayer, int player)
{
	return (PHYSFS_writeUBE32(fileHandle, serializePlayer->position)
	        && PHYSFS_write(fileHandle, serializePlayer->name, StringSize, 1) == 1
	        && PHYSFS_write(fileHandle, getAIName(player), MAX_LEN_AI_NAME, 1) == 1
	        && PHYSFS_writeSBE8(fileHandle, serializePlayer->difficulty)
	        && PHYSFS_writeUBE8(fileHandle, (uint8_t)serializePlayer->allocated)
	        && PHYSFS_writeUBE32(fileHandle, serializePlayer->colour)
	        && PHYSFS_writeUBE32(fileHandle, serializePlayer->team));
}

static bool deserializePlayer(PHYSFS_file *fileHandle, PLAYER *serializePlayer, int player)
{
	char aiName[MAX_LEN_AI_NAME] = { "THEREISNOAI" };
	uint32_t position = 0, colour = 0, team = 0;
	bool retval = false;
	uint8_t allocated = 0;

	retval = (PHYSFS_readUBE32(fileHandle, &position)
	          && PHYSFS_read(fileHandle, serializePlayer->name, StringSize, 1) == 1
	          && PHYSFS_read(fileHandle, aiName, MAX_LEN_AI_NAME, 1) == 1
	          && PHYSFS_readSBE8(fileHandle, &serializePlayer->difficulty)
	          && PHYSFS_readUBE8(fileHandle, &allocated)
	          && PHYSFS_readUBE32(fileHandle, &colour)
	          && PHYSFS_readUBE32(fileHandle, &team));

	serializePlayer->allocated = allocated;
	if (player < game.maxPlayers)
	{
		serializePlayer->ai = matchAIbyName(aiName);
		ASSERT(serializePlayer->ai != AI_NOT_FOUND, "AI \"%s\" not found -- script loading will fail (player %d / %d)",
		       aiName, player, game.maxPlayers);
	}
	serializePlayer->position = position;
	serializePlayer->colour = colour;
	serializePlayer->team = team;
	return retval;
}

static bool serializeNetPlay(PHYSFS_file *fileHandle, const NETPLAY *serializeNetPlay)
{
	unsigned int i;

	for (i = 0; i < MAX_PLAYERS; ++i)
	{
		if (!serializePlayer(fileHandle, &serializeNetPlay->players[i], i))
		{
			return false;
		}
	}

	return (PHYSFS_writeUBE32(fileHandle, serializeNetPlay->bComms)
	        && PHYSFS_writeUBE32(fileHandle, serializeNetPlay->playercount)
	        && PHYSFS_writeUBE32(fileHandle, serializeNetPlay->hostPlayer)
	        && PHYSFS_writeUBE32(fileHandle, selectedPlayer)
	        && PHYSFS_writeUBE32(fileHandle, (uint32_t)game.scavengers)
	        && PHYSFS_writeUBE32(fileHandle, 0)
	        && PHYSFS_writeUBE32(fileHandle, 0));
}

static bool deserializeNetPlay(PHYSFS_file *fileHandle, NETPLAY *serializeNetPlay)
{
	unsigned int i;
	uint32_t dummy, scavs = game.scavengers;
	bool retv;

	for (i = 0; i < MAX_PLAYERS; ++i)
	{
		if (!deserializePlayer(fileHandle, &serializeNetPlay->players[i], i))
		{
			return false;
		}
	}

	serializeNetPlay->isHost = true;	// only host can load
	retv = (PHYSFS_readUBE32(fileHandle, &serializeNetPlay->bComms)
	        && PHYSFS_readUBE32(fileHandle, &serializeNetPlay->playercount)
	        && PHYSFS_readUBE32(fileHandle, &serializeNetPlay->hostPlayer)
	        && PHYSFS_readUBE32(fileHandle, &selectedPlayer)
	        && PHYSFS_readUBE32(fileHandle, &scavs)
	        && PHYSFS_readUBE32(fileHandle, &dummy)
	        && PHYSFS_readUBE32(fileHandle, &dummy));
	game.scavengers = scavs;
	return retv;
}

struct SAVE_GAME_V7
{
	uint32_t    gameTime;
	uint32_t    GameType;                   /* Type of game , one of the GTYPE_... enums. */
	int32_t     ScrollMinX;                 /* Scroll Limits */
	int32_t     ScrollMinY;
	uint32_t    ScrollMaxX;
	uint32_t    ScrollMaxY;
	char        levelName[MAX_LEVEL_SIZE];  //name of the level to load up when mid game
};

static bool serializeSaveGameV7Data(PHYSFS_file *fileHandle, const SAVE_GAME_V7 *serializeGame)
{
	return (PHYSFS_writeUBE32(fileHandle, serializeGame->gameTime)
	        && PHYSFS_writeUBE32(fileHandle, serializeGame->GameType)
	        && PHYSFS_writeSBE32(fileHandle, serializeGame->ScrollMinX)
	        && PHYSFS_writeSBE32(fileHandle, serializeGame->ScrollMinY)
	        && PHYSFS_writeUBE32(fileHandle, serializeGame->ScrollMaxX)
	        && PHYSFS_writeUBE32(fileHandle, serializeGame->ScrollMaxY)
	        && PHYSFS_write(fileHandle, serializeGame->levelName, MAX_LEVEL_SIZE, 1) == 1);
}

static bool deserializeSaveGameV7Data(PHYSFS_file *fileHandle, SAVE_GAME_V7 *serializeGame)
{
	return (PHYSFS_readUBE32(fileHandle, &serializeGame->gameTime)
	        && PHYSFS_readUBE32(fileHandle, &serializeGame->GameType)
	        && PHYSFS_readSBE32(fileHandle, &serializeGame->ScrollMinX)
	        && PHYSFS_readSBE32(fileHandle, &serializeGame->ScrollMinY)
	        && PHYSFS_readUBE32(fileHandle, &serializeGame->ScrollMaxX)
	        && PHYSFS_readUBE32(fileHandle, &serializeGame->ScrollMaxY)
	        && PHYSFS_read(fileHandle, serializeGame->levelName, MAX_LEVEL_SIZE, 1) == 1);
}

struct SAVE_GAME_V10 : public SAVE_GAME_V7
{
	SAVE_POWER  power[MAX_PLAYERS];
};

static bool serializeSaveGameV10Data(PHYSFS_file *fileHandle, const SAVE_GAME_V10 *serializeGame)
{
	unsigned int i;

	if (!serializeSaveGameV7Data(fileHandle, (const SAVE_GAME_V7 *) serializeGame))
	{
		return false;
	}

	for (i = 0; i < MAX_PLAYERS; ++i)
	{
		if (!serializeSavePowerData(fileHandle, &serializeGame->power[i]))
		{
			return false;
		}
	}

	return true;
}

static bool deserializeSaveGameV10Data(PHYSFS_file *fileHandle, SAVE_GAME_V10 *serializeGame)
{
	unsigned int i;

	if (!deserializeSaveGameV7Data(fileHandle, (SAVE_GAME_V7 *) serializeGame))
	{
		return false;
	}

	for (i = 0; i < MAX_PLAYERS; ++i)
	{
		if (!deserializeSavePowerData(fileHandle, &serializeGame->power[i]))
		{
			return false;
		}
	}

	return true;
}

struct SAVE_GAME_V11 : public SAVE_GAME_V10
{
	iView currentPlayerPos;
};

static bool serializeSaveGameV11Data(PHYSFS_file *fileHandle, const SAVE_GAME_V11 *serializeGame)
{
	return (serializeSaveGameV10Data(fileHandle, (const SAVE_GAME_V10 *) serializeGame)
	        && serializeiViewData(fileHandle, &serializeGame->currentPlayerPos));
}

static bool deserializeSaveGameV11Data(PHYSFS_file *fileHandle, SAVE_GAME_V11 *serializeGame)
{
	return (deserializeSaveGameV10Data(fileHandle, (SAVE_GAME_V10 *) serializeGame)
	        && deserializeiViewData(fileHandle, &serializeGame->currentPlayerPos));
}

struct SAVE_GAME_V12 : public SAVE_GAME_V11
{
	uint32_t    missionTime;
	uint32_t    saveKey;
};

static bool serializeSaveGameV12Data(PHYSFS_file *fileHandle, const SAVE_GAME_V12 *serializeGame)
{
	return (serializeSaveGameV11Data(fileHandle, (const SAVE_GAME_V11 *) serializeGame)
	        && PHYSFS_writeUBE32(fileHandle, serializeGame->missionTime)
	        && PHYSFS_writeUBE32(fileHandle, serializeGame->saveKey));
}

static bool deserializeSaveGameV12Data(PHYSFS_file *fileHandle, SAVE_GAME_V12 *serializeGame)
{
	return (deserializeSaveGameV11Data(fileHandle, (SAVE_GAME_V11 *) serializeGame)
	        && PHYSFS_readUBE32(fileHandle, &serializeGame->missionTime)
	        && PHYSFS_readUBE32(fileHandle, &serializeGame->saveKey));
}

struct SAVE_GAME_V14 : public SAVE_GAME_V12
{
	int32_t     missionOffTime;
	int32_t     missionETA;
	uint16_t    missionHomeLZ_X;
	uint16_t    missionHomeLZ_Y;
	int32_t     missionPlayerX;
	int32_t     missionPlayerY;
	uint16_t    iTranspEntryTileX[MAX_PLAYERS];
	uint16_t    iTranspEntryTileY[MAX_PLAYERS];
	uint16_t    iTranspExitTileX[MAX_PLAYERS];
	uint16_t    iTranspExitTileY[MAX_PLAYERS];
	uint32_t    aDefaultSensor[MAX_PLAYERS];
	uint32_t    aDefaultECM[MAX_PLAYERS];
	uint32_t    aDefaultRepair[MAX_PLAYERS];
};

static bool serializeSaveGameV14Data(PHYSFS_file *fileHandle, const SAVE_GAME_V14 *serializeGame)
{
	unsigned int i;

	if (!serializeSaveGameV12Data(fileHandle, (const SAVE_GAME_V12 *) serializeGame)
	    || !PHYSFS_writeSBE32(fileHandle, serializeGame->missionOffTime)
	    || !PHYSFS_writeSBE32(fileHandle, serializeGame->missionETA)
	    || !PHYSFS_writeUBE16(fileHandle, serializeGame->missionHomeLZ_X)
	    || !PHYSFS_writeUBE16(fileHandle, serializeGame->missionHomeLZ_Y)
	    || !PHYSFS_writeSBE32(fileHandle, serializeGame->missionPlayerX)
	    || !PHYSFS_writeSBE32(fileHandle, serializeGame->missionPlayerY))
	{
		return false;
	}

	for (i = 0; i < MAX_PLAYERS; ++i)
	{
		if (!PHYSFS_writeUBE16(fileHandle, serializeGame->iTranspEntryTileX[i]))
		{
			return false;
		}
	}

	for (i = 0; i < MAX_PLAYERS; ++i)
	{
		if (!PHYSFS_writeUBE16(fileHandle, serializeGame->iTranspEntryTileY[i]))
		{
			return false;
		}
	}

	for (i = 0; i < MAX_PLAYERS; ++i)
	{
		if (!PHYSFS_writeUBE16(fileHandle, serializeGame->iTranspExitTileX[i]))
		{
			return false;
		}
	}

	for (i = 0; i < MAX_PLAYERS; ++i)
	{
		if (!PHYSFS_writeUBE16(fileHandle, serializeGame->iTranspExitTileY[i]))
		{
			return false;
		}
	}

	for (i = 0; i < MAX_PLAYERS; ++i)
	{
		if (!PHYSFS_writeUBE32(fileHandle, serializeGame->aDefaultSensor[i]))
		{
			return false;
		}
	}

	for (i = 0; i < MAX_PLAYERS; ++i)
	{
		if (!PHYSFS_writeUBE32(fileHandle, serializeGame->aDefaultECM[i]))
		{
			return false;
		}
	}

	for (i = 0; i < MAX_PLAYERS; ++i)
	{
		if (!PHYSFS_writeUBE32(fileHandle, serializeGame->aDefaultRepair[i]))
		{
			return false;
		}
	}

	return true;
}

static bool deserializeSaveGameV14Data(PHYSFS_file *fileHandle, SAVE_GAME_V14 *serializeGame)
{
	unsigned int i;

	if (!deserializeSaveGameV12Data(fileHandle, (SAVE_GAME_V12 *) serializeGame)
	    || !PHYSFS_readSBE32(fileHandle, &serializeGame->missionOffTime)
	    || !PHYSFS_readSBE32(fileHandle, &serializeGame->missionETA)
	    || !PHYSFS_readUBE16(fileHandle, &serializeGame->missionHomeLZ_X)
	    || !PHYSFS_readUBE16(fileHandle, &serializeGame->missionHomeLZ_Y)
	    || !PHYSFS_readSBE32(fileHandle, &serializeGame->missionPlayerX)
	    || !PHYSFS_readSBE32(fileHandle, &serializeGame->missionPlayerY))
	{
		return false;
	}

	for (i = 0; i < MAX_PLAYERS; ++i)
	{
		if (!PHYSFS_readUBE16(fileHandle, &serializeGame->iTranspEntryTileX[i]))
		{
			return false;
		}
	}

	for (i = 0; i < MAX_PLAYERS; ++i)
	{
		if (!PHYSFS_readUBE16(fileHandle, &serializeGame->iTranspEntryTileY[i]))
		{
			return false;
		}
	}

	for (i = 0; i < MAX_PLAYERS; ++i)
	{
		if (!PHYSFS_readUBE16(fileHandle, &serializeGame->iTranspExitTileX[i]))
		{
			return false;
		}
	}

	for (i = 0; i < MAX_PLAYERS; ++i)
	{
		if (!PHYSFS_readUBE16(fileHandle, &serializeGame->iTranspExitTileY[i]))
		{
			return false;
		}
	}

	for (i = 0; i < MAX_PLAYERS; ++i)
	{
		if (!PHYSFS_readUBE32(fileHandle, &serializeGame->aDefaultSensor[i]))
		{
			return false;
		}
	}

	for (i = 0; i < MAX_PLAYERS; ++i)
	{
		if (!PHYSFS_readUBE32(fileHandle, &serializeGame->aDefaultECM[i]))
		{
			return false;
		}
	}

	for (i = 0; i < MAX_PLAYERS; ++i)
	{
		if (!PHYSFS_readUBE32(fileHandle, &serializeGame->aDefaultRepair[i]))
		{
			return false;
		}
	}

	return true;
}

struct SAVE_GAME_V15 : public SAVE_GAME_V14
{
	int32_t    offWorldKeepLists;	// was BOOL (which was a int)
	uint8_t     aDroidExperience[MAX_PLAYERS][MAX_RECYCLED_DROIDS];
	uint32_t    RubbleTile;
	uint32_t    WaterTile;
	uint32_t    fogColour;
	uint32_t    fogState;
};

static bool serializeSaveGameV15Data(PHYSFS_file *fileHandle, const SAVE_GAME_V15 *serializeGame)
{
	unsigned int i, j;

	if (!serializeSaveGameV14Data(fileHandle, (const SAVE_GAME_V14 *) serializeGame)
	    || !PHYSFS_writeSBE32(fileHandle, serializeGame->offWorldKeepLists))
	{
		return false;
	}

	for (i = 0; i < MAX_PLAYERS; ++i)
	{
		for (j = 0; j < MAX_RECYCLED_DROIDS; ++j)
		{
			if (!PHYSFS_writeUBE8(fileHandle, serializeGame->aDroidExperience[i][j]))
			{
				return false;
			}
		}
	}

	return (PHYSFS_writeUBE32(fileHandle, serializeGame->RubbleTile)
	        && PHYSFS_writeUBE32(fileHandle, serializeGame->WaterTile)
	        && PHYSFS_writeUBE32(fileHandle, 0)
	        && PHYSFS_writeUBE32(fileHandle, 0));
}

static bool deserializeSaveGameV15Data(PHYSFS_file *fileHandle, SAVE_GAME_V15 *serializeGame)
{
	unsigned int i, j;
	int32_t boolOffWorldKeepLists;

	if (!deserializeSaveGameV14Data(fileHandle, (SAVE_GAME_V14 *) serializeGame)
	    || !PHYSFS_readSBE32(fileHandle, &boolOffWorldKeepLists))
	{
		return false;
	}

	serializeGame->offWorldKeepLists = boolOffWorldKeepLists;

	for (i = 0; i < MAX_PLAYERS; ++i)
	{
		for (j = 0; j < MAX_RECYCLED_DROIDS; ++j)
		{
			if (!PHYSFS_readUBE8(fileHandle, &serializeGame->aDroidExperience[i][j]))
			{
				return false;
			}
		}
	}

	return (PHYSFS_readUBE32(fileHandle, &serializeGame->RubbleTile)
	        && PHYSFS_readUBE32(fileHandle, &serializeGame->WaterTile)
	        && PHYSFS_readUBE32(fileHandle, &serializeGame->fogColour)
	        && PHYSFS_readUBE32(fileHandle, &serializeGame->fogState));
}

struct SAVE_GAME_V16 : public SAVE_GAME_V15
{
	LANDING_ZONE   sLandingZone[MAX_NOGO_AREAS];
};

static bool serializeSaveGameV16Data(PHYSFS_file *fileHandle, const SAVE_GAME_V16 *serializeGame)
{
	unsigned int i;

	if (!serializeSaveGameV15Data(fileHandle, (const SAVE_GAME_V15 *) serializeGame))
	{
		return false;
	}

	for (i = 0; i < MAX_NOGO_AREAS; ++i)
	{
		if (!serializeLandingZoneData(fileHandle, &serializeGame->sLandingZone[i]))
		{
			return false;
		}
	}

	return true;
}

static bool deserializeSaveGameV16Data(PHYSFS_file *fileHandle, SAVE_GAME_V16 *serializeGame)
{
	unsigned int i;

	if (!deserializeSaveGameV15Data(fileHandle, (SAVE_GAME_V15 *) serializeGame))
	{
		return false;
	}

	for (i = 0; i < MAX_NOGO_AREAS; ++i)
	{
		if (!deserializeLandingZoneData(fileHandle, &serializeGame->sLandingZone[i]))
		{
			return false;
		}
	}

	return true;
}

struct SAVE_GAME_V17 : public SAVE_GAME_V16
{
	uint32_t    objId;
};

static bool serializeSaveGameV17Data(PHYSFS_file *fileHandle, const SAVE_GAME_V17 *serializeGame)
{
	return (serializeSaveGameV16Data(fileHandle, (const SAVE_GAME_V16 *) serializeGame)
	        && PHYSFS_writeUBE32(fileHandle, serializeGame->objId));
}

static bool deserializeSaveGameV17Data(PHYSFS_file *fileHandle, SAVE_GAME_V17 *serializeGame)
{
	return (deserializeSaveGameV16Data(fileHandle, (SAVE_GAME_V16 *) serializeGame)
	        && PHYSFS_readUBE32(fileHandle, &serializeGame->objId));
}

struct SAVE_GAME_V18 : public SAVE_GAME_V17
{
	char        buildDate[MAX_STR_LENGTH];
	uint32_t    oldestVersion;
	uint32_t    validityKey;
};

static bool serializeSaveGameV18Data(PHYSFS_file *fileHandle, const SAVE_GAME_V18 *serializeGame)
{
	return (serializeSaveGameV17Data(fileHandle, (const SAVE_GAME_V17 *) serializeGame)
	        && PHYSFS_write(fileHandle, serializeGame->buildDate, MAX_STR_LENGTH, 1) == 1
	        && PHYSFS_writeUBE32(fileHandle, serializeGame->oldestVersion)
	        && PHYSFS_writeUBE32(fileHandle, serializeGame->validityKey));
}

static bool deserializeSaveGameV18Data(PHYSFS_file *fileHandle, SAVE_GAME_V18 *serializeGame)
{
	return (deserializeSaveGameV17Data(fileHandle, (SAVE_GAME_V17 *) serializeGame)
	        && PHYSFS_read(fileHandle, serializeGame->buildDate, MAX_STR_LENGTH, 1) == 1
	        && PHYSFS_readUBE32(fileHandle, &serializeGame->oldestVersion)
	        && PHYSFS_readUBE32(fileHandle, &serializeGame->validityKey));
}

struct SAVE_GAME_V19 : public SAVE_GAME_V18
{
	uint8_t     alliances[MAX_PLAYERS][MAX_PLAYERS];
	uint8_t     playerColour[MAX_PLAYERS];
	uint8_t     radarZoom;
};

static bool serializeSaveGameV19Data(PHYSFS_file *fileHandle, const SAVE_GAME_V19 *serializeGame)
{
	unsigned int i, j;

	if (!serializeSaveGameV18Data(fileHandle, (const SAVE_GAME_V18 *) serializeGame))
	{
		return false;
	}

	for (i = 0; i < MAX_PLAYERS; ++i)
	{
		for (j = 0; j < MAX_PLAYERS; ++j)
		{
			if (!PHYSFS_writeUBE8(fileHandle, serializeGame->alliances[i][j]))
			{
				return false;
			}
		}
	}

	for (i = 0; i < MAX_PLAYERS; ++i)
	{
		if (!PHYSFS_writeUBE8(fileHandle, serializeGame->playerColour[i]))
		{
			return false;
		}
	}

	return PHYSFS_writeUBE8(fileHandle, serializeGame->radarZoom);
}

static bool deserializeSaveGameV19Data(PHYSFS_file *fileHandle, SAVE_GAME_V19 *serializeGame)
{
	unsigned int i, j;

	if (!deserializeSaveGameV18Data(fileHandle, (SAVE_GAME_V18 *) serializeGame))
	{
		return false;
	}

	for (i = 0; i < MAX_PLAYERS; ++i)
	{
		for (j = 0; j < MAX_PLAYERS; ++j)
		{
			if (!PHYSFS_readUBE8(fileHandle, &serializeGame->alliances[i][j]))
			{
				return false;
			}
		}
	}

	for (i = 0; i < MAX_PLAYERS; ++i)
	{
		if (!PHYSFS_readUBE8(fileHandle, &serializeGame->playerColour[i]))
		{
			return false;
		}
	}

	return PHYSFS_readUBE8(fileHandle, &serializeGame->radarZoom);
}

struct SAVE_GAME_V20 : public SAVE_GAME_V19
{
	uint8_t     bDroidsToSafetyFlag;
	Vector2i    asVTOLReturnPos[MAX_PLAYERS];
};

static bool serializeSaveGameV20Data(PHYSFS_file *fileHandle, const SAVE_GAME_V20 *serializeGame)
{
	unsigned int i;

	if (!serializeSaveGameV19Data(fileHandle, (const SAVE_GAME_V19 *) serializeGame)
	    || !PHYSFS_writeUBE8(fileHandle, serializeGame->bDroidsToSafetyFlag))
	{
		return false;
	}

	for (i = 0; i < MAX_PLAYERS; ++i)
	{
		if (!serializeVector2i(fileHandle, &serializeGame->asVTOLReturnPos[i]))
		{
			return false;
		}
	}

	return true;
}

static bool deserializeSaveGameV20Data(PHYSFS_file *fileHandle, SAVE_GAME_V20 *serializeGame)
{
	unsigned int i;

	if (!deserializeSaveGameV19Data(fileHandle, (SAVE_GAME_V19 *) serializeGame)
	    || !PHYSFS_readUBE8(fileHandle, &serializeGame->bDroidsToSafetyFlag))
	{
		return false;
	}

	for (i = 0; i < MAX_PLAYERS; ++i)
	{
		if (!deserializeVector2i(fileHandle, &serializeGame->asVTOLReturnPos[i]))
		{
			return false;
		}
	}

	return true;
}

struct SAVE_GAME_V22 : public SAVE_GAME_V20
{
	RUN_DATA asRunData[MAX_PLAYERS];
};

static bool serializeSaveGameV22Data(PHYSFS_file *fileHandle, const SAVE_GAME_V22 *serializeGame)
{
	unsigned int i;

	if (!serializeSaveGameV20Data(fileHandle, (const SAVE_GAME_V20 *) serializeGame))
	{
		return false;
	}

	for (i = 0; i < MAX_PLAYERS; ++i)
	{
		if (!serializeRunData(fileHandle, &serializeGame->asRunData[i]))
		{
			return false;
		}
	}

	return true;
}

static bool deserializeSaveGameV22Data(PHYSFS_file *fileHandle, SAVE_GAME_V22 *serializeGame)
{
	unsigned int i;

	if (!deserializeSaveGameV20Data(fileHandle, (SAVE_GAME_V20 *) serializeGame))
	{
		return false;
	}

	for (i = 0; i < MAX_PLAYERS; ++i)
	{
		if (!deserializeRunData(fileHandle, &serializeGame->asRunData[i]))
		{
			return false;
		}
	}

	return true;
}

struct SAVE_GAME_V24 : public SAVE_GAME_V22
{
	uint32_t    reinforceTime;
	uint8_t     bPlayCountDown;
	uint8_t     bPlayerHasWon;
	uint8_t     bPlayerHasLost;
	uint8_t     dummy3;
};

static bool serializeSaveGameV24Data(PHYSFS_file *fileHandle, const SAVE_GAME_V24 *serializeGame)
{
	return (serializeSaveGameV22Data(fileHandle, (const SAVE_GAME_V22 *) serializeGame)
	        && PHYSFS_writeUBE32(fileHandle, serializeGame->reinforceTime)
	        && PHYSFS_writeUBE8(fileHandle, serializeGame->bPlayCountDown)
	        && PHYSFS_writeUBE8(fileHandle, serializeGame->bPlayerHasWon)
	        && PHYSFS_writeUBE8(fileHandle, serializeGame->bPlayerHasLost)
	        && PHYSFS_writeUBE8(fileHandle, serializeGame->dummy3));
}

static bool deserializeSaveGameV24Data(PHYSFS_file *fileHandle, SAVE_GAME_V24 *serializeGame)
{
	return (deserializeSaveGameV22Data(fileHandle, (SAVE_GAME_V22 *) serializeGame)
	        && PHYSFS_readUBE32(fileHandle, &serializeGame->reinforceTime)
	        && PHYSFS_readUBE8(fileHandle, &serializeGame->bPlayCountDown)
	        && PHYSFS_readUBE8(fileHandle, &serializeGame->bPlayerHasWon)
	        && PHYSFS_readUBE8(fileHandle, &serializeGame->bPlayerHasLost)
	        && PHYSFS_readUBE8(fileHandle, &serializeGame->dummy3));
}

struct SAVE_GAME_V27 : public SAVE_GAME_V24
{
	uint16_t    awDroidExperience[MAX_PLAYERS][MAX_RECYCLED_DROIDS];
};

static bool serializeSaveGameV27Data(PHYSFS_file *fileHandle, const SAVE_GAME_V27 *serializeGame)
{
	unsigned int i, j;

	if (!serializeSaveGameV24Data(fileHandle, (const SAVE_GAME_V24 *) serializeGame))
	{
		return false;
	}

	for (i = 0; i < MAX_PLAYERS; ++i)
	{
		for (j = 0; j < MAX_RECYCLED_DROIDS; ++j)
		{
			if (!PHYSFS_writeUBE16(fileHandle, serializeGame->awDroidExperience[i][j]))
			{
				return false;
			}
		}
	}

	return true;
}

static bool deserializeSaveGameV27Data(PHYSFS_file *fileHandle, SAVE_GAME_V27 *serializeGame)
{
	unsigned int i, j;

	if (!deserializeSaveGameV24Data(fileHandle, (SAVE_GAME_V24 *) serializeGame))
	{
		return false;
	}

	for (i = 0; i < MAX_PLAYERS; ++i)
	{
		for (j = 0; j < MAX_RECYCLED_DROIDS; ++j)
		{
			if (!PHYSFS_readUBE16(fileHandle, &serializeGame->awDroidExperience[i][j]))
			{
				return false;
			}
		}
	}

	return true;
}

struct SAVE_GAME_V29 : public SAVE_GAME_V27
{
	uint16_t    missionScrollMinX;
	uint16_t    missionScrollMinY;
	uint16_t    missionScrollMaxX;
	uint16_t    missionScrollMaxY;
};

static bool serializeSaveGameV29Data(PHYSFS_file *fileHandle, const SAVE_GAME_V29 *serializeGame)
{
	return (serializeSaveGameV27Data(fileHandle, (const SAVE_GAME_V27 *) serializeGame)
	        && PHYSFS_writeUBE16(fileHandle, serializeGame->missionScrollMinX)
	        && PHYSFS_writeUBE16(fileHandle, serializeGame->missionScrollMinY)
	        && PHYSFS_writeUBE16(fileHandle, serializeGame->missionScrollMaxX)
	        && PHYSFS_writeUBE16(fileHandle, serializeGame->missionScrollMaxY));
}

static bool deserializeSaveGameV29Data(PHYSFS_file *fileHandle, SAVE_GAME_V29 *serializeGame)
{
	return (deserializeSaveGameV27Data(fileHandle, (SAVE_GAME_V27 *) serializeGame)
	        && PHYSFS_readUBE16(fileHandle, &serializeGame->missionScrollMinX)
	        && PHYSFS_readUBE16(fileHandle, &serializeGame->missionScrollMinY)
	        && PHYSFS_readUBE16(fileHandle, &serializeGame->missionScrollMaxX)
	        && PHYSFS_readUBE16(fileHandle, &serializeGame->missionScrollMaxY));
}

struct SAVE_GAME_V30 : public SAVE_GAME_V29
{
	int32_t     scrGameLevel;
	uint8_t     bExtraVictoryFlag;
	uint8_t     bExtraFailFlag;
	uint8_t     bTrackTransporter;
};

static bool serializeSaveGameV30Data(PHYSFS_file *fileHandle, const SAVE_GAME_V30 *serializeGame)
{
	return (serializeSaveGameV29Data(fileHandle, (const SAVE_GAME_V29 *) serializeGame)
	        && PHYSFS_writeSBE32(fileHandle, serializeGame->scrGameLevel)
	        && PHYSFS_writeUBE8(fileHandle, serializeGame->bExtraVictoryFlag)
	        && PHYSFS_writeUBE8(fileHandle, serializeGame->bExtraFailFlag)
	        && PHYSFS_writeUBE8(fileHandle, serializeGame->bTrackTransporter));
}

static bool deserializeSaveGameV30Data(PHYSFS_file *fileHandle, SAVE_GAME_V30 *serializeGame)
{
	return (deserializeSaveGameV29Data(fileHandle, (SAVE_GAME_V29 *) serializeGame)
	        && PHYSFS_readSBE32(fileHandle, &serializeGame->scrGameLevel)
	        && PHYSFS_readUBE8(fileHandle, &serializeGame->bExtraVictoryFlag)
	        && PHYSFS_readUBE8(fileHandle, &serializeGame->bExtraFailFlag)
	        && PHYSFS_readUBE8(fileHandle, &serializeGame->bTrackTransporter));
}

//extra code for the patch - saves out whether cheated with the mission timer
struct SAVE_GAME_V31 : public SAVE_GAME_V30
{
	int32_t     missionCheatTime;
};


static bool serializeSaveGameV31Data(PHYSFS_file *fileHandle, const SAVE_GAME_V31 *serializeGame)
{
	return (serializeSaveGameV30Data(fileHandle, (const SAVE_GAME_V30 *) serializeGame)
	        && PHYSFS_writeSBE32(fileHandle, serializeGame->missionCheatTime));
}

static bool deserializeSaveGameV31Data(PHYSFS_file *fileHandle, SAVE_GAME_V31 *serializeGame)
{
	return (deserializeSaveGameV30Data(fileHandle, (SAVE_GAME_V30 *) serializeGame)
	        && PHYSFS_readSBE32(fileHandle, &serializeGame->missionCheatTime));
}

// alexl. skirmish saves
struct SAVE_GAME_V33 : public SAVE_GAME_V31
{
	MULTIPLAYERGAME sGame;
	NETPLAY         sNetPlay;
	uint32_t        savePlayer;
	char            sPName[32];
	int32_t         multiPlayer;	// was BOOL (int) ** see warning about conversion
	uint32_t        sPlayerIndex[MAX_PLAYERS];
};

static bool serializeSaveGameV33Data(PHYSFS_file *fileHandle, const SAVE_GAME_V33 *serializeGame)
{
	unsigned int i;

	if (!serializeSaveGameV31Data(fileHandle, (const SAVE_GAME_V31 *) serializeGame)
	    || !serializeMultiplayerGame(fileHandle, &serializeGame->sGame)
	    || !serializeNetPlay(fileHandle, &serializeGame->sNetPlay)
	    || !PHYSFS_writeUBE32(fileHandle, serializeGame->savePlayer)
	    || PHYSFS_write(fileHandle, serializeGame->sPName, 1, 32) != 32
	    || !PHYSFS_writeSBE32(fileHandle, serializeGame->multiPlayer))
	{
		return false;
	}

	for (i = 0; i < MAX_PLAYERS; ++i)
	{
		if (!PHYSFS_writeUBE32(fileHandle, serializeGame->sPlayerIndex[i]))
		{
			return false;
		}
	}

	return true;
}

static bool deserializeSaveGameV33Data(PHYSFS_file *fileHandle, SAVE_GAME_V33 *serializeGame)
{
	unsigned int i;
	int32_t boolMultiPlayer;

	if (!deserializeSaveGameV31Data(fileHandle, (SAVE_GAME_V31 *) serializeGame)
	    || !deserializeMultiplayerGame(fileHandle, &serializeGame->sGame)
	    || !deserializeNetPlay(fileHandle, &serializeGame->sNetPlay)
	    || !PHYSFS_readUBE32(fileHandle, &serializeGame->savePlayer)
	    || PHYSFS_read(fileHandle, serializeGame->sPName, 1, 32) != 32
	    || !PHYSFS_readSBE32(fileHandle, &boolMultiPlayer))
	{
		return false;
	}

	serializeGame->multiPlayer = boolMultiPlayer;

	for (i = 0; i < MAX_PLAYERS; ++i)
	{
		if (!PHYSFS_readUBE32(fileHandle, &serializeGame->sPlayerIndex[i]))
		{
			return false;
		}
	}

	return true;
}

//Now holds AI names for multiplayer
struct SAVE_GAME_V34 : public SAVE_GAME_V33
{
	char sPlayerName[MAX_PLAYERS][StringSize];
};


static bool serializeSaveGameV34Data(PHYSFS_file *fileHandle, const SAVE_GAME_V34 *serializeGame)
{
	unsigned int i;
	if (!serializeSaveGameV33Data(fileHandle, (const SAVE_GAME_V33 *) serializeGame))
	{
		return false;
	}

	for (i = 0; i < MAX_PLAYERS; ++i)
	{
		if (PHYSFS_write(fileHandle, serializeGame->sPlayerName[i], StringSize, 1) != 1)
		{
			return false;
		}
	}

	return true;
}

static bool deserializeSaveGameV34Data(PHYSFS_file *fileHandle, SAVE_GAME_V34 *serializeGame)
{
	unsigned int i;
	if (!deserializeSaveGameV33Data(fileHandle, (SAVE_GAME_V33 *) serializeGame))
	{
		return false;
	}

	for (i = 0; i < MAX_PLAYERS; ++i)
	{
		if (PHYSFS_read(fileHandle, serializeGame->sPlayerName[i], StringSize, 1) != 1)
		{
			return false;
		}
	}

	return true;
}

// First version to utilize (de)serialization API and first to be big-endian (instead of little-endian)
struct SAVE_GAME_V35 : public SAVE_GAME_V34
{
};

static bool serializeSaveGameV35Data(PHYSFS_file *fileHandle, const SAVE_GAME_V35 *serializeGame)
{
	return serializeSaveGameV34Data(fileHandle, (const SAVE_GAME_V34 *) serializeGame);
}

static bool deserializeSaveGameV35Data(PHYSFS_file *fileHandle, SAVE_GAME_V35 *serializeGame)
{
	return deserializeSaveGameV34Data(fileHandle, (SAVE_GAME_V34 *) serializeGame);
}

// Store loaded mods in savegame
struct SAVE_GAME_V38 : public SAVE_GAME_V35
{
	char modList[modlist_string_size];
};

static bool serializeSaveGameV38Data(PHYSFS_file *fileHandle, const SAVE_GAME_V38 *serializeGame)
{
	if (!serializeSaveGameV35Data(fileHandle, (const SAVE_GAME_V35 *) serializeGame))
	{
		return false;
	}

	if (PHYSFS_write(fileHandle, serializeGame->modList, modlist_string_size, 1) != 1)
	{
		return false;
	}

	return true;
}

static bool deserializeSaveGameV38Data(PHYSFS_file *fileHandle, SAVE_GAME_V38 *serializeGame)
{
	if (!deserializeSaveGameV35Data(fileHandle, (SAVE_GAME_V35 *) serializeGame))
	{
		return false;
	}

	if (PHYSFS_read(fileHandle, serializeGame->modList, modlist_string_size, 1) != 1)
	{
		return false;
	}

	return true;
}

// Current save game version
typedef SAVE_GAME_V38 SAVE_GAME;

static bool serializeSaveGameData(PHYSFS_file *fileHandle, const SAVE_GAME *serializeGame)
{
	return serializeSaveGameV38Data(fileHandle, (const SAVE_GAME_V38 *) serializeGame);
}

static bool deserializeSaveGameData(PHYSFS_file *fileHandle, SAVE_GAME *serializeGame)
{
	return deserializeSaveGameV38Data(fileHandle, (SAVE_GAME_V38 *) serializeGame);
}

struct DROIDINIT_SAVEHEADER : public GAME_SAVEHEADER
{
	UDWORD		quantity;
};

struct SAVE_DROIDINIT
{
	OBJECT_SAVE_V19;
};

/*
 *	STRUCTURE Definitions
 */

#define STRUCTURE_SAVE_V2 \
	OBJECT_SAVE_V19; \
	UBYTE				status; \
	SDWORD				currentBuildPts; \
	UDWORD				body; \
	UDWORD				armour; \
	UDWORD				resistance; \
	UDWORD				dummy1; \
	UDWORD				subjectInc;  /*research inc or factory prod id*/\
	UDWORD				timeStarted; \
	UDWORD				output; \
	UDWORD				capacity; \
	UDWORD				quantity

struct SAVE_STRUCTURE_V2
{
	STRUCTURE_SAVE_V2;
};

#define STRUCTURE_SAVE_V12 \
	STRUCTURE_SAVE_V2; \
	UDWORD				factoryInc;			\
	UBYTE				loopsPerformed;		\
	UDWORD				powerAccrued;		\
	UDWORD				dummy2;			\
	UDWORD				droidTimeStarted;	\
	UDWORD				timeToBuild;		\
	UDWORD				timeStartHold

struct SAVE_STRUCTURE_V12
{
	STRUCTURE_SAVE_V12;
};

#define STRUCTURE_SAVE_V14 \
	STRUCTURE_SAVE_V12; \
	UBYTE	visible[MAX_PLAYERS]

struct SAVE_STRUCTURE_V14
{
	STRUCTURE_SAVE_V14;
};

#define STRUCTURE_SAVE_V15 \
	STRUCTURE_SAVE_V14; \
	char	researchName[MAX_SAVE_NAME_SIZE_V19]

struct SAVE_STRUCTURE_V15
{
	STRUCTURE_SAVE_V15;
};

#define STRUCTURE_SAVE_V17 \
	STRUCTURE_SAVE_V15;\
	SWORD				currentPowerAccrued

struct SAVE_STRUCTURE_V17
{
	STRUCTURE_SAVE_V17;
};

#define STRUCTURE_SAVE_V20 \
	OBJECT_SAVE_V20; \
	UBYTE				status; \
	SDWORD				currentBuildPts; \
	UDWORD				body; \
	UDWORD				armour; \
	UDWORD				resistance; \
	UDWORD				dummy1; \
	UDWORD				subjectInc;  /*research inc or factory prod id*/\
	UDWORD				timeStarted; \
	UDWORD				output; \
	UDWORD				capacity; \
	UDWORD				quantity; \
	UDWORD				factoryInc;			\
	UBYTE				loopsPerformed;		\
	UDWORD				powerAccrued;		\
	UDWORD				dummy2;			\
	UDWORD				droidTimeStarted;	\
	UDWORD				timeToBuild;		\
	UDWORD				timeStartHold; \
	UBYTE				visible[MAX_PLAYERS]; \
	char				researchName[MAX_SAVE_NAME_SIZE]; \
	SWORD				currentPowerAccrued

struct SAVE_STRUCTURE_V20
{
	STRUCTURE_SAVE_V20;
};

#define STRUCTURE_SAVE_V21 \
	STRUCTURE_SAVE_V20; \
	UDWORD				commandId

struct SAVE_STRUCTURE_V21
{
	STRUCTURE_SAVE_V21;
};

struct SAVE_STRUCTURE
{
	STRUCTURE_SAVE_V21;
};

#define FEATURE_SAVE_V2 \
	OBJECT_SAVE_V19

struct SAVE_FEATURE_V2
{
	FEATURE_SAVE_V2;
};

#define FEATURE_SAVE_V14 \
	FEATURE_SAVE_V2; \
	UBYTE	visible[MAX_PLAYERS]

struct SAVE_FEATURE_V14
{
	FEATURE_SAVE_V14;
};

/***************************************************************************/
/*
 *	Local Variables
 */
/***************************************************************************/
extern uint32_t unsynchObjID;  // unique ID creation thing..
extern uint32_t synchObjID;    // unique ID creation thing..

static UDWORD			saveGameVersion = 0;
static bool				saveGameOnMission = false;
static SAVE_GAME		saveGameData;

static UDWORD	savedGameTime;
static UDWORD	savedObjId;
static SDWORD	startX, startY;
static UDWORD   width, height;
static UDWORD	gameType;
static bool IsScenario;

/***************************************************************************/
/*
 *	Local ProtoTypes
 */
/***************************************************************************/
static bool gameLoadV7(PHYSFS_file *fileHandle);
static bool gameLoadV(PHYSFS_file *fileHandle, unsigned int version);
static bool writeGameFile(const char *fileName, SDWORD saveType);
static bool writeMapFile(const char *fileName);

static bool loadSaveDroidInit(char *pFileData, UDWORD filesize);

static bool loadSaveDroid(const char *pFileName, DROID **ppsCurrentDroidLists);
static bool loadSaveDroidPointers(const QString &pFileName, DROID **ppsCurrentDroidLists);
static bool writeDroidFile(const char *pFileName, DROID **ppsCurrentDroidLists);

static bool loadSaveStructure(char *pFileData, UDWORD filesize);
static bool loadSaveStructure2(const char *pFileName, STRUCTURE **ppList);
static bool loadSaveStructurePointers(QString filename, STRUCTURE **ppList);
static bool writeStructFile(const char *pFileName);

static bool loadSaveTemplate(const char *pFileName);
static bool writeTemplateFile(const char *pFileName);

static bool loadSaveFeature(char *pFileData, UDWORD filesize);
static bool writeFeatureFile(const char *pFileName);
static bool loadSaveFeature2(const char *pFileName);

static bool writeTerrainTypeMapFile(char *pFileName);

static bool loadSaveCompList(const char *pFileName);
static bool writeCompListFile(const char *pFileName);

static bool loadSaveStructTypeList(const char *pFileName);
static bool writeStructTypeListFile(const char *pFileName);

static bool loadSaveResearch(const char *pFileName);
static bool writeResearchFile(char *pFileName);

static bool loadSaveMessage(const char *pFileName, SWORD levelType);
static bool writeMessageFile(const char *pFileName);

static bool loadSaveStructLimits(const char *pFileName);
static bool writeStructLimitsFile(const char *pFileName);

static bool readFiresupportDesignators(const char *pFileName);
static bool writeFiresupportDesignators(const char *pFileName);

static bool writeScriptState(const char *pFileName);

static bool gameLoad(const char *fileName);

/* set the global scroll values to use for the save game */
static void setMapScroll(void);

static bool gameLoad(const char *fileName);

static char *getSaveStructNameV19(SAVE_STRUCTURE_V17 *psSaveStructure)
{
	return (psSaveStructure->name);
}

/*This just loads up the .gam file to determine which level data to set up - split up
so can be called in levLoadData when starting a game from a load save game*/

// -----------------------------------------------------------------------------------------
bool loadGameInit(const char *fileName)
{
	if (!gameLoad(fileName))
	{
		debug(LOG_ERROR, "Corrupted / unsupported savegame file %s, Unable to load!", fileName);
		// NOTE: why do we start the game clock on a *failed* load?
		// Start the game clock
		gameTimeStart();

		return false;
	}

	return true;
}


// -----------------------------------------------------------------------------------------
// Load a file from a save game into the psx.
// This is divided up into 2 parts ...
//
// if it is a level loaded up from CD then UserSaveGame will by false
// UserSaveGame ... Extra stuff to load after scripts
bool loadMissionExtras(const char *pGameToLoad, SWORD levelType)
{
	char			aFileName[256];
	UDWORD			fileExten;

	sstrcpy(aFileName, pGameToLoad);
	fileExten = strlen(pGameToLoad) - 3;
	aFileName[fileExten - 1] = '\0';
	strcat(aFileName, "/");

	if (saveGameVersion >= VERSION_11)
	{
		//if user save game then load up the messages AFTER any droids or structures are loaded
		if (gameType == GTYPE_SAVE_START || gameType == GTYPE_SAVE_MIDMISSION)
		{
			//load in the message list file
			aFileName[fileExten] = '\0';
			strcat(aFileName, "messtate.json");
			if (!loadSaveMessage(aFileName, levelType))
			{
				debug(LOG_ERROR, "Failed to load mission extras from %s", aFileName);
				return false;
			}
		}
	}

	return true;
}

static void sanityUpdate()
{
	scrvUpdateBasePointers();	// update the script object pointers
	for (int player = 0; player < game.maxPlayers; player++)
	{
		for (DROID *psDroid = apsDroidLists[player]; psDroid; psDroid = psDroid->psNext)
		{
			orderCheckList(psDroid);
			actionSanity(psDroid);
		}
	}
}

static void getIniBaseObject(WzConfig &ini, QString const &key, BASE_OBJECT *&object)
{
	object = NULL;
	if (ini.contains(key + "/id"))
	{
		int tid = ini.value(key + "/id", -1).toInt();
		int tplayer = ini.value(key + "/player", -1).toInt();
		OBJECT_TYPE ttype = (OBJECT_TYPE)ini.value(key + "/type", 0).toInt();
		ASSERT_OR_RETURN(, tid >= 0 && tplayer >= 0, "Bad ID");
		object = getBaseObjFromData(tid, tplayer, ttype);
		ASSERT(object != NULL, "Failed to find target");
	}
}

static void getIniStructureStats(WzConfig &ini, QString const &key, STRUCTURE_STATS *&stats)
{
	stats = NULL;
	if (ini.contains(key))
	{
		QString statName = ini.value(key).toString();
		int tid = getStructStatFromName(statName.toUtf8().constData());
		ASSERT_OR_RETURN(, tid >= 0, "Target stats not found %s", statName.toUtf8().constData());
		stats = &asStructureStats[tid];
	}
}

static void getIniDroidOrder(WzConfig &ini, QString const &key, DroidOrder &order)
{
	order.type = (DroidOrderType)ini.value(key + "/type", DORDER_NONE).toInt();
	order.pos = ini.vector2i(key + "/pos");
	order.pos2 = ini.vector2i(key + "/pos2");
	order.direction = ini.value(key + "/direction").toInt();
	getIniBaseObject(ini, key + "/obj", order.psObj);
	getIniStructureStats(ini, key + "/stats", order.psStats);
}

static void setIniBaseObject(WzConfig &ini, QString const &key, BASE_OBJECT const *object)
{
	if (object != NULL && object->died <= 1)
	{
		ini.setValue(key + "/id", object->id);
		ini.setValue(key + "/player", object->player);
		ini.setValue(key + "/type", object->type);
#ifdef DEBUG
		//ini.setValue(key + "/debugfunc", QString::fromUtf8(psCurr->targetFunc));
		//ini.setValue(key + "/debugline", psCurr->targetLine);
#endif
	}
}

static void setIniStructureStats(WzConfig &ini, QString const &key, STRUCTURE_STATS const *stats)
{
	if (stats != NULL)
	{
		ini.setValue(key, stats->id);
	}
}

static void setIniDroidOrder(WzConfig &ini, QString const &key, DroidOrder const &order)
{
	ini.setValue(key + "/type", order.type);
	ini.setVector2i(key + "/pos", order.pos);
	ini.setVector2i(key + "/pos2", order.pos2);
	ini.setValue(key + "/direction", order.direction);
	setIniBaseObject(ini, key + "/obj", order.psObj);
	setIniStructureStats(ini, key + "/stats", order.psStats);
}

// -----------------------------------------------------------------------------------------
// UserSaveGame ... this is true when you are loading a players save game
bool loadGame(const char *pGameToLoad, bool keepObjects, bool freeMem, bool UserSaveGame)
{
	QMap<QString, DROID **> droidMap;
	QMap<QString, STRUCTURE **> structMap;
	char			aFileName[256];
	UDWORD			fileExten, fileSize;
	char			*pFileData = NULL;
	UDWORD			player, inc, i, j;
	DROID           *psCurr;
	UWORD           missionScrollMinX = 0, missionScrollMinY = 0,
	                missionScrollMaxX = 0, missionScrollMaxY = 0;

	/* Stop the game clock */
	gameTimeStop();

	if ((gameType == GTYPE_SAVE_START) ||
	    (gameType == GTYPE_SAVE_MIDMISSION))
	{
		gameTimeReset(savedGameTime);//added 14 may 98 JPS to solve kev's problem with no firing droids
		//need to reset the event timer too - AB 14/01/99
		eventTimeReset(savedGameTime / SCR_TICKRATE);
	}

	/* Clear all the objects off the map and free up the map memory */
	proj_FreeAllProjectiles();	//always clear this
	if (freeMem)
	{
		//clear out the audio
		audio_StopAll();

		freeAllDroids();
		freeAllStructs();
		freeAllFeatures();

		//clear all the messages?
		releaseAllProxDisp();
	}

	if (!keepObjects)
	{
		//initialise the lists
		for (player = 0; player < MAX_PLAYERS; player++)
		{
			apsDroidLists[player] = NULL;
			apsStructLists[player] = NULL;
			apsFeatureLists[player] = NULL;
			apsFlagPosLists[player] = NULL;
			//clear all the messages?
			apsProxDisp[player] = NULL;
			apsSensorList[0] = NULL;
			apsExtractorLists[player] = NULL;
		}
		apsOilList[0] = NULL;
		initFactoryNumFlag();
	}

	if (UserSaveGame)//always !keepObjects
	{
		//initialise the lists
		for (player = 0; player < MAX_PLAYERS; player++)
		{
			apsLimboDroids[player] = NULL;
			mission.apsDroidLists[player] = NULL;
			mission.apsStructLists[player] = NULL;
			mission.apsFeatureLists[player] = NULL;
			mission.apsFlagPosLists[player] = NULL;
			mission.apsExtractorLists[player] = NULL;
		}
		mission.apsOilList[0] = NULL;
		mission.apsSensorList[0] = NULL;
	}

	if (saveGameVersion >= VERSION_11)
	{
		//camera position
		disp3d_setView(&(saveGameData.currentPlayerPos));
	}
	else
	{
		disp3d_resetView();
	}

	//Stuff added after level load to avoid being reset or initialised during load
	if (UserSaveGame)//always !keepObjects
	{
		if (saveGameVersion >= VERSION_12)
		{
			mission.startTime = saveGameData.missionTime;
		}

		//set the scroll varaibles
		startX = saveGameData.ScrollMinX;
		startY = saveGameData.ScrollMinY;
		width = saveGameData.ScrollMaxX - saveGameData.ScrollMinX;
		height = saveGameData.ScrollMaxY - saveGameData.ScrollMinY;
		gameType = saveGameData.GameType;

		if (saveGameVersion >= VERSION_14)
		{
			//mission data
			mission.time		=	saveGameData.missionOffTime;
			mission.ETA			=	saveGameData.missionETA;
			mission.homeLZ_X	=	saveGameData.missionHomeLZ_X;
			mission.homeLZ_Y	=	saveGameData.missionHomeLZ_Y;
			mission.playerX		=	saveGameData.missionPlayerX;
			mission.playerY		=	saveGameData.missionPlayerY;
			//mission data
			for (player = 0; player < MAX_PLAYERS; player++)
			{
				aDefaultSensor[player]				= saveGameData.aDefaultSensor[player];
				aDefaultECM[player]					= saveGameData.aDefaultECM[player];
				aDefaultRepair[player]				= saveGameData.aDefaultRepair[player];
				//check for self repair having been set
				if (aDefaultRepair[player] != 0
				    && asRepairStats[aDefaultRepair[player]].location == LOC_DEFAULT)
				{
					enableSelfRepair((UBYTE)player);
				}
				mission.iTranspEntryTileX[player]	= saveGameData.iTranspEntryTileX[player];
				mission.iTranspEntryTileY[player]	= saveGameData.iTranspEntryTileY[player];
				mission.iTranspExitTileX[player]	= saveGameData.iTranspExitTileX[player];
				mission.iTranspExitTileY[player]	= saveGameData.iTranspExitTileY[player];
			}
		}

		if (saveGameVersion >= VERSION_15)//V21
		{
			offWorldKeepLists	= saveGameData.offWorldKeepLists;
			setRubbleTile(saveGameData.RubbleTile);
			setUnderwaterTile(saveGameData.WaterTile);
		}
		if (saveGameVersion >= VERSION_19)//V21
		{
			for (i = 0; i < MAX_PLAYERS; i++)
			{
				alliancebits[i] |= 0;
				for (j = 0; j < MAX_PLAYERS; j++)
				{
					alliances[i][j] = saveGameData.alliances[i][j];
					if (i == j)
					{
						alliances[i][j] = ALLIANCE_FORMED;    // hack to fix old savegames
					}
					if (alliancesSharedVision(game.alliance) && alliances[i][j] == ALLIANCE_FORMED)
					{
						alliancebits[i] |= 1 << j;
					}
				}
			}
			for (i = 0; i < MAX_PLAYERS; i++)
			{
				setPlayerColour(i, saveGameData.playerColour[i]);
			}
			SetRadarZoom(saveGameData.radarZoom);
		}

		if (saveGameVersion >= VERSION_20)//V21
		{
			setDroidsToSafetyFlag(saveGameData.bDroidsToSafetyFlag);
			for (inc = 0; inc < MAX_PLAYERS; inc++)
			{
				memcpy(&asVTOLReturnPos[inc], &(saveGameData.asVTOLReturnPos[inc]), sizeof(Vector2i));
			}
		}

		if (saveGameVersion >= VERSION_22)//V22
		{
			for (inc = 0; inc < MAX_PLAYERS; inc++)
			{
				memcpy(&asRunData[inc], &(saveGameData.asRunData[inc]), sizeof(RUN_DATA));
			}
		}

		if (saveGameVersion >= VERSION_24)//V24
		{
			missionSetReinforcementTime(saveGameData.reinforceTime);
			// horrible hack to catch savegames that were saving garbage into these fields
			if (saveGameData.bPlayCountDown <= 1)
			{
				setPlayCountDown(saveGameData.bPlayCountDown);
			}
			if (saveGameData.bPlayerHasWon <= 1)
			{
				setPlayerHasWon(saveGameData.bPlayerHasWon);
			}
			if (saveGameData.bPlayerHasLost <= 1)
			{
				setPlayerHasLost(saveGameData.bPlayerHasLost);
			}
		}

		if (saveGameVersion >= VERSION_27)//V27
		{
			for (player = 0; player < MAX_PLAYERS; player++)
			{
				for (inc = 0; inc < MAX_RECYCLED_DROIDS; inc++)
				{
					aDroidExperience[player][inc]	= saveGameData.awDroidExperience[player][inc];
				}
			}
		}
		else
		{
			for (player = 0; player < MAX_PLAYERS; player++)
			{
				for (inc = 0; inc < MAX_RECYCLED_DROIDS; inc++)
				{
					aDroidExperience[player][inc]	= saveGameData.aDroidExperience[player][inc];
				}
			}
		}
		if (saveGameVersion >= VERSION_30)
		{
			scrGameLevel = saveGameData.scrGameLevel;
			bExtraVictoryFlag = saveGameData.bExtraVictoryFlag;
			bExtraFailFlag = saveGameData.bExtraFailFlag;
			bTrackTransporter = saveGameData.bTrackTransporter;
		}

		//extra code added for the first patch (v1.1) to save out if mission time is not being counted
		if (saveGameVersion >= VERSION_31)
		{
			//mission data
			mission.cheatTime = saveGameData.missionCheatTime;
		}

		// skirmish saves.
		if (saveGameVersion >= VERSION_33)
		{
			PLAYERSTATS		playerStats;
			bool scav = game.scavengers;

			game			= saveGameData.sGame;
			game.scavengers = scav;	// ok, so this is butt ugly. but i'm just getting inspiration from the rest of the code around here. ok? - per
			productionPlayer = selectedPlayer;
			bMultiPlayer	= saveGameData.multiPlayer;
			bMultiMessages	= bMultiPlayer;
			cmdDroidMultiExpBoost(true);

			NetPlay.bComms = (saveGameData.sNetPlay).bComms;
			for (i = 0; i < MAX_PLAYERS; i++)
			{
				NetPlay.players[i].ai = saveGameData.sNetPlay.players[i].ai;
				NetPlay.players[i].difficulty = saveGameData.sNetPlay.players[i].difficulty;
				sstrcpy(NetPlay.players[i].name, saveGameData.sNetPlay.players[i].name);
				if (saveGameData.sGame.skDiff[i] == UBYTE_MAX || (game.type == CAMPAIGN && i == 0))
				{
					NetPlay.players[i].allocated = true;
				}
				else
				{
					NetPlay.players[i].allocated = false;
				}
			}

			if (bMultiPlayer)
			{
				loadMultiStats(saveGameData.sPName, &playerStats);				// stats stuff
				setMultiStats(selectedPlayer, playerStats, false);
				setMultiStats(selectedPlayer, playerStats, true);
			}
		}
	}

	/* Get human and AI players names */
	if (saveGameVersion >= VERSION_34)
	{
		for (i = 0; i < MAX_PLAYERS; i++)
		{
			(void)setPlayerName(i, saveGameData.sPlayerName[i]);
		}
	}

	//clear the player Power structs
	if ((gameType != GTYPE_SAVE_START) && (gameType != GTYPE_SAVE_MIDMISSION) &&
	    (!keepObjects))
	{
		clearPlayerPower();
	}

	//before loading the data - turn power off so don't get any power low warnings
	powerCalculated = false;

	/* Load in the chosen file data */
	sstrcpy(aFileName, pGameToLoad);
	fileExten = strlen(aFileName) - 3;			// hack - !
	aFileName[fileExten - 1] = '\0';
	strcat(aFileName, "/");

	//the terrain type WILL only change with Campaign changes (well at the moment!)
	if (gameType != GTYPE_SCENARIO_EXPAND || UserSaveGame)
	{
		//load in the terrain type map
		aFileName[fileExten] = '\0';
		strcat(aFileName, "ttypes.ttp");
		/* Load in the chosen file data */
		pFileData = fileLoadBuffer;
		if (!loadFileToBuffer(aFileName, pFileData, FILE_LOAD_BUFFER_SIZE, &fileSize))
		{
			debug(LOG_ERROR, "Failed with: %s", aFileName);
			goto error;
		}


		//load the terrain type data
		if (pFileData)
		{
			if (!loadTerrainTypeMap(pFileData, fileSize))
			{
				debug(LOG_ERROR, "Failed with: %s", aFileName);
				goto error;
			}
		}
	}

	//load up the Droid Templates BEFORE any structures are loaded
	if (IsScenario == false)
	{
		{
			DROID_TEMPLATE	*pTemplate, *pNext;
			for (pTemplate = apsDroidTemplates[0]; pTemplate != NULL;
			     pTemplate = pNext)
			{
				pNext = pTemplate->psNext;
				delete pTemplate;
			}
			apsDroidTemplates[0] = NULL;
		}

		// In Multiplayer, clear templates out first.....
		if (bMultiPlayer)
		{
			for (inc = 0; inc < MAX_PLAYERS; inc++)
			{
				while (apsDroidTemplates[inc])				// clear the old template out.
				{
					DROID_TEMPLATE	*psTempl;
					psTempl = apsDroidTemplates[inc]->psNext;
					delete apsDroidTemplates[inc];
					apsDroidTemplates[inc] = psTempl;
				}
			}
		}
		localTemplates.clear();

		//load in the templates
		aFileName[fileExten] = '\0';
		strcat(aFileName, "templates.json");
		//load the data into apsTemplates
		if (!loadSaveTemplate(aFileName))
		{
			debug(LOG_ERROR, "Failed with: %s", aFileName);
			goto error;
		}
	}

	if (saveGameOnMission && UserSaveGame)
	{
		//the scroll limits for the mission map have already been written
		if (saveGameVersion >= VERSION_29)
		{
			missionScrollMinX = (UWORD)mission.scrollMinX;
			missionScrollMinY = (UWORD)mission.scrollMinY;
			missionScrollMaxX = (UWORD)mission.scrollMaxX;
			missionScrollMaxY = (UWORD)mission.scrollMaxY;
		}

		//load the map and the droids then swap pointers

		//load in the map file
		aFileName[fileExten] = '\0';
		strcat(aFileName, "mission.map");
		if (!mapLoad(aFileName, false))
		{
			debug(LOG_ERROR, "Failed with: %s", aFileName);
			return false;
		}

		//load in the visibility file
		aFileName[fileExten] = '\0';
		strcat(aFileName, "misvis.bjo");

		// Load in the visibility data from the chosen file
		if (!readVisibilityData(aFileName))
		{
			debug(LOG_ERROR, "Failed with: %s", aFileName);
			goto error;
		}

		// reload the objects that were in the mission list
		//load in the features -do before the structures
		aFileName[fileExten] = '\0';
		strcat(aFileName, "mfeature.json");

		//load the data into apsFeatureLists
		if (!loadSaveFeature2(aFileName))
		{
			aFileName[fileExten] = '\0';
			strcat(aFileName, "mfeat.bjo");
			/* Load in the chosen file data */
			pFileData = fileLoadBuffer;
			if (!loadFileToBuffer(aFileName, pFileData, FILE_LOAD_BUFFER_SIZE, &fileSize))
			{
				debug(LOG_ERROR, "Failed with: %s", aFileName);
				goto error;
			}
			if (!loadSaveFeature(pFileData, fileSize))
			{
				debug(LOG_ERROR, "Failed with: %s", aFileName);
				goto error;
			}
		}

		initStructLimits();
		aFileName[fileExten] = '\0';
		strcat(aFileName, "mstruct.json");

		//load in the mission structures
		if (!loadSaveStructure2(aFileName, apsStructLists))
		{
			aFileName[fileExten] = '\0';
			strcat(aFileName, "mstruct.bjo");
			/* Load in the chosen file data */
			pFileData = fileLoadBuffer;
			if (!loadFileToBuffer(aFileName, pFileData, FILE_LOAD_BUFFER_SIZE, &fileSize))
			{
				debug(LOG_ERROR, "Failed with: %s", aFileName);
				goto error;
			}
			//load the data into apsStructLists
			if (!loadSaveStructure(pFileData, fileSize))
			{
				debug(LOG_ERROR, "Failed with: %s", aFileName);
				goto error;
			}
		}
		else
		{
			structMap.insert(aFileName, mission.apsStructLists);	// we swap pointers below
		}

		// load in the mission droids, if any
		aFileName[fileExten] = '\0';
		strcat(aFileName, "mdroid.json");
		if (loadSaveDroid(aFileName, apsDroidLists))
		{
			droidMap.insert(aFileName, mission.apsDroidLists); // need to swap here to read correct list later
		}

		/* after we've loaded in the units we need to redo the orientation because
		 * the direction may have been saved - we need to do it outside of the loop
		 * whilst the current map is valid for the units
		 */
		for (player = 0; player < MAX_PLAYERS; ++player)
		{
			for (psCurr = apsDroidLists[player]; psCurr != NULL; psCurr = psCurr->psNext)
			{
				if (psCurr->droidType != DROID_PERSON
				    // && psCurr->droidType != DROID_CYBORG
				    && !cyborgDroid(psCurr)
				    && (!isTransporter(psCurr))
				    && psCurr->pos.x != INVALID_XY)
				{
					updateDroidOrientation(psCurr);
				}
			}
		}

		swapMissionPointers();

		//once the mission map has been loaded reset the mission scroll limits
		if (saveGameVersion >= VERSION_29)
		{
			mission.scrollMinX = missionScrollMinX;
			mission.scrollMinY = missionScrollMinY;
			mission.scrollMaxX = missionScrollMaxX;
			mission.scrollMaxY = missionScrollMaxY;
		}
	}

	//if Campaign Expand then don't load in another map
	if (gameType != GTYPE_SCENARIO_EXPAND)
	{
		psMapTiles = NULL;
		//load in the map file
		aFileName[fileExten] = '\0';
		strcat(aFileName, "game.map");
		if (!mapLoad(aFileName, false))
		{
			debug(LOG_ERROR, "Failed with: %s", aFileName);
			return (false);
		}
	}

	// FIXME THIS FILE IS A HUGE MESS, this code should probably appear at another position...
	if (saveGameVersion > VERSION_12)
	{
		//if user save game then load up the FX
		if ((gameType == GTYPE_SAVE_START) ||
		    (gameType == GTYPE_SAVE_MIDMISSION))
		{
			//load in the message list file
			aFileName[fileExten] = '\0';
			strcat(aFileName, "fxstate.json");

			// load the fx data from the file
			if (!readFXData(aFileName))
			{
				debug(LOG_ERROR, "Failed with: %s", aFileName);
				goto error;
			}
		}
	}

	//save game stuff added after map load

	if (saveGameVersion >= VERSION_16)
	{
		for (inc = 0; inc < MAX_NOGO_AREAS; inc++)
		{
			setNoGoArea(saveGameData.sLandingZone[inc].x1, saveGameData.sLandingZone[inc].y1,
			            saveGameData.sLandingZone[inc].x2, saveGameData.sLandingZone[inc].y2, (UBYTE)inc);
		}
	}

	//adjust the scroll range for the new map or the expanded map
	setMapScroll();

	//if user save game then load up the research BEFORE any droids or structures are loaded
	if (gameType == GTYPE_SAVE_START || gameType == GTYPE_SAVE_MIDMISSION)
	{
		//load in the research list file
		aFileName[fileExten] = '\0';
		strcat(aFileName, "resstate.json");
		if (!loadSaveResearch(aFileName))
		{
			debug(LOG_ERROR, "Failed to load research data from %s", aFileName);
			goto error;
		}
	}

	if (IsScenario)
	{
		//load in the droids
		aFileName[fileExten] = '\0';
		strcat(aFileName, "droid.json");

		//load the data into apsDroidLists
		if (loadSaveDroid(aFileName, apsDroidLists))
		{
			debug(LOG_SAVE, "Loaded new style droids");
			droidMap.insert(aFileName, apsDroidLists);	// load pointers later
		}
		else
		{
			// load in the old style droid initialisation file
			aFileName[fileExten] = '\0';
			strcat(aFileName, "dinit.bjo");
			/* Load in the chosen file data */
			pFileData = fileLoadBuffer;
			if (!loadFileToBuffer(aFileName, pFileData, FILE_LOAD_BUFFER_SIZE, &fileSize))
			{
				debug(LOG_ERROR, "Failed with: %s", aFileName);
				goto error;
			}
			if (!loadSaveDroidInit(pFileData, fileSize))
			{
				debug(LOG_ERROR, "Failed with: %s", aFileName);
				goto error;
			}
			debug(LOG_SAVE, "Loaded old style droids");
		}
	}
	else
	{
		//load in the droids
		aFileName[fileExten] = '\0';
		strcat(aFileName, "droid.json");

		//load the data into apsDroidLists
		if (!loadSaveDroid(aFileName, apsDroidLists))
		{
			debug(LOG_ERROR, "failed to load %s", aFileName);
			goto error;
		}
		droidMap.insert(aFileName, apsDroidLists);	// load pointers later

		/* after we've loaded in the units we need to redo the orientation because
		 * the direction may have been saved - we need to do it outside of the loop
		 * whilst the current map is valid for the units
		 */
		for (player = 0; player < MAX_PLAYERS; ++player)
		{
			for (psCurr = apsDroidLists[player]; psCurr != NULL; psCurr = psCurr->psNext)
			{
				if (psCurr->droidType != DROID_PERSON
				    && !cyborgDroid(psCurr)
				    && (!isTransporter(psCurr))
				    && psCurr->pos.x != INVALID_XY)
				{
					updateDroidOrientation(psCurr);
				}
			}
		}
		if (!saveGameOnMission)
		{
			//load in the mission droids
			aFileName[fileExten] = '\0';
			strcat(aFileName, "mdroid.json");

			// load the data into mission.apsDroidLists, if any
			if (loadSaveDroid(aFileName, mission.apsDroidLists))
			{
				droidMap.insert(aFileName, mission.apsDroidLists);
			}
		}
	}

	if (saveGameVersion >= VERSION_23)
	{
		// load in the limbo droids, if any
		aFileName[fileExten] = '\0';
		strcat(aFileName, "limbo.json");
		if (loadSaveDroid(aFileName, apsLimboDroids))
		{
			droidMap.insert(aFileName, apsLimboDroids);
		}
	}

	//load in the features -do before the structures
	aFileName[fileExten] = '\0';
	strcat(aFileName, "feature.json");
	if (!loadSaveFeature2(aFileName))
	{
		aFileName[fileExten] = '\0';
		strcat(aFileName, "feat.bjo");
		/* Load in the chosen file data */
		pFileData = fileLoadBuffer;
		if (!loadFileToBuffer(aFileName, pFileData, FILE_LOAD_BUFFER_SIZE, &fileSize))
		{
			debug(LOG_ERROR, "Failed with: %s", aFileName);
			goto error;
		}

		//load the data into apsFeatureLists
		if (!loadSaveFeature(pFileData, fileSize))
		{
			debug(LOG_ERROR, "Failed with: %s", aFileName);
			goto error;
		}
	}

	//load in the structures
	initStructLimits();
	aFileName[fileExten] = '\0';
	strcat(aFileName, "struct.json");
	if (!loadSaveStructure2(aFileName, apsStructLists))
	{
		aFileName[fileExten] = '\0';
		strcat(aFileName, "struct.bjo");
		/* Load in the chosen file data */
		pFileData = fileLoadBuffer;
		if (!loadFileToBuffer(aFileName, pFileData, FILE_LOAD_BUFFER_SIZE, &fileSize))
		{
			debug(LOG_ERROR, "Failed with: %s", aFileName);
			goto error;
		}
		//load the data into apsStructLists
		if (!loadSaveStructure(pFileData, fileSize))
		{
			debug(LOG_ERROR, "Failed with: %s", aFileName);
			goto error;
		}
	}
	else
	{
		structMap.insert(aFileName, apsStructLists);
	}

	//if user save game then load up the current level for structs and components
	if (gameType == GTYPE_SAVE_START || gameType == GTYPE_SAVE_MIDMISSION)
	{
		//load in the component list file
		aFileName[fileExten] = '\0';
		strcat(aFileName, "complist.json");
		if (!loadSaveCompList(aFileName))
		{
			debug(LOG_ERROR, "failed to load %s", aFileName);
			goto error;
		}
		//load in the structure type list file
		aFileName[fileExten] = '\0';
		strcat(aFileName, "strtype.json");
		if (!loadSaveStructTypeList(aFileName))
		{
			debug(LOG_ERROR, "failed to load %s", aFileName);
			goto error;
		}
	}

	if (saveGameVersion >= VERSION_11)
	{
		//if user save game then load up the Visibility
		if ((gameType == GTYPE_SAVE_START) ||
		    (gameType == GTYPE_SAVE_MIDMISSION))
		{
			//load in the visibility file
			aFileName[fileExten] = '\0';
			strcat(aFileName, "visstate.bjo");

			// Load in the visibility data from the chosen file
			if (!readVisibilityData(aFileName))
			{
				debug(LOG_ERROR, "Failed with: %s", aFileName);
				goto error;
			}
		}
	}

	if (saveGameVersion >= VERSION_16)
	{
		//if user save game then load up the FX
		if ((gameType == GTYPE_SAVE_START) ||
		    (gameType == GTYPE_SAVE_MIDMISSION))
		{
			aFileName[fileExten] = '\0';
			strcat(aFileName, "score.json");

			// Load the fx data from the chosen file
			if (!readScoreData(aFileName))
			{
				debug(LOG_ERROR, "Failed with: %s", aFileName);
				goto error;
			}
		}
	}

	if (saveGameVersion >= VERSION_21)
	{
		//rebuild the apsCommandDesignation AFTER all droids and structures are loaded
		if ((gameType == GTYPE_SAVE_START) ||
		    (gameType == GTYPE_SAVE_MIDMISSION))
		{
			//load in the command list file
			aFileName[fileExten] = '\0';
			strcat(aFileName, "firesupport.json");

			if (!readFiresupportDesignators(aFileName))
			{
				debug(LOG_ERROR, "Failed with: %s", aFileName);
				goto error;
			}
		}
	}

	if ((saveGameVersion >= VERSION_15) && UserSaveGame)
	{
		//load in the mission structures
		aFileName[fileExten] = '\0';
		strcat(aFileName, "limits.json");

		//load the data into apsStructLists
		if (!loadSaveStructLimits(aFileName))
		{
			debug(LOG_ERROR, "failed to load %s", aFileName);
			goto error;
		}

		//set up the structure Limits
		setCurrentStructQuantity(false);
	}
	else
	{
		//set up the structure Limits
		setCurrentStructQuantity(true);
	}

	//check that delivery points haven't been put down in invalid location
	checkDeliveryPoints(saveGameVersion);

	//turn power on for rest of game
	powerCalculated = true;

	if (!keepObjects)//only reset the pointers if they were set
	{
		// Reset the object pointers in the droid target lists
		QStringList keys = droidMap.keys();
		for (int i = 0; i < keys.size(); i++)
		{
			QString key = keys.at(i);
			DROID **pList = droidMap.value(key);
			loadSaveDroidPointers(key, pList);
		}
		keys = structMap.keys();
		for (int i = 0; i < keys.size(); i++)
		{
			QString key = keys.at(i);
			STRUCTURE **pList = structMap.value(key);
			loadSaveStructurePointers(key, pList);
		}
	}

	// Load labels
	aFileName[fileExten] = '\0';
	strcat(aFileName, "labels.json");
	loadLabels(aFileName);

	//if user save game then reset the time - THIS SETS BOTH TIMERS - BEWARE IF YOU USE IT
	if ((gameType == GTYPE_SAVE_START) ||
	    (gameType == GTYPE_SAVE_MIDMISSION))
	{
		ASSERT(gameTime == savedGameTime, "loadGame; game time modified during load");
		gameTimeReset(savedGameTime);//added 14 may 98 JPS to solve kev's problem with no firing droids
		//need to reset the event timer too - AB 14/01/99
		eventTimeReset(savedGameTime / SCR_TICKRATE);

		//reset the objId for new objects
		if (saveGameVersion >= VERSION_17)
		{
			unsynchObjID = (savedObjId + 1) / 2; // Make new object ID start at savedObjId*8.
			synchObjID   = savedObjId * 4;      // Make new object ID start at savedObjId*8.
		}
	}

	//check the research button isn't flashing unnecessarily
	//cancel first
	stopReticuleButtonFlash(IDRET_RESEARCH);
	//then see if needs to be set
	intNotifyResearchButton(0);

	//set up the mission countdown flag
	setMissionCountDown();

	/* Start the game clock */
	gameTimeStart();

	//check if limbo_expand mission has changed to an expand mission for user save game (mid-mission)
	if (gameType == GTYPE_SAVE_MIDMISSION && missionLimboExpand())
	{
		/* when all the units have moved from the mission.apsDroidList then the
		 * campaign has been reset to an EXPAND type - OK so there should have
		 * been another flag to indicate this state has changed but its late in
		 * the day excuses...excuses...excuses
		 */
		if (mission.apsDroidLists[selectedPlayer] == NULL)
		{
			//set the mission type
			startMissionSave(LDS_EXPAND);
		}
	}

	//set this if come into a save game mid mission
	if (gameType == GTYPE_SAVE_MIDMISSION)
	{
		setScriptWinLoseVideo(PLAY_NONE);
	}

	//need to clear before setting up
	clearMissionWidgets();
	//put any widgets back on for the missions
	resetMissionWidgets();

	debug(LOG_NEVER, "Done loading");

	return true;

error:
	debug(LOG_ERROR, "Game load failed for %s, FS:%s, params=%s,%s,%s", pGameToLoad, PHYSFS_getRealDir(pGameToLoad),
	      keepObjects ? "true" : "false", freeMem ? "true" : "false", UserSaveGame ? "true" : "false");

	/* Clear all the objects off the map and free up the map memory */
	freeAllDroids();
	freeAllStructs();
	freeAllFeatures();
	droidTemplateShutDown();
	psMapTiles = NULL;

	/* Start the game clock */
	gameTimeStart();

	return false;
}
// -----------------------------------------------------------------------------------------

// Modified by AlexL , now takes a filename, with no popup....
bool saveGame(char *aFileName, GAME_TYPE saveType)
{
	UDWORD			fileExtension;
	DROID			*psDroid, *psNext;
	char			CurrentFileName[PATH_MAX] = {'\0'};

	triggerEvent(TRIGGER_GAME_SAVING);

	ASSERT_OR_RETURN(false, aFileName && strlen(aFileName) > 4, "Bad savegame filename");
	sstrcpy(CurrentFileName, aFileName);
	debug(LOG_WZ, "saveGame: %s", CurrentFileName);

	fileExtension = strlen(CurrentFileName) - 3;
	gameTimeStop();
	sanityUpdate();

	/* Write the data to the file */
	if (!writeGameFile(CurrentFileName, saveType))
	{
		debug(LOG_ERROR, "saveGame: writeGameFile(\"%s\") failed", CurrentFileName);
		goto error;
	}

	//remove the file extension
	CurrentFileName[strlen(CurrentFileName) - 4] = '\0';

	//create dir will fail if directory already exists but don't care!
	(void) PHYSFS_mkdir(CurrentFileName);

	//save the map file
	strcat(CurrentFileName, "/game.map");
	/* Write the data to the file */
	if (!writeMapFile(CurrentFileName))
	{
		debug(LOG_ERROR, "saveGame: writeMapFile(\"%s\") failed", CurrentFileName);
		goto error;
	}

	// Save some game info
	CurrentFileName[fileExtension] = '\0';
	strcat(CurrentFileName, "gameinfo.json");
	writeGameInfo(CurrentFileName);

	// Save labels
	CurrentFileName[fileExtension] = '\0';
	strcat(CurrentFileName, "labels.json");
	writeLabels(CurrentFileName);

	//create the droids filename
	CurrentFileName[fileExtension] = '\0';
	strcat(CurrentFileName, "droid.json");
	/*Write the current droid lists to the file*/
	if (!writeDroidFile(CurrentFileName, apsDroidLists))
	{
		debug(LOG_ERROR, "writeDroidFile(\"%s\") failed", CurrentFileName);
		goto error;
	}

	//create the structures filename
	CurrentFileName[fileExtension] = '\0';
	strcat(CurrentFileName, "struct.json");
	/*Write the data to the file*/
	if (!writeStructFile(CurrentFileName))
	{
		debug(LOG_ERROR, "saveGame: writeStructFile(\"%s\") failed", CurrentFileName);
		goto error;
	}

	//create the templates filename
	CurrentFileName[fileExtension] = '\0';
	strcat(CurrentFileName, "templates.json");
	/*Write the data to the file*/
	if (!writeTemplateFile(CurrentFileName))
	{
		debug(LOG_ERROR, "saveGame: writeTemplateFile(\"%s\") failed", CurrentFileName);
		goto error;
	}

	//create the features filename
	CurrentFileName[fileExtension] = '\0';
	strcat(CurrentFileName, "feature.json");
	/*Write the data to the file*/
	if (!writeFeatureFile(CurrentFileName))
	{
		debug(LOG_ERROR, "saveGame: writeFeatureFile(\"%s\") failed", CurrentFileName);
		goto error;
	}

	//create the terrain types filename
	CurrentFileName[fileExtension] = '\0';
	strcat(CurrentFileName, "ttypes.ttp");
	/*Write the data to the file*/
	if (!writeTerrainTypeMapFile(CurrentFileName))
	{
		debug(LOG_ERROR, "saveGame: writeTerrainTypeMapFile(\"%s\") failed", CurrentFileName);
		goto error;
	}

	//create the strucutLimits filename
	CurrentFileName[fileExtension] = '\0';
	strcat(CurrentFileName, "limits.json");
	/*Write the data to the file*/
	if (!writeStructLimitsFile(CurrentFileName))
	{
		debug(LOG_ERROR, "saveGame: writeStructLimitsFile(\"%s\") failed", CurrentFileName);
		goto error;
	}

	//create the component lists filename
	CurrentFileName[fileExtension] = '\0';
	strcat(CurrentFileName, "complist.json");
	/*Write the data to the file*/
	if (!writeCompListFile(CurrentFileName))
	{
		debug(LOG_ERROR, "saveGame: writeCompListFile(\"%s\") failed", CurrentFileName);
		goto error;
	}
	//create the structure type lists filename
	CurrentFileName[fileExtension] = '\0';
	strcat(CurrentFileName, "strtype.json");
	/*Write the data to the file*/
	if (!writeStructTypeListFile(CurrentFileName))
	{
		debug(LOG_ERROR, "saveGame: writeStructTypeListFile(\"%s\") failed", CurrentFileName);
		goto error;
	}

	//create the research filename
	CurrentFileName[fileExtension] = '\0';
	strcat(CurrentFileName, "resstate.json");
	/*Write the data to the file*/
	if (!writeResearchFile(CurrentFileName))
	{
		debug(LOG_ERROR, "saveGame: writeResearchFile(\"%s\") failed", CurrentFileName);
		goto error;
	}

	//create the message filename
	CurrentFileName[fileExtension] = '\0';
	strcat(CurrentFileName, "messtate.json");
	/*Write the data to the file*/
	if (!writeMessageFile(CurrentFileName))
	{
		debug(LOG_ERROR, "saveGame: writeMessageFile(\"%s\") failed", CurrentFileName);
		goto error;
	}

	CurrentFileName[fileExtension] = '\0';
	strcat(CurrentFileName, "visstate.bjo");
	/*Write the data to the file*/
	if (!writeVisibilityData(CurrentFileName))
	{
		debug(LOG_ERROR, "saveGame: writeVisibilityData(\"%s\") failed", CurrentFileName);
		goto error;
	}

	CurrentFileName[fileExtension] = '\0';
	strcat(CurrentFileName, "fxstate.json");
	/*Write the data to the file*/
	if (!writeFXData(CurrentFileName))
	{
		debug(LOG_ERROR, "saveGame: writeFXData(\"%s\") failed", CurrentFileName);
		goto error;
	}

	//added at V15 save
	CurrentFileName[fileExtension] = '\0';
	strcat(CurrentFileName, "score.json");
	/*Write the data to the file*/
	if (!writeScoreData(CurrentFileName))
	{
		debug(LOG_ERROR, "saveGame: writeScoreData(\"%s\") failed", CurrentFileName);
		goto error;
	}

	CurrentFileName[fileExtension] = '\0';
	strcat(CurrentFileName, "firesupport.json");
	/*Write the data to the file*/
	if (!writeFiresupportDesignators(CurrentFileName))
	{
		debug(LOG_ERROR, "saveGame: writeFiresupportDesignators(\"%s\") failed", CurrentFileName);
		goto error;
	}

	// save the script state if necessary
	if (saveType == GTYPE_SAVE_MIDMISSION)
	{
		CurrentFileName[fileExtension] = '\0';
		strcat(CurrentFileName, "scriptstate.es");
		/*Write the data to the file*/
		if (!writeScriptState(CurrentFileName))
		{
			debug(LOG_ERROR, "saveGame: writeScriptState(\"%s\") failed", CurrentFileName);
			goto error;
		}
	}

	//create the droids filename
	CurrentFileName[fileExtension] = '\0';
	strcat(CurrentFileName, "mdroid.json");
	/*Write the swapped droid lists to the file*/
	if (!writeDroidFile(CurrentFileName, mission.apsDroidLists))
	{
		debug(LOG_ERROR, "writeDroidFile(\"%s\") failed", CurrentFileName);
		goto error;
	}

	//create the limbo filename
	//clear the list
	if (saveGameVersion < VERSION_25)
	{
		for (psDroid = apsLimboDroids[selectedPlayer]; psDroid != NULL; psDroid = psNext)
		{
			psNext = psDroid->psNext;
			//limbo list invalidate XY
			psDroid->pos.x = INVALID_XY;
			psDroid->pos.y = INVALID_XY;
			//this is mainly for VTOLs
			setSaveDroidBase(psDroid, NULL);
			psDroid->cluster = 0;
			orderDroid(psDroid, DORDER_STOP, ModeImmediate);
		}
	}

	CurrentFileName[fileExtension] = '\0';
	strcat(CurrentFileName, "limbo.bjo");
	/*Write the swapped droid lists to the file*/
	if (!writeDroidFile(CurrentFileName, apsLimboDroids))
	{
		debug(LOG_ERROR, "saveGame: writeDroidFile(\"%s\") failed", CurrentFileName);
		goto error;
	}

	if (saveGameOnMission)
	{
		//mission save swap the mission pointers and save the changes
		swapMissionPointers();
		//now save the map and droids

		//save the map file
		CurrentFileName[fileExtension] = '\0';
		strcat(CurrentFileName, "mission.map");
		/* Write the data to the file */
		if (!writeMapFile(CurrentFileName))
		{
			debug(LOG_ERROR, "saveGame: writeMapFile(\"%s\") failed", CurrentFileName);
			goto error;
		}

		//save the map file
		CurrentFileName[fileExtension] = '\0';
		strcat(CurrentFileName, "misvis.bjo");
		/* Write the data to the file */
		if (!writeVisibilityData(CurrentFileName))
		{
			debug(LOG_ERROR, "saveGame: writeVisibilityData(\"%s\") failed", CurrentFileName);
			goto error;
		}

		//create the structures filename
		CurrentFileName[fileExtension] = '\0';
		strcat(CurrentFileName, "mstruct.json");
		/*Write the data to the file*/
		if (!writeStructFile(CurrentFileName))
		{
			debug(LOG_ERROR, "saveGame: writeStructFile(\"%s\") failed", CurrentFileName);
			goto error;
		}

		//create the features filename
		CurrentFileName[fileExtension] = '\0';
		strcat(CurrentFileName, "mfeature.json");
		/*Write the data to the file*/
		if (!writeFeatureFile(CurrentFileName))
		{
			debug(LOG_ERROR, "saveGame: writeFeatureFile(\"%s\") failed", CurrentFileName);
			goto error;
		}

		//mission save swap back so we can restart the game
		swapMissionPointers();
	}

	// strip the last filename
	CurrentFileName[fileExtension - 1] = '\0';

	/* Start the game clock */
	triggerEvent(TRIGGER_GAME_SAVED);
	gameTimeStart();
	return true;

error:
	/* Start the game clock */
	gameTimeStart();

	return false;
}

// -----------------------------------------------------------------------------------------
static bool writeMapFile(const char *fileName)
{
	char *pFileData = NULL;
	UDWORD fileSize;

	/* Get the save data */
	bool status = mapSave(&pFileData, &fileSize);

	if (status)
	{
		/* Write the data to the file */
		status = saveFile(fileName, pFileData, fileSize);
	}

	if (pFileData != NULL)
	{
		free(pFileData);
	}

	return status;
}

// -----------------------------------------------------------------------------------------
static bool gameLoad(const char *fileName)
{
	GAME_SAVEHEADER fileHeader;

	PHYSFS_file *fileHandle = openLoadFile(fileName, true);
	if (!fileHandle)
	{
		// Failure to open the file is a failure to load the specified savegame
		return true;
	}
	initLoadingScreen(true);
	debug(LOG_WZ, "gameLoad");

	// Read the header from the file
	if (!deserializeSaveGameHeader(fileHandle, &fileHeader))
	{
		debug(LOG_ERROR, "gameLoad: error while reading header from file (%s): %s", fileName, PHYSFS_getLastError());
		PHYSFS_close(fileHandle);
		return false;
	}

	// Check the header to see if we've been given a file of the right type
	if (fileHeader.aFileType[0] != 'g'
	    || fileHeader.aFileType[1] != 'a'
	    || fileHeader.aFileType[2] != 'm'
	    || fileHeader.aFileType[3] != 'e')
	{
		debug(LOG_ERROR, "gameLoad: Weird file type found? Has header letters - '%c' '%c' '%c' '%c' (should be 'g' 'a' 'm' 'e')",
		      fileHeader.aFileType[0],
		      fileHeader.aFileType[1],
		      fileHeader.aFileType[2],
		      fileHeader.aFileType[3]);

		PHYSFS_close(fileHandle);

		return false;
	}

	debug(LOG_NEVER, "gl .gam file is version %u\n", fileHeader.version);

	// Prior to getting here, the directory structure has been set to whereever the
	// map or savegame is loaded from, so we will get the right ruleset file.
	if (!PHYSFS_exists("ruleset.json"))
	{
		debug(LOG_ERROR, "ruleset.json not found! User generated data will not work.");
		memset(rulesettag, 0, sizeof(rulesettag));
	}
	else
	{
		WzConfig ruleset("ruleset.json", WzConfig::ReadOnly);
		if (!ruleset.contains("tag"))
		{
			debug(LOG_ERROR, "ruleset tag not found in ruleset.json!"); // fall-through
		}
		QString tag = ruleset.value("tag", "[]").toString();
		sstrcpy(rulesettag, tag.toUtf8().constData());
		if (strspn(rulesettag, "abcdefghijklmnopqrstuvwxyz") != strlen(rulesettag)) // for safety
		{
			debug(LOG_ERROR, "ruleset.json userdata tag contains invalid characters!");
			debug(LOG_ERROR, "User generated data will not work.");
			memset(rulesettag, 0, sizeof(rulesettag));
		}
		else
		{
			char tmppath[PATH_MAX];
			ssprintf(tmppath, "userdata/%s", rulesettag);
			PHYSFS_mkdir(tmppath);
		}
	}

	//set main version Id from game file
	saveGameVersion = fileHeader.version;
	debug(LOG_SAVE, "file version is %u, (%s)", fileHeader.version, fileName);
	/* Check the file version */
	if (fileHeader.version < VERSION_7)
	{
		debug(LOG_ERROR, "gameLoad: unsupported save format version %d", fileHeader.version);
		PHYSFS_close(fileHandle);

		return false;
	}
	else if (fileHeader.version < VERSION_9)
	{
		bool retVal = gameLoadV7(fileHandle);
		PHYSFS_close(fileHandle);
		return retVal;
	}
	else if (fileHeader.version <= CURRENT_VERSION_NUM)
	{
		bool retVal = gameLoadV(fileHandle, fileHeader.version);
		PHYSFS_close(fileHandle);
		return retVal;
	}
	else
	{
		debug(LOG_ERROR, "Unsupported main save format version %u", fileHeader.version);
		PHYSFS_close(fileHandle);

		return false;
	}
}

// Fix endianness of a savegame
static void endian_SaveGameV(SAVE_GAME *psSaveGame, UDWORD version)
{
	unsigned int i, j;
	/* SAVE_GAME is GAME_SAVE_V33 */
	/* GAME_SAVE_V33 includes GAME_SAVE_V31 */
	if (version >= VERSION_33)
	{
		endian_udword(&psSaveGame->sGame.power);
		endian_udword(&psSaveGame->sNetPlay.playercount);
		endian_udword(&psSaveGame->savePlayer);
		for (i = 0; i < MAX_PLAYERS; i++)
		{
			endian_udword(&psSaveGame->sPlayerIndex[i]);
		}
	}
	/* GAME_SAVE_V31 includes GAME_SAVE_V30 */
	if (version >= VERSION_31)
	{
		endian_sdword(&psSaveGame->missionCheatTime);
	}
	/* GAME_SAVE_V30 includes GAME_SAVE_V29 */
	if (version >= VERSION_30)
	{
		endian_sdword(&psSaveGame->scrGameLevel);
	}
	/* GAME_SAVE_V29 includes GAME_SAVE_V27 */
	if (version >= VERSION_29)
	{
		endian_uword(&psSaveGame->missionScrollMinX);
		endian_uword(&psSaveGame->missionScrollMinY);
		endian_uword(&psSaveGame->missionScrollMaxX);
		endian_uword(&psSaveGame->missionScrollMaxY);
	}
	/* GAME_SAVE_V27 includes GAME_SAVE_V24 */
	if (version >= VERSION_27)
	{
		for (i = 0; i < MAX_PLAYERS; i++)
			for (j = 0; j < MAX_RECYCLED_DROIDS; j++)
			{
				endian_uword(&psSaveGame->awDroidExperience[i][j]);
			}
	}
	/* GAME_SAVE_V24 includes GAME_SAVE_V22 */
	if (version >= VERSION_24)
	{
		endian_udword(&psSaveGame->reinforceTime);
	}
	/* GAME_SAVE_V22 includes GAME_SAVE_V20 */
	if (version >= VERSION_22)
	{
		for (i = 0; i < MAX_PLAYERS; i++)
		{
			endian_sdword(&psSaveGame->asRunData[i].sPos.x);
			endian_sdword(&psSaveGame->asRunData[i].sPos.y);
		}
	}
	/* GAME_SAVE_V20 includes GAME_SAVE_V19 */
	if (version >= VERSION_20)
	{
		for (i = 0; i < MAX_PLAYERS; i++)
		{
			endian_sdword(&psSaveGame->asVTOLReturnPos[i].x);
			endian_sdword(&psSaveGame->asVTOLReturnPos[i].y);
		}
	}
	/* GAME_SAVE_V19 includes GAME_SAVE_V18 */
	if (version >= VERSION_19)
	{
	}
	/* GAME_SAVE_V18 includes GAME_SAVE_V17 */
	if (version >= VERSION_18)
	{
		endian_udword(&psSaveGame->oldestVersion);
		endian_udword(&psSaveGame->validityKey);
	}
	/* GAME_SAVE_V17 includes GAME_SAVE_V16 */
	if (version >= VERSION_17)
	{
		endian_udword(&psSaveGame->objId);
	}
	/* GAME_SAVE_V16 includes GAME_SAVE_V15 */
	if (version >= VERSION_16)
	{
	}
	/* GAME_SAVE_V15 includes GAME_SAVE_V14 */
	if (version >= VERSION_15)
	{
		endian_udword(&psSaveGame->RubbleTile);
		endian_udword(&psSaveGame->WaterTile);
	}
	/* GAME_SAVE_V14 includes GAME_SAVE_V12 */
	if (version >= VERSION_14)
	{
		endian_sdword(&psSaveGame->missionOffTime);
		endian_sdword(&psSaveGame->missionETA);
		endian_uword(&psSaveGame->missionHomeLZ_X);
		endian_uword(&psSaveGame->missionHomeLZ_Y);
		endian_sdword(&psSaveGame->missionPlayerX);
		endian_sdword(&psSaveGame->missionPlayerY);
		for (i = 0; i < MAX_PLAYERS; i++)
		{
			endian_uword(&psSaveGame->iTranspEntryTileX[i]);
			endian_uword(&psSaveGame->iTranspEntryTileY[i]);
			endian_uword(&psSaveGame->iTranspExitTileX[i]);
			endian_uword(&psSaveGame->iTranspExitTileY[i]);
			endian_udword(&psSaveGame->aDefaultSensor[i]);
			endian_udword(&psSaveGame->aDefaultECM[i]);
			endian_udword(&psSaveGame->aDefaultRepair[i]);
		}
	}
	/* GAME_SAVE_V12 includes GAME_SAVE_V11 */
	if (version >= VERSION_12)
	{
		endian_udword(&psSaveGame->missionTime);
		endian_udword(&psSaveGame->saveKey);
	}
	/* GAME_SAVE_V11 includes GAME_SAVE_V10 */
	if (version >= VERSION_11)
	{
		endian_sdword(&psSaveGame->currentPlayerPos.p.x);
		endian_sdword(&psSaveGame->currentPlayerPos.p.y);
		endian_sdword(&psSaveGame->currentPlayerPos.p.z);
		endian_sdword(&psSaveGame->currentPlayerPos.r.x);
		endian_sdword(&psSaveGame->currentPlayerPos.r.y);
		endian_sdword(&psSaveGame->currentPlayerPos.r.z);
	}
	/* GAME_SAVE_V10 includes GAME_SAVE_V7 */
	if (version >= VERSION_10)
	{
		for (i = 0; i < MAX_PLAYERS; i++)
		{
			endian_udword(&psSaveGame->power[i].currentPower);
			endian_udword(&psSaveGame->power[i].extractedPower);
		}
	}
	/* GAME_SAVE_V7 */
	if (version >= VERSION_7)
	{
		endian_udword(&psSaveGame->gameTime);
		endian_udword(&psSaveGame->GameType);
		endian_sdword(&psSaveGame->ScrollMinX);
		endian_sdword(&psSaveGame->ScrollMinY);
		endian_udword(&psSaveGame->ScrollMaxX);
		endian_udword(&psSaveGame->ScrollMaxY);
	}
}

// -----------------------------------------------------------------------------------------
// Get campaign number stuff is not needed in this form on the PSX (thank you very much)
static UDWORD getCampaignV(PHYSFS_file *fileHandle, unsigned int version)
{
	SAVE_GAME_V14 saveGame;

	debug(LOG_SAVE, "getCampaignV: version = %u", version);

	if (version < VERSION_14)
	{
		return 0;
	}
	// We only need VERSION 12 data (saveGame.saveKey)
	else if (version <= VERSION_34)
	{
		if (PHYSFS_read(fileHandle, &saveGame, sizeof(SAVE_GAME_V14), 1) != 1)
		{
			debug(LOG_ERROR, "getCampaignV: error while reading file: %s", PHYSFS_getLastError());

			return 0;
		}

		// Convert from little-endian to native byte-order
		endian_SaveGameV((SAVE_GAME *)&saveGame, VERSION_14);
	}
	else if (version <= CURRENT_VERSION_NUM)
	{
		if (!deserializeSaveGameV14Data(fileHandle, &saveGame))
		{
			debug(LOG_ERROR, "getCampaignV: error while reading file: %s", PHYSFS_getLastError());

			return 0;
		}
	}
	else
	{
		debug(LOG_ERROR, "Bad savegame version %u", version);
		return 0;
	}

	return saveGame.saveKey & (SAVEKEY_ONMISSION - 1);
}

// -----------------------------------------------------------------------------------------
// Returns the campaign number  --- apparently this is does alot less than it look like
/// it now does even less than it looks like on the psx ... cause its pc only
UDWORD getCampaign(const char *fileName)
{
	GAME_SAVEHEADER fileHeader;

	PHYSFS_file *fileHandle = openLoadFile(fileName, true);
	if (!fileHandle)
	{
		// Failure to open the file is a failure to load the specified savegame
		return false;
	}

	debug(LOG_WZ, "getCampaign: %s", fileName);

	// Read the header from the file
	if (!deserializeSaveGameHeader(fileHandle, &fileHeader))
	{
		debug(LOG_ERROR, "getCampaign: error while reading header from file (%s): %s", fileName, PHYSFS_getLastError());
		PHYSFS_close(fileHandle);
		return false;
	}

	// Check the header to see if we've been given a file of the right type
	if (fileHeader.aFileType[0] != 'g'
	    || fileHeader.aFileType[1] != 'a'
	    || fileHeader.aFileType[2] != 'm'
	    || fileHeader.aFileType[3] != 'e')
	{
		debug(LOG_ERROR, "getCampaign: Weird file type found? Has header letters - '%c' '%c' '%c' '%c' (should be 'g' 'a' 'm' 'e')",
		      fileHeader.aFileType[0],
		      fileHeader.aFileType[1],
		      fileHeader.aFileType[2],
		      fileHeader.aFileType[3]);

		PHYSFS_close(fileHandle);

		return false;
	}

	debug(LOG_NEVER, "gl .gam file is version %d\n", fileHeader.version);

	//set main version Id from game file
	saveGameVersion = fileHeader.version;

	debug(LOG_SAVE, "fileversion is %u, (%s) ", fileHeader.version, fileName);
	/* Check the file version */
	if (fileHeader.version < VERSION_14)
	{
		PHYSFS_close(fileHandle);
		return 0;
	}

	// what the arse bollocks is this
	// the campaign number is fine prior to saving
	// you save it out in a skirmish save and
	// then don't bother putting it back in again
	// when loading so it screws loads of stuff?!?
	// dont check skirmish saves.
	if (fileHeader.version <= CURRENT_VERSION_NUM)
	{
		UDWORD retVal = getCampaignV(fileHandle, fileHeader.version);
		PHYSFS_close(fileHandle);
		return retVal;
	}
	else
	{
		debug(LOG_ERROR, "getCampaign: undefined save format version %d", fileHeader.version);
		PHYSFS_close(fileHandle);

		return 0;
	}
}

// -----------------------------------------------------------------------------------------
/* code specific to version 7 of a save game */
bool gameLoadV7(PHYSFS_file *fileHandle)
{
	SAVE_GAME_V7 saveGame;

	if (PHYSFS_read(fileHandle, &saveGame, sizeof(saveGame), 1) != 1)
	{
		debug(LOG_ERROR, "gameLoadV7: error while reading file: %s", PHYSFS_getLastError());

		return false;
	}

	/* GAME_SAVE_V7 */
	endian_udword(&saveGame.gameTime);
	endian_udword(&saveGame.GameType);
	endian_sdword(&saveGame.ScrollMinX);
	endian_sdword(&saveGame.ScrollMinY);
	endian_udword(&saveGame.ScrollMaxX);
	endian_udword(&saveGame.ScrollMaxY);

	savedGameTime = saveGame.gameTime;

	//set the scroll varaibles
	startX = saveGame.ScrollMinX;
	startY = saveGame.ScrollMinY;
	width = saveGame.ScrollMaxX - saveGame.ScrollMinX;
	height = saveGame.ScrollMaxY - saveGame.ScrollMinY;
	gameType = saveGame.GameType;
	//set IsScenario to true if not a user saved game
	if (gameType == GTYPE_SAVE_START)
	{
		LEVEL_DATASET *psNewLevel;

		IsScenario = false;
		//copy the level name across
		sstrcpy(aLevelName, saveGame.levelName);
		//load up the level dataset
		if (!levLoadData(aLevelName, NULL, saveGameName, (GAME_TYPE)gameType))
		{
			return false;
		}
		// find the level dataset
		psNewLevel = levFindDataSet(aLevelName);
		if (psNewLevel == NULL)
		{
			debug(LOG_ERROR, "gameLoadV7: couldn't find level data");

			return false;
		}
		//check to see whether mission automatically starts
		//shouldn't be able to be any other value at the moment!
		if (psNewLevel->type == LDS_CAMSTART
		    || psNewLevel->type == LDS_BETWEEN
		    || psNewLevel->type == LDS_EXPAND
		    || psNewLevel->type == LDS_EXPAND_LIMBO)
		{
			launchMission();
		}

	}
	else
	{
		IsScenario = true;
	}

	return true;
}

// -----------------------------------------------------------------------------------------
/* non specific version of a save game */
bool gameLoadV(PHYSFS_file *fileHandle, unsigned int version)
{
	unsigned int i, j;
	static	SAVE_POWER	powerSaved[MAX_PLAYERS];
	UDWORD			player;

	debug(LOG_WZ, "gameLoadV: version %u", version);

	// Version 7 and earlier are loaded separately in gameLoadV7

	//size is now variable so only check old save games
	if (version <= VERSION_10)
	{
		if (PHYSFS_read(fileHandle, &saveGameData, sizeof(SAVE_GAME_V10), 1) != 1)
		{
			debug(LOG_ERROR, "gameLoadV: error while reading file (with version number %u): %s", version, PHYSFS_getLastError());

			return false;
		}
	}
	else if (version == VERSION_11)
	{
		if (PHYSFS_read(fileHandle, &saveGameData, sizeof(SAVE_GAME_V11), 1) != 1)
		{
			debug(LOG_ERROR, "gameLoadV: error while reading file (with version number %u): %s", version, PHYSFS_getLastError());

			return false;
		}
	}
	else if (version <= VERSION_12)
	{
		if (PHYSFS_read(fileHandle, &saveGameData, sizeof(SAVE_GAME_V12), 1) != 1)
		{
			debug(LOG_ERROR, "gameLoadV: error while reading file (with version number %u): %s", version, PHYSFS_getLastError());

			return false;
		}
	}
	else if (version <= VERSION_14)
	{
		if (PHYSFS_read(fileHandle, &saveGameData, sizeof(SAVE_GAME_V14), 1) != 1)
		{
			debug(LOG_ERROR, "gameLoadV: error while reading file (with version number %u): %s", version, PHYSFS_getLastError());

			return false;
		}
	}
	else if (version <= VERSION_15)
	{
		if (PHYSFS_read(fileHandle, &saveGameData, sizeof(SAVE_GAME_V15), 1) != 1)
		{
			debug(LOG_ERROR, "gameLoadV: error while reading file (with version number %u): %s", version, PHYSFS_getLastError());

			return false;
		}
	}
	else if (version <= VERSION_16)
	{
		if (PHYSFS_read(fileHandle, &saveGameData, sizeof(SAVE_GAME_V16), 1) != 1)
		{
			debug(LOG_ERROR, "gameLoadV: error while reading file (with version number %u): %s", version, PHYSFS_getLastError());

			return false;
		}
	}
	else if (version <= VERSION_17)
	{
		if (PHYSFS_read(fileHandle, &saveGameData, sizeof(SAVE_GAME_V17), 1) != 1)
		{
			debug(LOG_ERROR, "gameLoadV: error while reading file (with version number %u): %s", version, PHYSFS_getLastError());

			return false;
		}
	}
	else if (version <= VERSION_18)
	{
		if (PHYSFS_read(fileHandle, &saveGameData, sizeof(SAVE_GAME_V18), 1) != 1)
		{
			debug(LOG_ERROR, "gameLoadV: error while reading file (with version number %u): %s", version, PHYSFS_getLastError());

			return false;
		}
	}
	else if (version <= VERSION_19)
	{
		if (PHYSFS_read(fileHandle, &saveGameData, sizeof(SAVE_GAME_V19), 1) != 1)
		{
			debug(LOG_ERROR, "gameLoadV: error while reading file (with version number %u): %s", version, PHYSFS_getLastError());

			return false;
		}
	}
	else if (version <= VERSION_21)
	{
		if (PHYSFS_read(fileHandle, &saveGameData, sizeof(SAVE_GAME_V20), 1) != 1)
		{
			debug(LOG_ERROR, "gameLoadV: error while reading file (with version number %u): %s", version, PHYSFS_getLastError());

			return false;
		}
	}
	else if (version <= VERSION_23)
	{
		if (PHYSFS_read(fileHandle, &saveGameData, sizeof(SAVE_GAME_V22), 1) != 1)
		{
			debug(LOG_ERROR, "gameLoadV: error while reading file (with version number %u): %s", version, PHYSFS_getLastError());

			return false;
		}
	}
	else if (version <= VERSION_26)
	{
		if (PHYSFS_read(fileHandle, &saveGameData, sizeof(SAVE_GAME_V24), 1) != 1)
		{
			debug(LOG_ERROR, "gameLoadV: error while reading file (with version number %u): %s", version, PHYSFS_getLastError());

			return false;
		}
	}
	else if (version <= VERSION_28)
	{
		if (PHYSFS_read(fileHandle, &saveGameData, sizeof(SAVE_GAME_V27), 1) != 1)
		{
			debug(LOG_ERROR, "gameLoadV: error while reading file (with version number %u): %s", version, PHYSFS_getLastError());

			return false;
		}
	}
	else if (version <= VERSION_29)
	{
		if (PHYSFS_read(fileHandle, &saveGameData, sizeof(SAVE_GAME_V29), 1) != 1)
		{
			debug(LOG_ERROR, "gameLoadV: error while reading file (with version number %u): %s", version, PHYSFS_getLastError());

			return false;
		}
	}
	else if (version <= VERSION_30)
	{
		if (PHYSFS_read(fileHandle, &saveGameData, sizeof(SAVE_GAME_V30), 1) != 1)
		{
			debug(LOG_ERROR, "gameLoadV: error while reading file (with version number %u): %s", version, PHYSFS_getLastError());

			return false;
		}
	}
	else if (version <= VERSION_32)
	{
		if (PHYSFS_read(fileHandle, &saveGameData, sizeof(SAVE_GAME_V31), 1) != 1)
		{
			debug(LOG_ERROR, "gameLoadV: error while reading file (with version number %u): %s", version, PHYSFS_getLastError());

			return false;
		}
	}
	else if (version <= VERSION_33)
	{
		if (PHYSFS_read(fileHandle, &saveGameData, sizeof(SAVE_GAME_V33), 1) != 1)
		{
			debug(LOG_ERROR, "gameLoadV: error while reading file (with version number %u): %s", version, PHYSFS_getLastError());

			return false;
		}
	}
	else if (version <= VERSION_34)
	{
		if (PHYSFS_read(fileHandle, &saveGameData, sizeof(SAVE_GAME_V34), 1) != 1)
		{
			debug(LOG_ERROR, "gameLoadV: error while reading file (with version number %u): %s", version, PHYSFS_getLastError());

			return false;
		}
	}
	else if (version < VERSION_39)
	{
		debug(LOG_ERROR, "Unsupported savegame version");
		return false;
	}
	else if (version <= CURRENT_VERSION_NUM)
	{
		if (!deserializeSaveGameData(fileHandle, &saveGameData))
		{
			debug(LOG_ERROR, "gameLoadV: error while reading data from file for deserialization (with version number %u): %s", version, PHYSFS_getLastError());

			return false;
		}
	}
	else
	{
		debug(LOG_ERROR, "Unsupported version number (%u) for savegame", version);

		return false;
	}

	debug(LOG_SAVE, "Savegame is of type: %u", saveGameData.sGame.type);
	game.type = saveGameData.sGame.type;
	/* Test mod list */
	if (version >= VERSION_38)
	{
		setOverrideMods(saveGameData.modList);
	}

	// All savegames from version 34 or before are little endian so swap them. All
	// from version 35, and onward, are already swapped to the native byte-order
	// by the (de)serialization API
	if (version <= VERSION_34)
	{
		endian_SaveGameV(&saveGameData, version);
	}

	savedGameTime = saveGameData.gameTime;

	if (version >= VERSION_12)
	{
		mission.startTime = saveGameData.missionTime;
		if (saveGameData.saveKey & SAVEKEY_ONMISSION)
		{
			saveGameOnMission = true;
		}
		else
		{
			saveGameOnMission = false;
		}

	}
	else
	{
		saveGameOnMission = false;
	}
	//set the scroll varaibles
	startX = saveGameData.ScrollMinX;
	startY = saveGameData.ScrollMinY;
	width = saveGameData.ScrollMaxX - saveGameData.ScrollMinX;
	height = saveGameData.ScrollMaxY - saveGameData.ScrollMinY;
	gameType = saveGameData.GameType;

	if (version >= VERSION_11)
	{
		//camera position
		disp3d_setView(&saveGameData.currentPlayerPos);
	}
	else
	{
		disp3d_resetView();
	}

	//load mission data from save game these values reloaded after load game

	if (version >= VERSION_14)
	{
		//mission data
		mission.time     = saveGameData.missionOffTime;
		mission.ETA      = saveGameData.missionETA;
		mission.homeLZ_X = saveGameData.missionHomeLZ_X;
		mission.homeLZ_Y = saveGameData.missionHomeLZ_Y;
		mission.playerX  = saveGameData.missionPlayerX;
		mission.playerY  = saveGameData.missionPlayerY;

		for (player = 0; player < MAX_PLAYERS; player++)
		{
			mission.iTranspEntryTileX[player]	= saveGameData.iTranspEntryTileX[player];
			mission.iTranspEntryTileY[player]	= saveGameData.iTranspEntryTileY[player];
			mission.iTranspExitTileX[player]	= saveGameData.iTranspExitTileX[player];
			mission.iTranspExitTileY[player]	= saveGameData.iTranspExitTileY[player];
			aDefaultSensor[player]				= saveGameData.aDefaultSensor[player];
			aDefaultECM[player]					= saveGameData.aDefaultECM[player];
			aDefaultRepair[player]				= saveGameData.aDefaultRepair[player];
		}
	}

	if (version >= VERSION_15)
	{
		offWorldKeepLists	= saveGameData.offWorldKeepLists;
		setRubbleTile(saveGameData.RubbleTile);
		setUnderwaterTile(saveGameData.WaterTile);
	}

	if (version >= VERSION_17)
	{
		unsynchObjID = (saveGameData.objId + 1) / 2; // Make new object ID start at savedObjId*8.
		synchObjID   = saveGameData.objId * 4;      // Make new object ID start at savedObjId*8.
		savedObjId = saveGameData.objId;
	}

	if (version >= VERSION_19)//version 19
	{
		for (i = 0; i < MAX_PLAYERS; i++)
		{
			for (j = 0; j < MAX_PLAYERS; j++)
			{
				alliances[i][j] = saveGameData.alliances[i][j];
			}
		}
		for (i = 0; i < MAX_PLAYERS; i++)
		{
			setPlayerColour(i, saveGameData.playerColour[i]);
		}
		SetRadarZoom(saveGameData.radarZoom);
	}

	if (version >= VERSION_20)//version 20
	{
		setDroidsToSafetyFlag(saveGameData.bDroidsToSafetyFlag);
		for (i = 0; i < MAX_PLAYERS; ++i)
		{
			memcpy(&asVTOLReturnPos[i], &saveGameData.asVTOLReturnPos[i], sizeof(Vector2i));
		}
	}

	if (version >= VERSION_22)//version 22
	{
		for (i = 0; i < MAX_PLAYERS; ++i)
		{
			memcpy(&asRunData[i], &saveGameData.asRunData[i], sizeof(RUN_DATA));
		}
	}

	if (saveGameVersion >= VERSION_24)//V24
	{
		missionSetReinforcementTime(saveGameData.reinforceTime);

		// horrible hack to catch savegames that were saving garbage into these fields
		if (saveGameData.bPlayCountDown <= 1)
		{
			setPlayCountDown(saveGameData.bPlayCountDown);
		}
		if (saveGameData.bPlayerHasWon <= 1)
		{
			setPlayerHasWon(saveGameData.bPlayerHasWon);
		}
		if (saveGameData.bPlayerHasLost <= 1)
		{
			setPlayerHasLost(saveGameData.bPlayerHasLost);
		}
	}

	if (saveGameVersion >= VERSION_29)
	{
		mission.scrollMinX = saveGameData.missionScrollMinX;
		mission.scrollMinY = saveGameData.missionScrollMinY;
		mission.scrollMaxX = saveGameData.missionScrollMaxX;
		mission.scrollMaxY = saveGameData.missionScrollMaxY;
	}

	if (saveGameVersion >= VERSION_30)
	{
		scrGameLevel = saveGameData.scrGameLevel;
		bExtraVictoryFlag = saveGameData.bExtraVictoryFlag;
		bExtraFailFlag = saveGameData.bExtraFailFlag;
		bTrackTransporter = saveGameData.bTrackTransporter;
	}

	if (saveGameVersion >= VERSION_31)
	{
		mission.cheatTime = saveGameData.missionCheatTime;
	}

	for (player = 0; player < MAX_PLAYERS; player++)
	{
		for (i = 0; i < MAX_RECYCLED_DROIDS; ++i)
		{
			aDroidExperience[player][i]	= 0;//clear experience before
		}
	}

	//set IsScenario to true if not a user saved game
	if ((gameType == GTYPE_SAVE_START) ||
	    (gameType == GTYPE_SAVE_MIDMISSION))
	{
		for (i = 0; i < MAX_PLAYERS; ++i)
		{
			powerSaved[i].currentPower = saveGameData.power[i].currentPower;
			powerSaved[i].extractedPower = saveGameData.power[i].extractedPower;
		}

		for (player = 0; player < MAX_PLAYERS; player++)
		{
			for (i = 0; i < MAX_RECYCLED_DROIDS; ++i)
			{
				aDroidExperience[player][i] = 0;//clear experience before building saved units
			}
			NetPlay.players[player].ai = saveGameData.sNetPlay.players[player].ai;
			NetPlay.players[player].difficulty = saveGameData.sNetPlay.players[player].difficulty;
			sstrcpy(NetPlay.players[player].name, saveGameData.sNetPlay.players[player].name);
			if ((saveGameData.sGame.skDiff[player] == UBYTE_MAX || game.type == CAMPAIGN) && player == 0)
			{
				NetPlay.players[player].allocated = true;
			}
			else
			{
				NetPlay.players[player].allocated = false;
			}
		}

		IsScenario = false;
		//copy the level name across
		sstrcpy(aLevelName, saveGameData.levelName);
		//load up the level dataset
		// Not sure what aLevelName is, in relation to game.map. But need to use aLevelName here, to be able to start the right map for campaign, and need game.hash, to start the right non-campaign map, if there are multiple identically named maps.
		if (!levLoadData(aLevelName, &saveGameData.sGame.hash, saveGameName, (GAME_TYPE)gameType))
		{
			return false;
		}

		if (saveGameVersion >= VERSION_33)
		{
			PLAYERSTATS		playerStats;
			bool scav = game.scavengers; // loaded earlier, keep it over struct copy below

			bMultiPlayer	= saveGameData.multiPlayer;
			bMultiMessages	= bMultiPlayer;
			productionPlayer = selectedPlayer;
			game			= saveGameData.sGame;  // why do this again????
			game.scavengers = scav;
			cmdDroidMultiExpBoost(true);
			NetPlay.bComms = (saveGameData.sNetPlay).bComms;
			if (bMultiPlayer)
			{
				loadMultiStats(saveGameData.sPName, &playerStats);				// stats stuff
				setMultiStats(selectedPlayer, playerStats, false);
				setMultiStats(selectedPlayer, playerStats, true);
			}
		}
	}
	else
	{
		IsScenario = true;
	}

	/* Get human and AI players names */
	if (saveGameVersion >= VERSION_34)
	{
		for (i = 0; i < MAX_PLAYERS; i++)
		{
			(void)setPlayerName(i, saveGameData.sPlayerName[i]);
		}
	}

	clearPlayerPower();
	//don't adjust any power if a camStart (gameType is set to GTYPE_SCENARIO_START when a camChange saveGame is loaded)
	if (gameType != GTYPE_SCENARIO_START)
	{
		//set the players power
		for (i = 0; i < MAX_PLAYERS; ++i)
		{
			//only overwrite selectedPlayer's power on a startMission save game
			if (gameType == GTYPE_SAVE_MIDMISSION || i == selectedPlayer)
			{
				setPower(i, powerSaved[i].currentPower);
			}
		}
	}
	radarPermitted = (bool)powerSaved[0].extractedPower; // nice hack, eh? don't want to break savegames now...
	allowDesign = (bool)powerSaved[1].extractedPower; // nice hack, eh? don't want to break savegames now...

	return true;
}


// -----------------------------------------------------------------------------------------
/*
Writes the game specifics to a file
*/
static bool writeGameFile(const char *fileName, SDWORD saveType)
{
	GAME_SAVEHEADER fileHeader;
	SAVE_GAME       saveGame;
	bool            status;
	unsigned int    i, j;

	PHYSFS_file *fileHandle = openSaveFile(fileName);
	if (!fileHandle)
	{
		debug(LOG_ERROR, "openSaveFile(\"%s\") failed", fileName);
		return false;
	}

	fileHeader.aFileType[0] = 'g';
	fileHeader.aFileType[1] = 'a';
	fileHeader.aFileType[2] = 'm';
	fileHeader.aFileType[3] = 'e';

	fileHeader.version = CURRENT_VERSION_NUM;

	debug(LOG_SAVE, "fileversion is %u, (%s) ", fileHeader.version, fileName);

	if (!serializeSaveGameHeader(fileHandle, &fileHeader))
	{
		debug(LOG_ERROR, "could not write header to %s; PHYSFS error: %s", fileName, PHYSFS_getLastError());
		PHYSFS_close(fileHandle);
		return false;
	}

	ASSERT(saveType == GTYPE_SAVE_START || saveType == GTYPE_SAVE_MIDMISSION, "invalid save type");
	// clear out structure
	memset(&saveGame, 0x0, sizeof(SAVE_GAME));
	// saveKeymissionIsOffworld
	saveGame.saveKey = getCampaignNumber();
	if (missionIsOffworld())
	{
		saveGame.saveKey |= SAVEKEY_ONMISSION;
		saveGameOnMission = true;
	}
	else
	{
		saveGameOnMission = false;
	}


	/* Put the save game data into the buffer */
	saveGame.gameTime = gameTime;
	saveGame.missionTime = mission.startTime;

	//put in the scroll data
	saveGame.ScrollMinX = scrollMinX;
	saveGame.ScrollMinY = scrollMinY;
	saveGame.ScrollMaxX = scrollMaxX;
	saveGame.ScrollMaxY = scrollMaxY;

	saveGame.GameType = saveType;

	//save the current level so we can load up the STARTING point of the mission
	ASSERT_OR_RETURN(false, strlen(aLevelName) < MAX_LEVEL_SIZE, "Unable to save level name - too long (max %d) - %s",
	                 (int)MAX_LEVEL_SIZE, aLevelName);
	sstrcpy(saveGame.levelName, aLevelName);

	//save out the players power
	for (i = 0; i < MAX_PLAYERS; ++i)
	{
		saveGame.power[i].currentPower = getPower(i);
	}
	saveGame.power[0].extractedPower = radarPermitted; // hideous hack, don't want to break savegames now...
	saveGame.power[1].extractedPower = allowDesign; // hideous hack, don't want to break savegames now...

	//camera position
	disp3d_getView(&(saveGame.currentPlayerPos));

	//mission data
	saveGame.missionOffTime =		mission.time;
	saveGame.missionETA =			mission.ETA;
	saveGame.missionCheatTime =		mission.cheatTime;
	saveGame.missionHomeLZ_X =		mission.homeLZ_X;
	saveGame.missionHomeLZ_Y =		mission.homeLZ_Y;
	saveGame.missionPlayerX =		mission.playerX;
	saveGame.missionPlayerY =		mission.playerY;
	saveGame.missionScrollMinX = (UWORD)mission.scrollMinX;
	saveGame.missionScrollMinY = (UWORD)mission.scrollMinY;
	saveGame.missionScrollMaxX = (UWORD)mission.scrollMaxX;
	saveGame.missionScrollMaxY = (UWORD)mission.scrollMaxY;

	saveGame.offWorldKeepLists = offWorldKeepLists;
	saveGame.RubbleTile	= getRubbleTileNum();
	saveGame.WaterTile	= getWaterTileNum();

	for (i = 0; i < MAX_PLAYERS; ++i)
	{
		saveGame.iTranspEntryTileX[i] = mission.iTranspEntryTileX[i];
		saveGame.iTranspEntryTileY[i] = mission.iTranspEntryTileY[i];
		saveGame.iTranspExitTileX[i]  = mission.iTranspExitTileX[i];
		saveGame.iTranspExitTileY[i]  = mission.iTranspExitTileY[i];
		saveGame.aDefaultSensor[i]    = aDefaultSensor[i];
		saveGame.aDefaultECM[i]       = aDefaultECM[i];
		saveGame.aDefaultRepair[i]    = aDefaultRepair[i];

		for (j = 0; j < MAX_RECYCLED_DROIDS; ++j)
		{
			saveGame.awDroidExperience[i][j]	= aDroidExperience[i][j];
		}
	}

	for (i = 0; i < MAX_NOGO_AREAS; ++i)
	{
		LANDING_ZONE *psLandingZone = getLandingZone(i);
		saveGame.sLandingZone[i].x1	= psLandingZone->x1; // in case struct changes
		saveGame.sLandingZone[i].x2	= psLandingZone->x2;
		saveGame.sLandingZone[i].y1	= psLandingZone->y1;
		saveGame.sLandingZone[i].y2	= psLandingZone->y2;
	}

	//version 17
	saveGame.objId = MAX(unsynchObjID * 2, (synchObjID + 3) / 4);

	//version 18
	memset(saveGame.buildDate, 0, sizeof(saveGame.buildDate));
	saveGame.oldestVersion = 0;
	saveGame.validityKey = 0;

	//version 19
	for (i = 0; i < MAX_PLAYERS; i++)
	{
		for (j = 0; j < MAX_PLAYERS; j++)
		{
			saveGame.alliances[i][j] = alliances[i][j];
		}
	}
	for (i = 0; i < MAX_PLAYERS; i++)
	{
		saveGame.playerColour[i] = getPlayerColour(i);
	}
	saveGame.radarZoom = (UBYTE)GetRadarZoom();

	//version 20
	saveGame.bDroidsToSafetyFlag = (UBYTE)getDroidsToSafetyFlag();
	for (i = 0; i < MAX_PLAYERS; i++)
	{
		memcpy(&saveGame.asVTOLReturnPos[i], &asVTOLReturnPos[i], sizeof(Vector2i));
	}

	//version 22
	for (i = 0; i < MAX_PLAYERS; i++)
	{
		memcpy(&saveGame.asRunData[i], &asRunData[i], sizeof(RUN_DATA));
	}

	//version 24
	saveGame.reinforceTime = missionGetReinforcementTime();
	saveGame.bPlayCountDown = (UBYTE)getPlayCountDown();
	saveGame.bPlayerHasWon = (UBYTE)testPlayerHasWon();
	saveGame.bPlayerHasLost = (UBYTE)testPlayerHasLost();

	//version 30
	saveGame.scrGameLevel = scrGameLevel;
	saveGame.bExtraFailFlag = (UBYTE)bExtraFailFlag;
	saveGame.bExtraVictoryFlag = (UBYTE)bExtraVictoryFlag;
	saveGame.bTrackTransporter = (UBYTE)bTrackTransporter;

	// version 33
	saveGame.sGame		= game;
	saveGame.savePlayer	= selectedPlayer;
	saveGame.multiPlayer = bMultiPlayer;
	saveGame.sNetPlay	= NetPlay;
	sstrcpy(saveGame.sPName, getPlayerName(selectedPlayer));
	for (i = 0; i < MAX_PLAYERS; ++i)
	{
		saveGame.sPlayerIndex[i] = i;
	}

	//version 34
	for (i = 0; i < MAX_PLAYERS; ++i)
	{
		sstrcpy(saveGame.sPlayerName[i], getPlayerName(i));
	}

	//version 38
	sstrcpy(saveGame.modList, getModList());
	// Attempt to see if we have a corrupted game structure in campaigns.
	if (saveGame.sGame.type == CAMPAIGN)
	{
		// player 0 is always a human in campaign games
		for (int i = 1; i < MAX_PLAYERS; i++)
		{
			if (saveGame.sGame.skDiff[i] == UBYTE_MAX)
			{
				ASSERT(!"savegame corruption!", "savegame corruption!");
				debug(LOG_ERROR, "Savegame corruption detected, trying to salvage.  Please Report this issue @ wz2100.net");
				debug(LOG_ERROR, "skDiff[i] was %d, level %s / %s, ", (int)saveGame.sGame.skDiff[i], saveGame.levelName, saveGame.sGame.map);
				saveGame.sGame.skDiff[i] = 0;
			}
		}
	}
	status = serializeSaveGameData(fileHandle, &saveGame);

	// Close the file
	PHYSFS_close(fileHandle);

	// Return our success status with writing out the file!
	return status;
}

// -----------------------------------------------------------------------------------------
// Process the droid initialisation file (dinit.bjo). Creates droids for
// the scenario being loaded. This is *NEVER* called for a user save game
//
bool loadSaveDroidInit(char *pFileData, UDWORD filesize)
{
	DROIDINIT_SAVEHEADER		*psHeader;
	SAVE_DROIDINIT *pDroidInit;
	DROID_TEMPLATE *psTemplate;
	DROID *psDroid;
	UDWORD i;
	UDWORD NumberOfSkippedDroids = 0;

	/* Check the file type */
	psHeader = (DROIDINIT_SAVEHEADER *)pFileData;
	if (psHeader->aFileType[0] != 'd' || psHeader->aFileType[1] != 'i' || psHeader->aFileType[2] != 'n' || psHeader->aFileType[3] != 't')
	{
		debug(LOG_ERROR, "Incorrect file type");
		return false;
	}

	/* DROIDINIT_SAVEHEADER */
	endian_udword(&psHeader->version);
	endian_udword(&psHeader->quantity);

	//increment to the start of the data
	pFileData += DROIDINIT_HEADER_SIZE;

	debug(LOG_SAVE, "fileversion is %u ", psHeader->version);

	pDroidInit = (SAVE_DROIDINIT *)pFileData;

	for (i = 0; i < psHeader->quantity; i++)
	{
		/* SAVE_DROIDINIT is OBJECT_SAVE_V19 */
		/* OBJECT_SAVE_V19 */
		endian_udword(&pDroidInit->id);
		endian_udword(&pDroidInit->x);
		endian_udword(&pDroidInit->y);
		endian_udword(&pDroidInit->z);
		endian_udword(&pDroidInit->direction);
		endian_udword(&pDroidInit->player);
		endian_udword(&pDroidInit->periodicalDamageStart);
		endian_udword(&pDroidInit->periodicalDamage);

		pDroidInit->player = RemapPlayerNumber(pDroidInit->player);
		if (pDroidInit->player >= MAX_PLAYERS)
		{
			pDroidInit->player = MAX_PLAYERS - 1;	// now don't lose any droids ... force them to be the last player
			NumberOfSkippedDroids++;
		}

		psTemplate = getTemplateFromTranslatedNameNoPlayer(pDroidInit->name);
		if (psTemplate == NULL)
		{
			debug(LOG_ERROR, "Unable to find template for %s for player %d", pDroidInit->name, pDroidInit->player);
		}
		else
		{
			psDroid = reallyBuildDroid(psTemplate, Position((pDroidInit->x & ~TILE_MASK) + TILE_UNITS / 2, (pDroidInit->y  & ~TILE_MASK) + TILE_UNITS / 2, 0), pDroidInit->player, false);
			if (psDroid)
			{
				Vector2i startpos = getPlayerStartPosition(psDroid->player);

				psDroid->id = pDroidInit->id > 0 ? pDroidInit->id : 0xFEDBCA98;	// hack to remove droid id zero
				psDroid->rot.direction = DEG(pDroidInit->direction);
				addDroid(psDroid, apsDroidLists);
				if (psDroid->droidType == DROID_CONSTRUCT && startpos.x == 0 && startpos.y == 0)
				{
					scriptSetStartPos(psDroid->player, psDroid->pos.x, psDroid->pos.y);
				}
			}
			else
			{
				debug(LOG_ERROR, "This droid cannot be built - %s", pDroidInit->name);
				return false;
			}
		}
		pDroidInit++;
	}
	if (NumberOfSkippedDroids)
	{
		debug(LOG_ERROR, "Bad Player number in %d unit(s)... assigned to the last player!", NumberOfSkippedDroids);
		return false;
	}
	return true;
}

// -----------------------------------------------------------------------------------------
// Remaps old player number based on position on map to new owner
static UDWORD RemapPlayerNumber(UDWORD OldNumber)
{
	int i;

	if (game.type == CAMPAIGN)		// don't remap for SP games
	{
		return OldNumber;
	}

	for (i = 0; i < MAX_PLAYERS; i++)
	{
		if (OldNumber == NetPlay.players[i].position)
		{
			game.mapHasScavengers = game.mapHasScavengers || i == scavengerSlot();
			return i;
		}
	}
	ASSERT(false, "Found no player position for player %d", (int)OldNumber);
	return 0;
}

static int getPlayer(WzConfig &ini)
{
	if (ini.contains("player"))
	{
		QVariant result = ini.value("player");
		if (result.toString().startsWith("scavenger"))
		{
			game.mapHasScavengers = true;
			return scavengerSlot();
		}
		return result.toInt();
	}
	else if (ini.contains("startpos"))
	{
		int position = ini.value("startpos").toInt();
		for (int i = 0; i < game.maxPlayers; i++)
		{
			if (NetPlay.players[i].position == position)
			{
				return i;
			}
		}
	}
	ASSERT(false, "No player info found!");
	return 0;
}

static void setPlayer(WzConfig &ini, int player)
{
	if (scavengerSlot() == player)
	{
		ini.setValue("player", "scavenger");
	}
	else
	{
		ini.setValue("player", player);
	}
}

static bool skipForDifficulty(WzConfig &ini, int player)
{
	if (ini.contains("difficulty")) // optionally skip this object
	{
		int difficulty = ini.value("difficulty").toInt();
		if ((game.type == CAMPAIGN && difficulty > (int)getDifficultyLevel())
		    || (game.type == SKIRMISH && difficulty > NetPlay.players[player].difficulty))
		{
			return true;
		}
	}
	return false;
}

static bool loadSaveDroidPointers(const QString &pFileName, DROID **ppsCurrentDroidLists)
{
	WzConfig ini(pFileName, WzConfig::ReadOnly);
	QStringList list = ini.childGroups();

	for (int i = 0; i < list.size(); ++i)
	{
		ini.beginGroup(list[i]);
		DROID *psDroid;
		int id = ini.value("id", -1).toInt();
		int player = getPlayer(ini);

		if (id <= 0)
		{
			ini.endGroup();
			continue; // special hack for campaign missions, cannot have targets
		}
		if (skipForDifficulty(ini, player))
		{
			ini.endGroup();
			continue; // another hack for campaign missions, cannot have targets
		}

		for (psDroid = ppsCurrentDroidLists[player]; psDroid && psDroid->id != id; psDroid = psDroid->psNext)
		{
			if (isTransporter(psDroid) && psDroid->psGroup != NULL)  // Check for droids in the transporter.
			{
				for (DROID *psTrDroid = psDroid->psGroup->psList; psTrDroid != NULL; psTrDroid = psTrDroid->psGrpNext)
				{
					if (psTrDroid->id == id)
					{
						psDroid = psTrDroid;
						goto foundDroid;
					}
				}
			}
		}
foundDroid:
		if (!psDroid)
		{
			for (psDroid = mission.apsDroidLists[player]; psDroid && psDroid->id != id; psDroid = psDroid->psNext) {}
			// FIXME
			if (psDroid)
			{
				debug(LOG_ERROR, "Droid %s (%d) was in wrong file/list (was in %s)...", objInfo(psDroid), id, pFileName.toUtf8().constData());
			}
		}
		ASSERT_OR_RETURN(false, psDroid, "Droid %d not found", id);

		getIniDroidOrder(ini, "order", psDroid->order);
		psDroid->listSize = clip(ini.value("orderList/size", 0).toInt(), 0, 10000);
		psDroid->asOrderList.resize(psDroid->listSize);  // Must resize before setting any orders, and must set in-place, since pointers are updated later.
		for (int i = 0; i < psDroid->listSize; ++i)
		{
			getIniDroidOrder(ini, "orderList/" + QString::number(i), psDroid->asOrderList[i]);
		}
		psDroid->listPendingBegin = 0;
		for (int j = 0; j < DROID_MAXWEAPS; j++)
		{
			objTrace(psDroid->id, "weapon %d, nStat %d", j, psDroid->asWeaps[j].nStat);
			getIniBaseObject(ini, "actionTarget/" + QString::number(j), psDroid->psActionTarget[j]);
		}
		if (ini.contains("baseStruct/id"))
		{
			int tid = ini.value("baseStruct/id", -1).toInt();
			int tplayer = ini.value("baseStruct/player", -1).toInt();
			OBJECT_TYPE ttype = (OBJECT_TYPE)ini.value("baseStruct/type", 0).toInt();
			ASSERT(tid >= 0 && tplayer >= 0, "Bad ID");
			BASE_OBJECT *psObj = getBaseObjFromData(tid, tplayer, ttype);
			ASSERT(psObj, "Failed to find droid base structure");
			ASSERT(psObj->type == OBJ_STRUCTURE, "Droid base structure not a structure");
			setSaveDroidBase(psDroid, (STRUCTURE *)psObj);
		}
		if (ini.contains("commander"))
		{
			int tid = ini.value("commander", -1).toInt();
			DROID *psCommander = (DROID *)getBaseObjFromData(tid, psDroid->player, OBJ_DROID);
			ASSERT(psCommander, "Failed to find droid commander");
			cmdDroidAddDroid(psCommander, psDroid);
		}
		ini.endGroup();
	}
	return true;
}

static int healthValue(WzConfig &ini, int defaultValue)
{
	QString health = ini.value("health").toString();
	if (health.isEmpty() || defaultValue == 0)
	{
		return defaultValue;
	}
	else if (health.contains('%'))
	{
		int perc = health.remove('%').toInt();
		return MAX(defaultValue * perc / 100, 1); //hp not supposed to be 0
	}
	else
	{
		return MIN(health.toInt(), defaultValue);
	}
}

static bool loadSaveDroid(const char *pFileName, DROID **ppsCurrentDroidLists)
{
	if (!PHYSFS_exists(pFileName))
	{
		debug(LOG_SAVE, "No %s found -- use fallback method", pFileName);
		return false;	// try to use fallback method
	}
	WzConfig ini(pFileName, WzConfig::ReadOnly);
	QStringList list = ini.childGroups();
	// Sort list so transports are loaded first, since they must be loaded before the droids they contain.
	std::vector<std::pair<int, QString> > sortedList;
	for (int i = 0; i < list.size(); ++i)
	{
		ini.beginGroup(list[i]);
		DROID_TYPE droidType = (DROID_TYPE)ini.value("droidType").toInt();
		int priority = 0;
		switch (droidType)
		{
		case DROID_TRANSPORTER: ++priority;
		case DROID_SUPERTRANSPORTER: ++priority;
		case DROID_COMMAND:     ++priority;
		default:                break;
		}
		sortedList.push_back(std::make_pair(-priority, list[i]));
		ini.endGroup();
	}
	std::sort(sortedList.begin(), sortedList.end());

	for (unsigned i = 0; i < sortedList.size(); ++i)
	{
		ini.beginGroup(sortedList[i].second);
		DROID *psDroid;
		int player = getPlayer(ini);
		int id = ini.value("id", -1).toInt();
		Position pos = ini.vector3i("position");
		Rotation rot = ini.vector3i("rotation");
		Vector2i tmp;
		bool onMission = ini.value("onMission", false).toBool();
		DROID_TEMPLATE templ, *psTemplate = &templ;

		if (skipForDifficulty(ini, player))
		{
			ini.endGroup();
			continue;
		}

		if (ini.contains("template"))
		{
			// Use real template (for maps)
			QString templName(ini.value("template").toString());
			psTemplate = getTemplateFromTranslatedNameNoPlayer(templName.toUtf8().constData());
			if (psTemplate == NULL)
			{
				debug(LOG_ERROR, "Unable to find template for %s for player %d -- unit skipped", templName.toUtf8().constData(), player);
				ini.endGroup();
				continue;
			}
		}
		else
		{
			// Create fake template
			templ.name = ini.value("name", "UNKNOWN").toString();
			psTemplate->droidType = (DROID_TYPE)ini.value("droidType").toInt();
			psTemplate->numWeaps = ini.value("weapons", 0).toInt();
			ini.beginGroup("parts");	// the following is copy-pasted from loadSaveTemplate() -- fixme somehow
			psTemplate->asParts[COMP_BODY] = getCompFromName(COMP_BODY, ini.value("body", "ZNULLBODY").toString());
			psTemplate->asParts[COMP_BRAIN] = getCompFromName(COMP_BRAIN, ini.value("brain", "ZNULLBRAIN").toString());
			psTemplate->asParts[COMP_PROPULSION] = getCompFromName(COMP_PROPULSION, ini.value("propulsion", "ZNULLPROP").toString());
			psTemplate->asParts[COMP_REPAIRUNIT] = getCompFromName(COMP_REPAIRUNIT, ini.value("repair", "ZNULLREPAIR").toString());
			psTemplate->asParts[COMP_ECM] = getCompFromName(COMP_ECM, ini.value("ecm", "ZNULLECM").toString());
			psTemplate->asParts[COMP_SENSOR] = getCompFromName(COMP_SENSOR, ini.value("sensor", "ZNULLSENSOR").toString());
			psTemplate->asParts[COMP_CONSTRUCT] = getCompFromName(COMP_CONSTRUCT, ini.value("construct", "ZNULLCONSTRUCT").toString());
			psTemplate->asWeaps[0] = getCompFromName(COMP_WEAPON, ini.value("weapon/1", "ZNULLWEAPON").toString());
			psTemplate->asWeaps[1] = getCompFromName(COMP_WEAPON, ini.value("weapon/2", "ZNULLWEAPON").toString());
			psTemplate->asWeaps[2] = getCompFromName(COMP_WEAPON, ini.value("weapon/3", "ZNULLWEAPON").toString());
			ini.endGroup();
		}

		// If droid is on a mission, calling with the saved position might cause an assertion. Or something like that.
		pos.x = clip(pos.x, world_coord(1), world_coord(mapWidth - 1));
		pos.y = clip(pos.y, world_coord(1), world_coord(mapHeight - 1));

		/* Create the Droid */
		turnOffMultiMsg(true);
		psDroid = reallyBuildDroid(psTemplate, pos, player, onMission, rot);
		ASSERT_OR_RETURN(NULL, psDroid != NULL, "Failed to build unit %s", sortedList[i].second.toUtf8().constData());
		turnOffMultiMsg(false);

		// Copy the values across
		if (id > 0)
		{
			psDroid->id = id; // force correct ID, unless ID is set to eg -1, in which case we should keep new ID (useful for starting units in campaign)
		}
		ASSERT(id != 0, "Droid ID should never be zero here");
		psDroid->body = healthValue(ini, psDroid->originalBody);
		ASSERT(psDroid->body != 0, "%s : %d has zero hp!", pFileName, i);
		psDroid->periodicalDamage = ini.value("periodicalDamage", 0).toInt();
		psDroid->periodicalDamageStart = ini.value("periodicalDamageStart", 0).toInt();
		psDroid->experience = ini.value("experience", 0).toInt();
		psDroid->timeLastHit = ini.value("timeLastHit", UDWORD_MAX).toInt();
		psDroid->secondaryOrder = ini.value("secondaryOrder", psDroid->secondaryOrder).toInt();
		psDroid->secondaryOrderPending = psDroid->secondaryOrder;
		psDroid->action = (DROID_ACTION)ini.value("action", DACTION_NONE).toInt();
		psDroid->actionPos = ini.vector2i("action/pos");
		psDroid->actionStarted = ini.value("actionStarted", 0).toInt();
		psDroid->actionPoints = ini.value("actionPoints", 0).toInt();
		psDroid->resistance = ini.value("resistance", 0).toInt(); // zero resistance == no electronic damage
		psDroid->lastFrustratedTime = ini.value("lastFrustratedTime", 0).toInt();

		// copy the droid's weapon stats
		for (int j = 0; j < psDroid->numWeaps; j++)
		{
			if (psDroid->asWeaps[j].nStat > 0)
			{
				psDroid->asWeaps[j].ammo = ini.value("ammo/" + QString::number(j)).toInt();
				psDroid->asWeaps[j].lastFired = ini.value("lastFired/" + QString::number(j)).toInt();
				psDroid->asWeaps[j].shotsFired = ini.value("shotsFired/" + QString::number(j)).toInt();
				psDroid->asWeaps[j].rot = ini.vector3i("rotation/" + QString::number(j));
			}
		}

		psDroid->group = ini.value("group", UBYTE_MAX).toInt();
		psDroid->selected = ini.value("selected", false).toBool();
		int aigroup = ini.value("aigroup", -1).toInt();
		if (aigroup >= 0)
		{
			DROID_GROUP *psGroup = grpFind(aigroup);
			psGroup->add(psDroid);
			if (psGroup->type == GT_TRANSPORTER)
			{
				psDroid->selected = false;  // Droid should be visible in the transporter interface.
			}
		}
		else
		{
			if (isTransporter(psDroid)
			    || psDroid->droidType == DROID_COMMAND)
			{
				DROID_GROUP *psGroup = grpCreate();
				psGroup->add(psDroid);
			}
			else
			{
				psDroid->psGroup = NULL;
			}
		}
		psDroid->died = ini.value("died", 0).toInt();
		psDroid->lastEmission = ini.value("lastEmission", 0).toInt();
		memset(psDroid->visible, 0, sizeof(psDroid->visible));
		for (int j = 0; j < game.maxPlayers; j++)
		{
			psDroid->visible[j] = ini.value("visible/" + QString::number(j), 0).toInt();
		}

		psDroid->sMove.Status = (MOVE_STATUS)ini.value("moveStatus", 0).toInt();
		psDroid->sMove.pathIndex = ini.value("pathIndex", 0).toInt();
		psDroid->sMove.numPoints = ini.value("pathLength", 0).toInt();
		psDroid->sMove.asPath = (Vector2i *)malloc(sizeof(*psDroid->sMove.asPath) * psDroid->sMove.numPoints);
		for (int j = 0; j < psDroid->sMove.numPoints; j++)
		{
			psDroid->sMove.asPath[j] = ini.vector2i("pathNode/" + QString::number(j));
		}
		psDroid->sMove.destination = ini.vector2i("moveDestination");
		psDroid->sMove.src = ini.vector2i("moveSource");
		psDroid->sMove.target = ini.vector2i("moveTarget");
		psDroid->sMove.speed = ini.value("moveSpeed").toInt();
		psDroid->sMove.moveDir = ini.value("moveDirection").toInt();
		psDroid->sMove.bumpDir = ini.value("bumpDir").toInt();
		psDroid->sMove.iVertSpeed = ini.value("vertSpeed").toInt();
		psDroid->sMove.bumpTime = ini.value("bumpTime").toInt();
		psDroid->sMove.shuffleStart = ini.value("shuffleStart").toInt();
		for (int j = 0; j < DROID_MAXWEAPS; ++j)
		{
			psDroid->asWeaps[j].usedAmmo = ini.value("attackRun/" + QString::number(j)).toInt();
		}
		psDroid->sMove.lastBump = ini.value("lastBump").toInt();
		psDroid->sMove.pauseTime = ini.value("pauseTime").toInt();
		tmp = ini.vector2i("bumpPosition");
		psDroid->sMove.bumpX = tmp.x;
		psDroid->sMove.bumpY = tmp.y;
		psDroid->born = ini.value("born", 2).toInt();

		// Recreate path-finding jobs
		if (psDroid->sMove.Status == MOVEWAITROUTE)
		{
			psDroid->sMove.Status = MOVEINACTIVE;
			fpathDroidRoute(psDroid, psDroid->sMove.destination.x, psDroid->sMove.destination.y, FMT_MOVE);
			psDroid->sMove.Status = MOVEWAITROUTE;

			// Droid might be on a mission, so finish pathfinding now, in case pointers swap and map size changes.
			FPATH_RETVAL dr = fpathDroidRoute(psDroid, psDroid->sMove.destination.x, psDroid->sMove.destination.y, FMT_MOVE);
			if (dr == FPR_OK)
			{
				psDroid->sMove.Status = MOVENAVIGATE;
				psDroid->sMove.pathIndex = 0;
			}
			else // if (retVal == FPR_FAILED)
			{
				psDroid->sMove.Status = MOVEINACTIVE;
				actionDroid(psDroid, DACTION_SULK);
			}
			ASSERT(dr != FPR_WAIT, " ");
		}

		// HACK!!
		Vector2i startpos = getPlayerStartPosition(player);
		if (psDroid->droidType == DROID_CONSTRUCT && startpos.x == 0 && startpos.y == 0)
		{
			scriptSetStartPos(psDroid->player, psDroid->pos.x, psDroid->pos.y);	// set map start position, FIXME - save properly elsewhere!
		}

		if (psDroid->psGroup == NULL || psDroid->psGroup->type != GT_TRANSPORTER || isTransporter(psDroid))  // do not add to list if on a transport, then the group list is used instead
		{
			addDroid(psDroid, ppsCurrentDroidLists);
		}

		ini.endGroup();
	}
	return true;
}

// -----------------------------------------------------------------------------------------
/*
Writes the linked list of droids for each player to a file
*/
static bool writeDroid(WzConfig &ini, DROID *psCurr, bool onMission, int &counter)
{
	ini.beginGroup("droid_" + QString("%1").arg(counter++, 10, 10, QLatin1Char('0')));  // Zero padded so that alphabetical sort works.
	ini.setValue("id", psCurr->id);
	setPlayer(ini, psCurr->player);
	ini.setValue("name", psCurr->aName);
	ini.setVector3i("position", psCurr->pos);
	ini.setVector3i("rotation", psCurr->rot);
	ini.setValue("health", psCurr->body);
	for (int i = 0; i < psCurr->numWeaps; i++)
	{
		if (psCurr->asWeaps[i].nStat > 0)
		{
			ini.setValue("ammo/" + QString::number(i), psCurr->asWeaps[i].ammo);
			ini.setValue("lastFired/" + QString::number(i), psCurr->asWeaps[i].lastFired);
			ini.setValue("shotsFired/" + QString::number(i), psCurr->asWeaps[i].shotsFired);
			ini.setVector3i("rotation/" + QString::number(i), psCurr->asWeaps[i].rot);
		}
	}
	for (int i = 0; i < DROID_MAXWEAPS; i++)
	{
		setIniBaseObject(ini, "actionTarget/" + QString::number(i), psCurr->psActionTarget[i]);
	}
	ini.setValue("born", psCurr->born);
	if (psCurr->lastFrustratedTime > 0)
	{
		ini.setValue("lastFrustratedTime", psCurr->lastFrustratedTime);
	}
	if (psCurr->experience > 0)
	{
		ini.setValue("experience", psCurr->experience);
	}
	setIniDroidOrder(ini, "order", psCurr->order);
	ini.setValue("orderList/size", psCurr->listSize);
	for (int i = 0; i < psCurr->listSize; ++i)
	{
		setIniDroidOrder(ini, "orderList/" + QString::number(i), psCurr->asOrderList[i]);
	}
	if (psCurr->timeLastHit != UDWORD_MAX)
	{
		ini.setValue("timeLastHit", psCurr->timeLastHit);
	}
	ini.setValue("secondaryOrder", psCurr->secondaryOrder);
	ini.setValue("action", psCurr->action);
	ini.setValue("actionString", getDroidActionName(psCurr->action)); // future-proofing
	ini.setVector2i("action/pos", psCurr->actionPos);
	ini.setValue("actionStarted", psCurr->actionStarted);
	ini.setValue("actionPoints", psCurr->actionPoints);
	if (psCurr->psBaseStruct != NULL)
	{
		ini.setValue("baseStruct/id", psCurr->psBaseStruct->id);
		ini.setValue("baseStruct/player", psCurr->psBaseStruct->player);	// always ours, but for completeness
		ini.setValue("baseStruct/type", psCurr->psBaseStruct->type);		// always a building, but for completeness
	}
	if (psCurr->psGroup)
	{
		ini.setValue("aigroup", psCurr->psGroup->id);	// AI and commander/transport group
		ini.setValue("aigroup/type", psCurr->psGroup->type);
	}
	ini.setValue("group", psCurr->group);	// different kind of group. of course.
	ini.setValue("selected", psCurr->selected);	// third kind of group
	if (psCurr->lastEmission)
	{
		ini.setValue("lastEmission", psCurr->lastEmission);
	}
	for (int i = 0; i < game.maxPlayers; i++)
	{
		ini.setValue("visible/" + QString::number(i), psCurr->visible[i]);
	}
	if (hasCommander(psCurr) && psCurr->psGroup->psCommander->died <= 1)
	{
		ini.setValue("commander", psCurr->psGroup->psCommander->id);
	}
	if (psCurr->died > 0)
	{
		ini.setValue("died", psCurr->died);
	}
	if (psCurr->resistance > 0)
	{
		ini.setValue("resistance", psCurr->resistance);
	}
	if (psCurr->periodicalDamageStart > 0)
	{
		ini.setValue("periodicalDamageStart", psCurr->periodicalDamageStart);
	}
	if (psCurr->periodicalDamage > 0)
	{
		ini.setValue("periodicalDamage", psCurr->periodicalDamage);
	}
	ini.setValue("droidType", psCurr->droidType);
	ini.setValue("weapons", psCurr->numWeaps);
	ini.beginGroup("parts");
	ini.setValue("body", (asBodyStats + psCurr->asBits[COMP_BODY])->id);
	ini.setValue("propulsion", (asPropulsionStats + psCurr->asBits[COMP_PROPULSION])->id);
	ini.setValue("brain", (asBrainStats + psCurr->asBits[COMP_BRAIN])->id);
	ini.setValue("repair", (asRepairStats + psCurr->asBits[COMP_REPAIRUNIT])->id);
	ini.setValue("ecm", (asECMStats + psCurr->asBits[COMP_ECM])->id);
	ini.setValue("sensor", (asSensorStats + psCurr->asBits[COMP_SENSOR])->id);
	ini.setValue("construct", (asConstructStats + psCurr->asBits[COMP_CONSTRUCT])->id);
	for (int j = 0; j < psCurr->numWeaps; j++)
	{
		ini.setValue("weapon/" + QString::number(j + 1), (asWeaponStats + psCurr->asWeaps[j].nStat)->id);
	}
	ini.endGroup();
	ini.setValue("moveStatus", psCurr->sMove.Status);
	ini.setValue("pathIndex", psCurr->sMove.pathIndex);
	ini.setValue("pathLength", psCurr->sMove.numPoints);
	for (int i = 0; i < psCurr->sMove.numPoints; i++)
	{
		ini.setVector2i("pathNode/" + QString::number(i), psCurr->sMove.asPath[i]);
	}
	ini.setVector2i("moveDestination", psCurr->sMove.destination);
	ini.setVector2i("moveSource", psCurr->sMove.src);
	ini.setVector2i("moveTarget", psCurr->sMove.target);
	ini.setValue("moveSpeed", psCurr->sMove.speed);
	ini.setValue("moveDirection", psCurr->sMove.moveDir);
	ini.setValue("bumpDir", psCurr->sMove.bumpDir);
	ini.setValue("vertSpeed", psCurr->sMove.iVertSpeed);
	ini.setValue("bumpTime", psCurr->sMove.bumpTime);
	ini.setValue("shuffleStart", psCurr->sMove.shuffleStart);
	for (int i = 0; i < DROID_MAXWEAPS; ++i)
	{
		ini.setValue("attackRun/" + QString::number(i), psCurr->asWeaps[i].usedAmmo);
	}
	ini.setValue("lastBump", psCurr->sMove.lastBump);
	ini.setValue("pauseTime", psCurr->sMove.pauseTime);
	ini.setVector2i("bumpPosition", Vector2i(psCurr->sMove.bumpX, psCurr->sMove.bumpY));
	ini.setValue("onMission", onMission);
	ini.endGroup();
	return true;
}

static bool writeDroidFile(const char *pFileName, DROID **ppsCurrentDroidLists)
{
	WzConfig ini(pFileName, WzConfig::ReadAndWrite);
	int counter = 0;
	bool onMission = (ppsCurrentDroidLists[0] == mission.apsDroidLists[0]);

	for (int player = 0; player < MAX_PLAYERS; player++)
	{
		for (DROID *psCurr = ppsCurrentDroidLists[player]; psCurr != NULL; psCurr = psCurr->psNext)
		{
			writeDroid(ini, psCurr, onMission, counter);
			if (isTransporter(psCurr))	// if transporter save any droids in the grp
			{
				for (DROID *psTrans = psCurr->psGroup->psList; psTrans != NULL; psTrans = psTrans->psGrpNext)
				{
					if (psTrans != psCurr)
					{
						writeDroid(ini, psTrans, onMission, counter);
					}
				}
				//always save transporter droids that are in the mission list with an invalid value
				if (ppsCurrentDroidLists[player] == mission.apsDroidLists[player])
				{
					ini.setVector3i("position", Vector3i(-1, -1, -1)); // was INVALID_XY
				}
			}
		}
	}
	return true;
}


// -----------------------------------------------------------------------------------------
bool loadSaveStructure(char *pFileData, UDWORD filesize)
{
	STRUCT_SAVEHEADER		*psHeader;
	SAVE_STRUCTURE_V2		*psSaveStructure, sSaveStructure;
	STRUCTURE			*psStructure;
	STRUCTURE_STATS			*psStats = NULL;
	UDWORD				count, statInc;
	int32_t				found;
	UDWORD				NumberOfSkippedStructures = 0;
	UDWORD				periodicalDamageTime;

	/* Check the file type */
	psHeader = (STRUCT_SAVEHEADER *)pFileData;
	if (psHeader->aFileType[0] != 's' || psHeader->aFileType[1] != 't' ||
	    psHeader->aFileType[2] != 'r' || psHeader->aFileType[3] != 'u')
	{
		debug(LOG_ERROR, "loadSaveStructure: Incorrect file type");

		return false;
	}

	/* STRUCT_SAVEHEADER */
	endian_udword(&psHeader->version);
	endian_udword(&psHeader->quantity);

	//increment to the start of the data
	pFileData += STRUCT_HEADER_SIZE;

	debug(LOG_SAVE, "file version is %u ", psHeader->version);

	/* Check the file version */
	if (psHeader->version < VERSION_7 || psHeader->version > VERSION_8)
	{
		debug(LOG_ERROR, "StructLoad: unsupported save format version %d", psHeader->version);

		return false;
	}

	psSaveStructure = &sSaveStructure;

	if ((sizeof(SAVE_STRUCTURE_V2) * psHeader->quantity + STRUCT_HEADER_SIZE) > filesize)
	{
		debug(LOG_ERROR, "structureLoad: unexpected end of file");
		return false;
	}

	/* Load in the structure data */
	for (count = 0; count < psHeader->quantity; count ++, pFileData += sizeof(SAVE_STRUCTURE_V2))
	{
		memcpy(psSaveStructure, pFileData, sizeof(SAVE_STRUCTURE_V2));

		/* STRUCTURE_SAVE_V2 includes OBJECT_SAVE_V19 */
		endian_sdword(&psSaveStructure->currentBuildPts);
		endian_udword(&psSaveStructure->body);
		endian_udword(&psSaveStructure->armour);
		endian_udword(&psSaveStructure->resistance);
		endian_udword(&psSaveStructure->dummy1);
		endian_udword(&psSaveStructure->subjectInc);
		endian_udword(&psSaveStructure->timeStarted);
		endian_udword(&psSaveStructure->output);
		endian_udword(&psSaveStructure->capacity);
		endian_udword(&psSaveStructure->quantity);
		/* OBJECT_SAVE_V19 */
		endian_udword(&psSaveStructure->id);
		endian_udword(&psSaveStructure->x);
		endian_udword(&psSaveStructure->y);
		endian_udword(&psSaveStructure->z);
		endian_udword(&psSaveStructure->direction);
		endian_udword(&psSaveStructure->player);
		endian_udword(&psSaveStructure->periodicalDamageStart);
		endian_udword(&psSaveStructure->periodicalDamage);

		psSaveStructure->player = RemapPlayerNumber(psSaveStructure->player);

		if (psSaveStructure->player >= MAX_PLAYERS)
		{
			psSaveStructure->player = MAX_PLAYERS - 1;
			NumberOfSkippedStructures++;
		}
		//get the stats for this structure
		found = false;

		for (statInc = 0; statInc < numStructureStats; statInc++)
		{
			psStats = asStructureStats + statInc;
			//loop until find the same name

			if (psStats->id.compare(psSaveStructure->name) == 0)
			{
				found = true;
				break;
			}
		}
		//if haven't found the structure - ignore this record!
		if (!found)
		{
			debug(LOG_ERROR, "This structure no longer exists - %s", getSaveStructNameV19((SAVE_STRUCTURE_V17 *)psSaveStructure));
			//ignore this
			continue;
		}

		//for modules - need to check the base structure exists
		if (IsStatExpansionModule(psStats))
		{
			psStructure = getTileStructure(map_coord(psSaveStructure->x), map_coord(psSaveStructure->y));
			if (psStructure == NULL)
			{
				debug(LOG_ERROR, "No owning structure for module - %s for player - %d", getSaveStructNameV19((SAVE_STRUCTURE_V17 *)psSaveStructure), psSaveStructure->player);
				//ignore this module
				continue;
			}
		}

		//check not trying to build too near the edge
		if (map_coord(psSaveStructure->x) < TOO_NEAR_EDGE || map_coord(psSaveStructure->x) > mapWidth - TOO_NEAR_EDGE)
		{
			debug(LOG_ERROR, "Structure %s, x coord too near the edge of the map. id - %d", getSaveStructNameV19((SAVE_STRUCTURE_V17 *)psSaveStructure), psSaveStructure->id);
			//ignore this
			continue;
		}
		if (map_coord(psSaveStructure->y) < TOO_NEAR_EDGE || map_coord(psSaveStructure->y) > mapHeight - TOO_NEAR_EDGE)
		{
			debug(LOG_ERROR, "Structure %s, y coord too near the edge of the map. id - %d", getSaveStructNameV19((SAVE_STRUCTURE_V17 *)psSaveStructure), psSaveStructure->id);
			//ignore this
			continue;
		}

		psStructure = buildStructureDir(psStats, psSaveStructure->x, psSaveStructure->y, DEG(psSaveStructure->direction), psSaveStructure->player, true);
		ASSERT(psStructure, "Unable to create structure");
		if (!psStructure)
		{
			continue;
		}
		// The original code here didn't work and so the scriptwriters worked round it by using the module ID - so making it work now will screw up
		// the scripts -so in ALL CASES overwrite the ID!
		psStructure->id = psSaveStructure->id > 0 ? psSaveStructure->id : 0xFEDBCA98; // hack to remove struct id zero
		psStructure->periodicalDamage = psSaveStructure->periodicalDamage;
		periodicalDamageTime = psSaveStructure->periodicalDamageStart;
		psStructure->periodicalDamageStart = periodicalDamageTime;
		psStructure->status = (STRUCT_STATES)psSaveStructure->status;
		if (psStructure->status == SS_BUILT)
		{
			buildingComplete(psStructure);
		}
		if (psStructure->pStructureType->type == REF_HQ)
		{
			scriptSetStartPos(psSaveStructure->player, psStructure->pos.x, psStructure->pos.y);
		}
		else if (psStructure->pStructureType->type == REF_RESOURCE_EXTRACTOR)
		{
			scriptSetDerrickPos(psStructure->pos.x, psStructure->pos.y);
		}
	}

	if (NumberOfSkippedStructures > 0)
	{
		debug(LOG_ERROR, "structureLoad: invalid player number in %d structures ... assigned to the last player!\n\n", NumberOfSkippedStructures);
		return false;
	}

	return true;
}

// -----------------------------------------------------------------------------------------
//return id of a research topic based on the name
static UDWORD getResearchIdFromName(const char *pName)
{
	for (int inc = 0; inc < asResearch.size(); inc++)
	{
		if (asResearch[inc].id.compare(pName) == 0)
		{
			return inc;
		}
	}
	debug(LOG_ERROR, "Unknown research - %s", pName);
	return NULL_ID;
}

// -----------------------------------------------------------------------------------------
/* code for versions after version 20 of a save structure */
static bool loadSaveStructure2(const char *pFileName, STRUCTURE **ppList)
{
	if (!PHYSFS_exists(pFileName))
	{
		debug(LOG_SAVE, "No %s found -- use fallback method", pFileName);
		return false;	// try to use fallback method
	}
	WzConfig ini(pFileName, WzConfig::ReadOnly);

	freeAllFlagPositions();		//clear any flags put in during level loads

	QStringList list = ini.childGroups();
	for (int i = 0; i < list.size(); ++i)
	{
		FACTORY *psFactory;
		RESEARCH_FACILITY *psResearch;
		REPAIR_FACILITY *psRepair;
		REARM_PAD *psReArmPad;
		STRUCTURE_STATS *psStats = NULL, *psModule;
		int statInc, capacity, found, researchId;
		STRUCTURE *psStructure;

		ini.beginGroup(list[i]);
		int player = getPlayer(ini);
		int id = ini.value("id", -1).toInt();
		Position pos = ini.vector3i("position");
		Rotation rot = ini.vector3i("rotation");
		QString name = ini.value("name").toString();

		//get the stats for this structure
		found = false;
		for (statInc = 0; statInc < numStructureStats; statInc++)
		{
			psStats = asStructureStats + statInc;
			//loop until find the same name
			if (name.compare(psStats->id) == 0)
			{
				found = true;
				break;
			}
		}
		//if haven't found the structure - ignore this record!
		ASSERT(found, "This structure no longer exists - %s", name.toUtf8().constData());
		if (!found)
		{
			ini.endGroup();
			continue;	// ignore this
		}
		/*create the Structure */
		//for modules - need to check the base structure exists
		if (IsStatExpansionModule(psStats))
		{
			STRUCTURE *psStructure = getTileStructure(map_coord(pos.x), map_coord(pos.y));
			if (psStructure == NULL)
			{
				debug(LOG_ERROR, "No owning structure for module - %s for player - %d", name.toUtf8().constData(), player);
				ini.endGroup();
				continue; // ignore this module
			}
		}
		//check not trying to build too near the edge
		if (map_coord(pos.x) < TOO_NEAR_EDGE || map_coord(pos.x) > mapWidth - TOO_NEAR_EDGE
		    || map_coord(pos.y) < TOO_NEAR_EDGE || map_coord(pos.y) > mapHeight - TOO_NEAR_EDGE)
		{
			debug(LOG_ERROR, "Structure %s (%s), coord too near the edge of the map", name.toUtf8().constData(), list[i].toUtf8().constData());
			ini.endGroup();
			continue; // skip it
		}
		psStructure = buildStructureDir(psStats, pos.x, pos.y, rot.direction, player, true);
		ASSERT(psStructure, "Unable to create structure");
		if (!psStructure)
		{
			ini.endGroup();
			continue;
		}
		if (id > 0)
		{
			psStructure->id = id;	// force correct ID
		}
		psStructure->periodicalDamage = ini.value("periodicalDamage", 0).toInt();
		psStructure->periodicalDamageStart = ini.value("periodicalDamageStart", 0).toInt();
		memset(psStructure->visible, 0, sizeof(psStructure->visible));
		for (int i = 0; i < game.maxPlayers; i++)
		{
			psStructure->visible[i] = ini.value("visible/" + QString::number(i), 0).toInt();
		}
		if (psStructure->pStructureType->type == REF_HQ)
		{
			scriptSetStartPos(player, psStructure->pos.x, psStructure->pos.y);
		}
		psStructure->resistance = ini.value("resistance", psStructure->resistance).toInt();
		capacity = ini.value("modules", 0).toInt();
		psStructure->capacity = 0; // increased when modules are built
		switch (psStructure->pStructureType->type)
		{
		case REF_FACTORY:
		case REF_VTOL_FACTORY:
		case REF_CYBORG_FACTORY:
			//if factory save the current build info
			psFactory = ((FACTORY *)psStructure->pFunctionality);
			psFactory->productionLoops = ini.value("Factory/productionLoops", psFactory->productionLoops).toInt();
			psFactory->timeStarted = ini.value("Factory/timeStarted", psFactory->timeStarted).toInt();
			psFactory->buildPointsRemaining = ini.value("Factory/buildPointsRemaining", psFactory->buildPointsRemaining).toInt();
			psFactory->timeStartHold = ini.value("Factory/timeStartHold", psFactory->timeStartHold).toInt();
			psFactory->loopsPerformed = ini.value("Factory/loopsPerformed", psFactory->loopsPerformed).toInt();
			// statusPending and pendingCount belong to the GUI, not the game state.
			psFactory->secondaryOrder = ini.value("Factory/secondaryOrder", psFactory->secondaryOrder).toInt();
			//adjust the module structures IMD
			if (capacity)
			{
				psModule = getModuleStat(psStructure);
				//build the appropriate number of modules
				for (int i = 0; i < capacity; i++)
				{
					buildStructure(psModule, psStructure->pos.x, psStructure->pos.y, psStructure->player, true);
				}
			}
			if (ini.contains("Factory/template"))
			{
				int templId(ini.value("Factory/template").toInt());
				psFactory->psSubject = getTemplateFromMultiPlayerID(templId);
			}
			if (ini.contains("Factory/assemblyPoint/pos"))
			{
				Position point = ini.vector3i("Factory/assemblyPoint/pos");
				setAssemblyPoint(psFactory->psAssemblyPoint, point.x, point.y, player, true);
				psFactory->psAssemblyPoint->selected = ini.value("Factory/assemblyPoint/selected", false).toBool();
			}
			if (ini.contains("Factory/assemblyPoint/number"))
			{
				psFactory->psAssemblyPoint->factoryInc = ini.value("Factory/assemblyPoint/number", 42).toInt();
			}
			for (int runNum = 0; runNum < ini.value("Factory/productionRuns", 0).toInt(); runNum++)
			{
				ProductionRunEntry currentProd;
				currentProd.quantity = ini.value("Factory/Run/" + QString::number(runNum) + "/quantity").toInt();
				currentProd.built = ini.value("Factory/Run/" + QString::number(runNum) + "/built").toInt();
				if (ini.contains("Factory/Run/" + QString::number(runNum) + "/template"))
				{
					int tid = ini.value("Factory/Run/" + QString::number(runNum) + "/template").toInt();
					DROID_TEMPLATE *psTempl = getTemplateFromMultiPlayerID(tid);
					currentProd.psTemplate = psTempl;
					ASSERT(psTempl, "No template found for template ID %d for %s (%d)", tid, objInfo(psStructure), id);
				}
				if (psFactory->psAssemblyPoint->factoryInc >= asProductionRun[psFactory->psAssemblyPoint->factoryType].size())
				{
					asProductionRun[psFactory->psAssemblyPoint->factoryType].resize(psFactory->psAssemblyPoint->factoryInc + 1);
				}
				asProductionRun[psFactory->psAssemblyPoint->factoryType][psFactory->psAssemblyPoint->factoryInc].push_back(currentProd);
			}
			break;
		case REF_RESEARCH:
			psResearch = ((RESEARCH_FACILITY *)psStructure->pFunctionality);
			//adjust the module structures IMD
			if (capacity)
			{
				psModule = getModuleStat(psStructure);
				buildStructure(psModule, psStructure->pos.x, psStructure->pos.y, psStructure->player, true);
			}
			//clear subject
			psResearch->psSubject = NULL;
			psResearch->timeStartHold = 0;
			//set the subject
			if (ini.contains("Research/target"))
			{
				researchId = getResearchIdFromName(ini.value("Research/target").toString().toUtf8().constData());
				if (researchId != NULL_ID)
				{
					psResearch->psSubject = &asResearch[researchId];
					psResearch->timeStartHold = ini.value("Research/timeStartHold").toInt();
				}
				else
				{
					debug(LOG_ERROR, "Failed to look up research target %s", ini.value("Research/target").toString().toUtf8().constData());
				}
			}
			break;
		case REF_POWER_GEN:
			// adjust the module structures IMD
			if (capacity)
			{
				psModule = getModuleStat(psStructure);
				buildStructure(psModule, psStructure->pos.x, psStructure->pos.y, psStructure->player, true);
			}
			break;
		case REF_RESOURCE_EXTRACTOR:
			break;
		case REF_REPAIR_FACILITY:
			psRepair = ((REPAIR_FACILITY *)psStructure->pFunctionality);
			if (ini.contains("Repair/deliveryPoint/pos"))
			{
				Position point = ini.vector3i("Repair/deliveryPoint/pos");
				setAssemblyPoint(psRepair->psDeliveryPoint, point.x, point.y, player, true);
				psRepair->psDeliveryPoint->selected = ini.value("Repair/deliveryPoint/selected", false).toBool();
			}
			break;
		case REF_REARM_PAD:
			psReArmPad = ((REARM_PAD *)psStructure->pFunctionality);
			psReArmPad->timeStarted = ini.value("Rearm/timeStarted", psReArmPad->timeStarted).toInt();
			psReArmPad->timeLastUpdated = ini.value("Rearm/timeLastUpdated", psReArmPad->timeLastUpdated).toInt();
			break;
		case REF_WALL:
		case REF_GATE:
			psStructure->pFunctionality->wall.type = ini.value("Wall/type").toInt();
			psStructure->sDisplay.imd = psStructure->pStructureType->pIMD[std::min<unsigned>(psStructure->pFunctionality->wall.type, psStructure->pStructureType->pIMD.size() - 1)];
			break;
		default:
			break;
		}
		psStructure->body = healthValue(ini, structureBody(psStructure));
		psStructure->currentBuildPts = ini.value("currentBuildPts", psStructure->pStructureType->buildPoints).toInt();
		if (psStructure->status == SS_BUILT)
		{
			switch (psStructure->pStructureType->type)
			{
			case REF_POWER_GEN:
				checkForResExtractors(psStructure);
				if (selectedPlayer == psStructure->player)
				{
					audio_PlayObjStaticTrack(psStructure, ID_SOUND_POWER_HUM);
				}
				break;
			case REF_RESOURCE_EXTRACTOR:
				checkForPowerGen(psStructure);
				/* GJ HACK! - add anim to deriks */
				if (psStructure->psCurAnim == NULL)
				{
					psStructure->psCurAnim = animObj_Add(psStructure, ID_ANIM_DERIK, 0);
				}
				break;
			default:
				//do nothing for factories etc
				break;
			}
		}
		// weapons
		for (int j = 0; j < psStructure->pStructureType->numWeaps; j++)
		{
			if (psStructure->asWeaps[j].nStat > 0)
			{
				psStructure->asWeaps[j].ammo = ini.value("ammo/" + QString::number(j)).toInt();
				psStructure->asWeaps[j].lastFired = ini.value("lastFired/" + QString::number(j)).toInt();
				psStructure->asWeaps[j].shotsFired = ini.value("shotsFired/" + QString::number(j)).toInt();
				psStructure->asWeaps[j].rot = ini.vector3i("rotation/" + QString::number(j));
			}
		}
		psStructure->selected = ini.value("selected", false).toBool();
		psStructure->died = ini.value("died", 0).toInt();
		psStructure->lastEmission = ini.value("lastEmission", 0).toInt();
		psStructure->timeLastHit = ini.value("timeLastHit", UDWORD_MAX).toInt();
		psStructure->status = (STRUCT_STATES)ini.value("status", SS_BUILT).toInt();
		if (psStructure->status == SS_BUILT)
		{
			buildingComplete(psStructure);
		}
		ini.endGroup();
	}
	resetFactoryNumFlag();	//reset flags into the masks

	return true;
}

// -----------------------------------------------------------------------------------------
/*
Writes some version info
*/
bool writeGameInfo(const char *pFileName)
{
	WzConfig ini(pFileName, WzConfig::ReadAndWrite);
	char ourtime[100] = {'\0'};
	const time_t currentTime = time(NULL);
	std::string time(ctime(&currentTime));

	ini.beginGroup("GameProperties");
	ini.setValue("current_time", time.data());
	getAsciiTime(ourtime, graphicsTime);
	ini.setValue("graphics_time", ourtime);
	getAsciiTime(ourtime, gameTime);
	ini.setValue("game_time", ourtime);
	getAsciiTime(ourtime, gameTime - missionData.missionStarted);
	ini.setValue("playing_time", ourtime);
	ini.setValue("version", version_getVersionString());
	ini.setValue("full_version", version_getFormattedVersionString());
	ini.setValue("cheated", Cheated);
	ini.setValue("debug", getDebugMappingStatus());
	ini.setValue("level/map", getLevelName());
	ini.setValue("mods", getModList() ? getModList() : "None");
	ini.setValue("openGL_vendor", opengl.vendor);
	ini.setValue("openGL_renderer", opengl.renderer);
	ini.setValue("openGL_version", opengl.version);
	ini.setValue("openGL_GLEW_version", opengl.GLEWversion);
	ini.setValue("openGL_GLSL_version", opengl.GLSLversion);
	// NOTE: deprecated for GL 3+. Needed this to check what extensions some chipsets support for the openGL hacks
	std::string extensions = (const char *) glGetString(GL_EXTENSIONS);
	ini.setValue("GL_EXTENSIONS", extensions.data());
	ini.endGroup();
	return true;
}

/*
Writes the linked list of structure for each player to a file
*/
bool writeStructFile(const char *pFileName)
{
	WzConfig ini(pFileName, WzConfig::ReadAndWrite);
	int counter = 0;

	for (int player = 0; player < MAX_PLAYERS; player++)
	{
		for (STRUCTURE *psCurr = apsStructLists[player]; psCurr != NULL; psCurr = psCurr->psNext)
		{
			ini.beginGroup("structure_" + QString("%1").arg(counter++, 10, 10, QLatin1Char('0')));  // Zero padded so that alphabetical sort works.
			ini.setValue("id", psCurr->id);
			setPlayer(ini, psCurr->player);
			ini.setValue("name", psCurr->pStructureType->id);
			ini.setVector3i("position", psCurr->pos);
			ini.setVector3i("rotation", psCurr->rot);
			ini.setValue("health", psCurr->body);
			ini.setValue("born", psCurr->born);
			if (psCurr->timeLastHit != UDWORD_MAX)
			{
				ini.setValue("timeLastHit", psCurr->timeLastHit);
			}
			if (psCurr->selected)
			{
				ini.setValue("selected", psCurr->selected);
			}
			for (int i = 0; i < MAX_PLAYERS; i++)
			{
				if (psCurr->visible[i])
				{
					ini.setValue("visible/" + QString::number(i), psCurr->visible[i]);
				}
			}
			if (psCurr->died > 0)
			{
				ini.setValue("died", psCurr->died);
			}
			if (psCurr->resistance > 0)
			{
				ini.setValue("resistance", psCurr->resistance);
			}
			if (psCurr->periodicalDamageStart > 0)
			{
				ini.setValue("periodicalDamageStart", psCurr->periodicalDamageStart);
			}
			if (psCurr->periodicalDamage > 0)
			{
				ini.setValue("periodicalDamage", psCurr->periodicalDamage);
			}
			if (psCurr->status != SS_BUILT)
			{
				ini.setValue("status", psCurr->status);
			}
			ini.setValue("weapons", psCurr->numWeaps);
			for (int j = 0; j < psCurr->numWeaps; j++)
			{
				ini.setValue("parts/weapon/" + QString::number(j + 1), (asWeaponStats + psCurr->asWeaps[j].nStat)->id);
				if (psCurr->asWeaps[j].nStat > 0)
				{
					ini.setValue("ammo/" + QString::number(j), psCurr->asWeaps[j].ammo);
					ini.setValue("lastFired/" + QString::number(j), psCurr->asWeaps[j].lastFired);
					ini.setValue("shotsFired/" + QString::number(j), psCurr->asWeaps[j].shotsFired);
					ini.setVector3i("rotation/" + QString::number(j), psCurr->asWeaps[j].rot);
				}
			}
			for (int i = 0; i < psCurr->numWeaps; i++)
			{
				if (psCurr->psTarget[i] && !psCurr->psTarget[i]->died)
				{
					ini.setValue("target/" + QString::number(i) + "/id", psCurr->psTarget[i]->id);
					ini.setValue("target/" + QString::number(i) + "/player", psCurr->psTarget[i]->player);
					ini.setValue("target/" + QString::number(i) + "/type", psCurr->psTarget[i]->type);
#ifdef DEBUG
					ini.setValue("target/" + QString::number(i) + "/debugfunc", QString::fromUtf8(psCurr->targetFunc[i]));
					ini.setValue("target/" + QString::number(i) + "/debugline", psCurr->targetLine[i]);
#endif
				}
			}
			ini.setValue("currentBuildPts", psCurr->currentBuildPts);
			if (psCurr->pFunctionality)
			{
				if (psCurr->pStructureType->type == REF_FACTORY || psCurr->pStructureType->type == REF_CYBORG_FACTORY
				    || psCurr->pStructureType->type == REF_VTOL_FACTORY)
				{
					FACTORY *psFactory = (FACTORY *)psCurr->pFunctionality;
					ini.setValue("modules", psCurr->capacity);
					ini.setValue("Factory/productionLoops", psFactory->productionLoops);
					ini.setValue("Factory/timeStarted", psFactory->timeStarted);
					ini.setValue("Factory/buildPointsRemaining", psFactory->buildPointsRemaining);
					ini.setValue("Factory/timeStartHold", psFactory->timeStartHold);
					ini.setValue("Factory/loopsPerformed", psFactory->loopsPerformed);
					// statusPending and pendingCount belong to the GUI, not the game state.
					ini.setValue("Factory/secondaryOrder", psFactory->secondaryOrder);

					if (psFactory->psSubject != NULL)
					{
						ini.setValue("Factory/template", psFactory->psSubject->multiPlayerID);
					}
					FLAG_POSITION *psFlag = ((FACTORY *)psCurr->pFunctionality)->psAssemblyPoint;
					if (psFlag != NULL)
					{
						ini.setVector3i("Factory/assemblyPoint/pos", psFlag->coords);
						if (psFlag->selected)
						{
							ini.setValue("Factory/assemblyPoint/selected", psFlag->selected);
						}
						ini.setValue("Factory/assemblyPoint/number", psFlag->factoryInc);
					}
					if (psFactory->psCommander)
					{
						ini.setValue("Factory/commander/id", psFactory->psCommander->id);
						ini.setValue("Factory/commander/player", psFactory->psCommander->player);
					}
					ini.setValue("Factory/secondaryOrder", psFactory->secondaryOrder);
					ProductionRun emptyRun;
					bool haveRun = psFactory->psAssemblyPoint->factoryInc < asProductionRun[psFactory->psAssemblyPoint->factoryType].size();
					ProductionRun const &productionRun = haveRun ? asProductionRun[psFactory->psAssemblyPoint->factoryType][psFactory->psAssemblyPoint->factoryInc] : emptyRun;
					ini.setValue("Factory/productionRuns", (int)productionRun.size());
					for (int runNum = 0; runNum < productionRun.size(); runNum++)
					{
						ProductionRunEntry psCurrentProd = productionRun.at(runNum);
						ini.setValue("Factory/Run/" + QString::number(runNum) + "/quantity", psCurrentProd.quantity);
						ini.setValue("Factory/Run/" + QString::number(runNum) + "/built", psCurrentProd.built);
						if (psCurrentProd.psTemplate) ini.setValue("Factory/Run/" + QString::number(runNum) + "/template",
							        psCurrentProd.psTemplate->multiPlayerID);
					}
				}
				else if (psCurr->pStructureType->type == REF_RESEARCH)
				{
					ini.setValue("modules", psCurr->capacity);
					ini.setValue("Research/timeStartHold", ((RESEARCH_FACILITY *)psCurr->pFunctionality)->timeStartHold);
					if (((RESEARCH_FACILITY *)psCurr->pFunctionality)->psSubject)
					{
						ini.setValue("Research/target", ((RESEARCH_FACILITY *)psCurr->pFunctionality)->psSubject->id);
					}
				}
				else if (psCurr->pStructureType->type == REF_POWER_GEN)
				{
					ini.setValue("modules", psCurr->capacity);
				}
				else if (psCurr->pStructureType->type == REF_REPAIR_FACILITY)
				{
					REPAIR_FACILITY *psRepair = ((REPAIR_FACILITY *)psCurr->pFunctionality);
					if (psRepair->psObj)
					{
						ini.setValue("Repair/target/id", psRepair->psObj->id);
						ini.setValue("Repair/target/player", psRepair->psObj->player);
						ini.setValue("Repair/target/type", psRepair->psObj->type);
					}
					FLAG_POSITION *psFlag = psRepair->psDeliveryPoint;
					if (psFlag)
					{
						ini.setVector3i("Repair/deliveryPoint/pos", psFlag->coords);
						if (psFlag->selected)
						{
							ini.setValue("Repair/deliveryPoint/selected", psFlag->selected);
						}
					}
				}
				else if (psCurr->pStructureType->type == REF_REARM_PAD)
				{
					REARM_PAD *psReArmPad = ((REARM_PAD *)psCurr->pFunctionality);
					ini.setValue("Rearm/timeStarted", psReArmPad->timeStarted);
					ini.setValue("Rearm/timeLastUpdated", psReArmPad->timeLastUpdated);
					if (psReArmPad->psObj)
					{
						ini.setValue("Rearm/target/id", psReArmPad->psObj->id);
						ini.setValue("Rearm/target/player", psReArmPad->psObj->player);
						ini.setValue("Rearm/target/type", psReArmPad->psObj->type);
					}
				}
				else if (psCurr->pStructureType->type == REF_WALL || psCurr->pStructureType->type == REF_GATE)
				{
					ini.setValue("Wall/type", psCurr->pFunctionality->wall.type);
				}
			}
			ini.endGroup();
		}
	}
	return true;
}

// -----------------------------------------------------------------------------------------
bool loadSaveStructurePointers(QString filename, STRUCTURE **ppList)
{
	WzConfig ini(filename, WzConfig::ReadOnly);
	QStringList list = ini.childGroups();

	for (int i = 0; i < list.size(); ++i)
	{
		ini.beginGroup(list[i]);
		STRUCTURE *psStruct;
		int player = getPlayer(ini);
		int id = ini.value("id", -1).toInt();
		for (psStruct = ppList[player]; psStruct && psStruct->id != id; psStruct = psStruct->psNext) { }
		if (!psStruct)
		{
			ini.endGroup();
			continue;	// it is not unusual for a structure to 'disappear' like this; it can happen eg because of module upgrades
		}
		for (int j = 0; j < STRUCT_MAXWEAPS; j++)
		{
			objTrace(psStruct->id, "weapon %d, nStat %d", j, psStruct->asWeaps[j].nStat);
			if (ini.contains("target/" + QString::number(j) + "/id"))
			{
				int tid = ini.value("target/" + QString::number(j) + "/id", -1).toInt();
				int tplayer = ini.value("target/" + QString::number(j) + "/player", -1).toInt();
				OBJECT_TYPE ttype = (OBJECT_TYPE)ini.value("target/" + QString::number(j) + "/type", 0).toInt();
				ASSERT(tid >= 0 && tplayer >= 0, "Bad ID");
				setStructureTarget(psStruct, getBaseObjFromData(tid, tplayer, ttype), j, ORIGIN_UNKNOWN);
				ASSERT(psStruct->psTarget[j], "Failed to find target");
			}
			if (ini.contains("Factory/commander/id"))
			{
				ASSERT(psStruct->pStructureType->type == REF_FACTORY || psStruct->pStructureType->type == REF_CYBORG_FACTORY
				       || psStruct->pStructureType->type == REF_VTOL_FACTORY, "Bad type");
				FACTORY *psFactory = (FACTORY *)psStruct->pFunctionality;
				OBJECT_TYPE ttype = OBJ_DROID;
				int tid = ini.value("Factory/commander/id", -1).toInt();
				int tplayer = ini.value("Factory/commander/player", -1).toInt();
				ASSERT(tid >= 0 && tplayer >= 0, "Bad commander ID %d for player %d for building %d", tid, tplayer, id);
				DROID *psCommander = (DROID *)getBaseObjFromData(tid, tplayer, ttype);
				ASSERT(psCommander, "Commander %d not found for building %d", tid, id);
				if (ppList == mission.apsStructLists)
				{
					psFactory->psCommander = psCommander;
				}
				else
				{
					assignFactoryCommandDroid(psStruct, psCommander);
				}
			}
			if (ini.contains("Repair/target/id"))
			{
				ASSERT(psStruct->pStructureType->type == REF_REPAIR_FACILITY, "Bad type");
				REPAIR_FACILITY *psRepair = ((REPAIR_FACILITY *)psStruct->pFunctionality);
				OBJECT_TYPE ttype = (OBJECT_TYPE)ini.value("Repair/target/type", OBJ_DROID).toInt();
				int tid = ini.value("Repair/target/id", -1).toInt();
				int tplayer = ini.value("Repair/target/player", -1).toInt();
				ASSERT(tid >= 0 && tplayer >= 0, "Bad repair ID %d for player %d for building %d", tid, tplayer, id);
				psRepair->psObj = getBaseObjFromData(tid, tplayer, ttype);
				ASSERT(psRepair->psObj, "Repair target %d not found for building %d", tid, id);
			}
			if (ini.contains("Rearm/target/id"))
			{
				ASSERT(psStruct->pStructureType->type == REF_REARM_PAD, "Bad type");
				REARM_PAD *psReArmPad = ((REARM_PAD *)psStruct->pFunctionality);
				OBJECT_TYPE ttype = OBJ_DROID; // always, for now
				int tid = ini.value("Rearm/target/id", -1).toInt();
				int tplayer = ini.value("Rearm/target/player", -1).toInt();
				ASSERT(tid >= 0 && tplayer >= 0, "Bad rearm ID %d for player %d for building %d", tid, tplayer, id);
				psReArmPad->psObj = getBaseObjFromData(tid, tplayer, ttype);
				ASSERT(psReArmPad->psObj, "Rearm target %d not found for building %d", tid, id);
			}
		}
		ini.endGroup();
	}
	return true;
}

// -----------------------------------------------------------------------------------------
bool loadSaveFeature(char *pFileData, UDWORD filesize)
{
	FEATURE_SAVEHEADER		*psHeader;
	SAVE_FEATURE_V14			*psSaveFeature;
	FEATURE					*pFeature;
	UDWORD					count, i, statInc;
	FEATURE_STATS			*psStats = NULL;
	bool					found;
	UDWORD					sizeOfSaveFeature;

	/* Check the file type */
	psHeader = (FEATURE_SAVEHEADER *)pFileData;
	if (psHeader->aFileType[0] != 'f' || psHeader->aFileType[1] != 'e' ||
	    psHeader->aFileType[2] != 'a' || psHeader->aFileType[3] != 't')
	{
		debug(LOG_ERROR, "loadSaveFeature: Incorrect file type");
		return false;
	}

	/* FEATURE_SAVEHEADER */
	endian_udword(&psHeader->version);
	endian_udword(&psHeader->quantity);

	debug(LOG_SAVE, "Feature file version is %u ", psHeader->version);

	//increment to the start of the data
	pFileData += FEATURE_HEADER_SIZE;

	/* Check the file version */
	if (psHeader->version < VERSION_7 || psHeader->version > VERSION_19)
	{
		debug(LOG_ERROR, "Unsupported save format version %u", psHeader->version);
		return false;
	}
	if (psHeader->version < VERSION_14)
	{
		sizeOfSaveFeature = sizeof(SAVE_FEATURE_V2);
	}
	else
	{
		sizeOfSaveFeature = sizeof(SAVE_FEATURE_V14);
	}
	if ((sizeOfSaveFeature * psHeader->quantity + FEATURE_HEADER_SIZE) > filesize)
	{
		debug(LOG_ERROR, "featureLoad: unexpected end of file");
		return false;
	}

	/* Load in the feature data */
	for (count = 0; count < psHeader->quantity; count ++, pFileData += sizeOfSaveFeature)
	{
		psSaveFeature = (SAVE_FEATURE_V14 *) pFileData;

		/* FEATURE_SAVE_V14 is FEATURE_SAVE_V2 */
		/* FEATURE_SAVE_V2 is OBJECT_SAVE_V19 */
		/* OBJECT_SAVE_V19 */
		endian_udword(&psSaveFeature->id);
		endian_udword(&psSaveFeature->x);
		endian_udword(&psSaveFeature->y);
		endian_udword(&psSaveFeature->z);
		endian_udword(&psSaveFeature->direction);
		endian_udword(&psSaveFeature->player);
		endian_udword(&psSaveFeature->periodicalDamageStart);
		endian_udword(&psSaveFeature->periodicalDamage);

		//get the stats for this feature
		found = false;

		for (statInc = 0; statInc < numFeatureStats; statInc++)
		{
			psStats = asFeatureStats + statInc;
			//loop until find the same name
			if (psStats->id.compare(psSaveFeature->name) == 0)
			{
				found = true;
				break;
			}
		}
		//if haven't found the feature - ignore this record!
		if (!found)
		{
			debug(LOG_ERROR, "This feature no longer exists - %s", psSaveFeature->name);
			//ignore this
			continue;
		}
		//create the Feature
		pFeature = buildFeature(psStats, psSaveFeature->x, psSaveFeature->y, true);
		if (!pFeature)
		{
			debug(LOG_ERROR, "Unable to create feature %s", psSaveFeature->name);
			continue;
		}
		if (pFeature->psStats->subType == FEAT_OIL_RESOURCE)
		{
			scriptSetDerrickPos(pFeature->pos.x, pFeature->pos.y);
		}
		//restore values
		pFeature->id = psSaveFeature->id;
		pFeature->rot.direction = DEG(psSaveFeature->direction);
		pFeature->periodicalDamage = psSaveFeature->periodicalDamage;
		if (psHeader->version >= VERSION_14)
		{
			for (i = 0; i < MAX_PLAYERS; i++)
			{
				pFeature->visible[i] = psSaveFeature->visible[i];
			}
		}
	}

	return true;
}

bool loadSaveFeature2(const char *pFileName)
{
	if (!PHYSFS_exists(pFileName))
	{
		debug(LOG_SAVE, "No %s found -- use fallback method", pFileName);
		return false;
	}
	WzConfig ini(pFileName, WzConfig::ReadOnly);
	QStringList list = ini.childGroups();
	debug(LOG_SAVE, "Loading new style features (%d found)", list.size());

	for (int i = 0; i < list.size(); ++i)
	{
		FEATURE *pFeature;
		ini.beginGroup(list[i]);
		QString name = ini.value("name").toString();
		Position pos = ini.vector3i("position");
		int statInc;
		bool found = false;
		FEATURE_STATS *psStats = NULL;

		//get the stats for this feature
		for (statInc = 0; statInc < numFeatureStats; statInc++)
		{
			psStats = asFeatureStats + statInc;
			//loop until find the same name
			if (psStats->id.compare(name) == 0)
			{
				found = true;
				break;
			}
		}
		//if haven't found the feature - ignore this record!
		if (!found)
		{
			debug(LOG_ERROR, "This feature no longer exists - %s", name.toUtf8().constData());
			//ignore this
			continue;
		}
		//create the Feature
		pFeature = buildFeature(psStats, pos.x, pos.y, true);
		if (!pFeature)
		{
			debug(LOG_ERROR, "Unable to create feature %s", name.toUtf8().constData());
			continue;
		}
		if (pFeature->psStats->subType == FEAT_OIL_RESOURCE)
		{
			scriptSetDerrickPos(pFeature->pos.x, pFeature->pos.y);
		}
		//restore values
		int id = ini.value("id", -1).toInt();
		if (id > 0)
		{
			pFeature->id = id;
		}
		else
		{
			pFeature->id = generateSynchronisedObjectId();
		}
		pFeature->rot = ini.vector3i("rotation");
		pFeature->periodicalDamage = ini.value("periodicalDamage", 0).toInt();
		pFeature->periodicalDamageStart = ini.value("periodicalDamageStart", 0).toInt();
		pFeature->born = ini.value("born", 2).toInt();
		pFeature->timeLastHit = ini.value("timeLastHit", UDWORD_MAX).toInt();
		pFeature->selected = ini.value("selected", false).toBool();
		pFeature->body = healthValue(ini, pFeature->psStats->body);
		for (int i = 0; i < MAX_PLAYERS; i++)
		{
			pFeature->visible[i] = ini.value("visible/" + QString::number(i), 0).toInt();
		}
		ini.endGroup();
	}
	return true;
}

// -----------------------------------------------------------------------------------------
/*
Writes the linked list of features to a file
*/
bool writeFeatureFile(const char *pFileName)
{
	WzConfig ini(pFileName, WzConfig::ReadAndWrite);
	int counter = 0;

	for (FEATURE *psCurr = apsFeatureLists[0]; psCurr != NULL; psCurr = psCurr->psNext)
	{
		ini.beginGroup("feature_" + QString("%1").arg(counter++, 10, 10, QLatin1Char('0')));  // Zero padded so that alphabetical sort works.
		ini.setValue("id", psCurr->id);
		ini.setValue("name", psCurr->psStats->id);
		ini.setVector3i("position", psCurr->pos);
		ini.setVector3i("rotation", psCurr->rot);
		ini.setValue("periodicalDamage", psCurr->periodicalDamage);
		ini.setValue("periodicalDamageStart", psCurr->periodicalDamageStart);
		ini.setValue("health", psCurr->body);
		ini.setValue("born", psCurr->born);
		if (psCurr->selected)
		{
			ini.setValue("selected", psCurr->selected);
		}
		if (psCurr->timeLastHit != UDWORD_MAX)
		{
			ini.setValue("timeLastHit", psCurr->timeLastHit);
		}
		for (int i = 0; i < MAX_PLAYERS; i++)
		{
			if (psCurr->visible[i])
			{
				ini.setValue("visible/" + QString::number(i), psCurr->visible[i]);
			}
		}
		ini.endGroup();
	}
	return true;
}

// -----------------------------------------------------------------------------------------
bool loadSaveTemplate(const char *pFileName)
{
	WzConfig ini(pFileName, WzConfig::ReadOnly);
	QStringList list = ini.childGroups();

	for (int i = 0; i < list.size(); ++i)
	{
		ini.beginGroup(list[i]);
		int player = getPlayer(ini);
		DROID_TEMPLATE *psTemplate = new DROID_TEMPLATE;
		psTemplate->name = ini.value("name").toString();
		psTemplate->ref = ini.value("ref").toInt();
		psTemplate->droidType = (DROID_TYPE)ini.value("droidType").toInt();
		psTemplate->multiPlayerID = ini.value("multiPlayerID").toInt();
		psTemplate->asParts[COMP_BODY] = getCompFromName(COMP_BODY, ini.value("body", "ZNULLBODY").toString());
		psTemplate->asParts[COMP_BRAIN] = getCompFromName(COMP_BRAIN, ini.value("brain", "ZNULLBRAIN").toString());
		psTemplate->asParts[COMP_PROPULSION] = getCompFromName(COMP_PROPULSION, ini.value("propulsion", "ZNULLPROP").toString());
		psTemplate->asParts[COMP_REPAIRUNIT] = getCompFromName(COMP_REPAIRUNIT, ini.value("repair", "ZNULLREPAIR").toString());
		psTemplate->asParts[COMP_ECM] = getCompFromName(COMP_ECM, ini.value("ecm", "ZNULLECM").toString());
		psTemplate->asParts[COMP_SENSOR] = getCompFromName(COMP_SENSOR, ini.value("sensor", "ZNULLSENSOR").toString());
		psTemplate->asParts[COMP_CONSTRUCT] = getCompFromName(COMP_CONSTRUCT, ini.value("construct", "ZNULLCONSTRUCT").toString());
		psTemplate->asWeaps[0] = getCompFromName(COMP_WEAPON, ini.value("weapon/1", "ZNULLWEAPON").toString());
		psTemplate->asWeaps[1] = getCompFromName(COMP_WEAPON, ini.value("weapon/2", "ZNULLWEAPON").toString());
		psTemplate->asWeaps[2] = getCompFromName(COMP_WEAPON, ini.value("weapon/3", "ZNULLWEAPON").toString());
		psTemplate->numWeaps = ini.value("weapons").toInt();
		psTemplate->enabled = ini.value("enabled").toBool();
		psTemplate->prefab = false;		// not AI template

		//store it in the apropriate player' list
		//if a template with the same multiplayerID exists overwrite it
		//else add this template to the top of the list
		DROID_TEMPLATE *psDestTemplate = apsDroidTemplates[player];
		while (psDestTemplate != NULL)
		{
			if (psTemplate->multiPlayerID == psDestTemplate->multiPlayerID)
			{
				//whooh get rid of this one
				break;
			}
			psDestTemplate = psDestTemplate->psNext;
		}

		if (psDestTemplate != NULL)
		{
			psTemplate->psNext = psDestTemplate->psNext;//preserve the list
			*psDestTemplate = *psTemplate;
		}
		else
		{
			//add it to the top of the list
			psTemplate->psNext = apsDroidTemplates[player];
			apsDroidTemplates[player] = psTemplate;
		}
		ini.endGroup();
	}

	for (DROID_TEMPLATE *t = apsDroidTemplates[selectedPlayer]; t != NULL; t = t->psNext)
	{
		localTemplates.push_front(*t);
	}

	return true;
}

bool writeTemplateFile(const char *pFileName)
{
	WzConfig ini(pFileName, WzConfig::ReadAndWrite);

	for (int player = 0; player < MAX_PLAYERS; player++)
	{
		if (apsDroidLists[player] || apsStructLists[player])	// only write out templates of players that are still 'alive'
		{
			for (DROID_TEMPLATE *psCurr = apsDroidTemplates[player]; psCurr != NULL; psCurr = psCurr->psNext)
			{
				ini.beginGroup("template_" + QString::number(psCurr->multiPlayerID) + "_player" + QString::number(player));
				ini.setValue("name", psCurr->name);
				ini.setValue("ref", psCurr->ref);
				ini.setValue("droidType", psCurr->droidType);
				ini.setValue("multiPlayerID", psCurr->multiPlayerID);
				setPlayer(ini, player);
				ini.setValue("body", (asBodyStats + psCurr->asParts[COMP_BODY])->id);
				ini.setValue("propulsion", (asPropulsionStats + psCurr->asParts[COMP_PROPULSION])->id);
				ini.setValue("brain", (asBrainStats + psCurr->asParts[COMP_BRAIN])->id);
				ini.setValue("repair", (asRepairStats + psCurr->asParts[COMP_REPAIRUNIT])->id);
				ini.setValue("ecm", (asECMStats + psCurr->asParts[COMP_ECM])->id);
				ini.setValue("sensor", (asSensorStats + psCurr->asParts[COMP_SENSOR])->id);
				ini.setValue("construct", (asConstructStats + psCurr->asParts[COMP_CONSTRUCT])->id);
				ini.setValue("weapons", psCurr->numWeaps);
				ini.setValue("enabled", psCurr->enabled);
				for (int j = 0; j < psCurr->numWeaps; j++)
				{
					ini.setValue("weapon/" + QString::number(j + 1), (asWeaponStats + psCurr->asWeaps[j])->id);
				}
				ini.endGroup();
			}
		}
	}
	return true;
}

// -----------------------------------------------------------------------------------------
// load up a terrain tile type map file
bool loadTerrainTypeMap(const char *pFileData, UDWORD filesize)
{
	TILETYPE_SAVEHEADER	*psHeader;
	UDWORD				i;
	UWORD				*pType;

	if (filesize < TILETYPE_HEADER_SIZE)
	{
		debug(LOG_ERROR, "loadTerrainTypeMap: file too small");
		return false;
	}

	// Check the header
	psHeader = (TILETYPE_SAVEHEADER *)pFileData;
	if (psHeader->aFileType[0] != 't' || psHeader->aFileType[1] != 't' ||
	    psHeader->aFileType[2] != 'y' || psHeader->aFileType[3] != 'p')
	{
		debug(LOG_ERROR, "loadTerrainTypeMap: Incorrect file type");

		return false;
	}

	/* TILETYPE_SAVEHEADER */
	endian_udword(&psHeader->version);
	endian_udword(&psHeader->quantity);

	// reset the terrain table
	memset(terrainTypes, 0, sizeof(terrainTypes));

	// Load the terrain type mapping
	pType = (UWORD *)(pFileData + TILETYPE_HEADER_SIZE);
	endian_uword(pType);
	if (psHeader->quantity >= MAX_TILE_TEXTURES)
	{
		// Workaround for fugly map editor bug, since we can't fix the map editor
		psHeader->quantity = MAX_TILE_TEXTURES - 1;
	}
	for (i = 0; i < psHeader->quantity; i++)
	{
		if (*pType > TER_MAX)
		{
			debug(LOG_ERROR, "loadTerrainTypeMap: terrain type out of range");

			return false;
		}

		terrainTypes[i] = (UBYTE) * pType;
		pType++;
		endian_uword(pType);
	}

	return true;
}

// -----------------------------------------------------------------------------------------
// Write out the terrain type map
static bool writeTerrainTypeMapFile(char *pFileName)
{
	TILETYPE_SAVEHEADER		*psHeader;
	char *pFileData;
	UDWORD					fileSize, i;
	UWORD					*pType;

	// Calculate the file size
	fileSize = TILETYPE_HEADER_SIZE + sizeof(UWORD) * MAX_TILE_TEXTURES;
	pFileData = (char *)malloc(fileSize);
	if (!pFileData)
	{
		debug(LOG_FATAL, "writeTerrainTypeMapFile: Out of memory");
		abort();
		return false;
	}

	// Put the file header on the file
	psHeader = (TILETYPE_SAVEHEADER *)pFileData;
	psHeader->aFileType[0] = 't';
	psHeader->aFileType[1] = 't';
	psHeader->aFileType[2] = 'y';
	psHeader->aFileType[3] = 'p';
	psHeader->version = CURRENT_VERSION_NUM;
	psHeader->quantity = MAX_TILE_TEXTURES;

	pType = (UWORD *)(pFileData + TILETYPE_HEADER_SIZE);
	for (i = 0; i < MAX_TILE_TEXTURES; i++)
	{
		*pType = terrainTypes[i];
		endian_uword(pType);
		pType += 1;
	}

	/* TILETYPE_SAVEHEADER */
	endian_udword(&psHeader->version);
	endian_udword(&psHeader->quantity);

	if (!saveFile(pFileName, pFileData, fileSize))
	{
		return false;
	}
	free(pFileData);

	return true;
}

// -----------------------------------------------------------------------------------------
bool loadSaveCompList(const char *pFileName)
{
	WzConfig ini(pFileName, WzConfig::ReadOnly);

	for (int player = 0; player < MAX_PLAYERS; player++)
	{
		ini.beginGroup("player_" + QString::number(player));
		QStringList list = ini.childKeys();
		for (int i = 0; i < list.size(); ++i)
		{
			QString name = list[i];
			int state = ini.value(name, UNAVAILABLE).toInt();
			COMPONENT_STATS *psComp = getCompStatsFromName(name);
			ASSERT_OR_RETURN(false, psComp, "Bad component %s", name.toUtf8().constData());
			ASSERT_OR_RETURN(false, psComp->compType >= 0 && psComp->compType != COMP_NUMCOMPONENTS, "Bad type %d", psComp->compType);
			ASSERT_OR_RETURN(false, state == UNAVAILABLE || state == AVAILABLE || state == FOUND || state == REDUNDANT,
			                 "Bad state %d for %s", state, name.toUtf8().constData());
			apCompLists[player][psComp->compType][psComp->index] = state;
		}
		ini.endGroup();
	}
	return true;
}

// -----------------------------------------------------------------------------------------
// Write out the current state of the Comp lists per player
static bool writeCompListFile(const char *pFileName)
{
	WzConfig ini(pFileName, WzConfig::ReadAndWrite);

	// Save each type of struct type
	for (int player = 0; player < MAX_PLAYERS; player++)
	{
		ini.beginGroup("player_" + QString::number(player));
		for (int i = 0; i < numBodyStats; i++)
		{
			COMPONENT_STATS *psStats = (COMPONENT_STATS *)(asBodyStats + i);
			const int state = apCompLists[player][COMP_BODY][i];
			if (state != UNAVAILABLE)
			{
				ini.setValue(psStats->id, state);
			}
		}
		for (int i = 0; i < numWeaponStats; i++)
		{
			COMPONENT_STATS *psStats = (COMPONENT_STATS *)(asWeaponStats + i);
			const int state = apCompLists[player][COMP_WEAPON][i];
			if (state != UNAVAILABLE)
			{
				ini.setValue(psStats->id, state);
			}
		}
		for (int i = 0; i < numConstructStats; i++)
		{
			COMPONENT_STATS *psStats = (COMPONENT_STATS *)(asConstructStats + i);
			const int state = apCompLists[player][COMP_CONSTRUCT][i];
			if (state != UNAVAILABLE)
			{
				ini.setValue(psStats->id, state);
			}
		}
		for (int i = 0; i < numECMStats; i++)
		{
			COMPONENT_STATS *psStats = (COMPONENT_STATS *)(asECMStats + i);
			const int state = apCompLists[player][COMP_ECM][i];
			if (state != UNAVAILABLE)
			{
				ini.setValue(psStats->id, state);
			}
		}
		for (int i = 0; i < numPropulsionStats; i++)
		{
			COMPONENT_STATS *psStats = (COMPONENT_STATS *)(asPropulsionStats + i);
			const int state = apCompLists[player][COMP_PROPULSION][i];
			if (state != UNAVAILABLE)
			{
				ini.setValue(psStats->id, state);
			}
		}
		for (int i = 0; i < numSensorStats; i++)
		{
			COMPONENT_STATS *psStats = (COMPONENT_STATS *)(asSensorStats + i);
			const int state = apCompLists[player][COMP_SENSOR][i];
			if (state != UNAVAILABLE)
			{
				ini.setValue(psStats->id, state);
			}
		}
		for (int i = 0; i < numRepairStats; i++)
		{
			COMPONENT_STATS *psStats = (COMPONENT_STATS *)(asRepairStats + i);
			const int state = apCompLists[player][COMP_REPAIRUNIT][i];
			if (state != UNAVAILABLE)
			{
				ini.setValue(psStats->id, state);
			}
		}
		for (int i = 0; i < numBrainStats; i++)
		{
			COMPONENT_STATS *psStats = (COMPONENT_STATS *)(asBrainStats + i);
			const int state = apCompLists[player][COMP_BRAIN][i];
			if (state != UNAVAILABLE)
			{
				ini.setValue(psStats->id, state);
			}
		}
		ini.endGroup();
	}
	return true;
}

// -----------------------------------------------------------------------------------------
// load up structure type list file
static bool loadSaveStructTypeList(const char *pFileName)
{
	WzConfig ini(pFileName, WzConfig::ReadOnly);

	for (int player = 0; player < MAX_PLAYERS; player++)
	{
		ini.beginGroup("player_" + QString::number(player));
		QStringList list = ini.childKeys();
		for (int i = 0; i < list.size(); ++i)
		{
			QString name = list[i];
			int state = ini.value(name, UNAVAILABLE).toInt();
			int statInc;

			ASSERT_OR_RETURN(false, state == UNAVAILABLE || state == AVAILABLE || state == FOUND || state == REDUNDANT,
			                 "Bad state %d for %s", state, name.toUtf8().constData());
			for (statInc = 0; statInc < numStructureStats; statInc++) // loop until find the same name
			{
				STRUCTURE_STATS *psStats = asStructureStats + statInc;

				if (name.compare(psStats->id) == 0)
				{
					apStructTypeLists[player][statInc] = state;
					break;
				}
			}
			ASSERT_OR_RETURN(false, statInc != numStructureStats, "Did not find structure %s", name.toUtf8().constData());
		}
		ini.endGroup();
	}
	return true;
}

// -----------------------------------------------------------------------------------------
// Write out the current state of the Struct Type List per player
static bool writeStructTypeListFile(const char *pFileName)
{
	WzConfig ini(pFileName, WzConfig::ReadAndWrite);

	// Save each type of struct type
	for (int player = 0; player < MAX_PLAYERS; player++)
	{
		ini.beginGroup("player_" + QString::number(player));
		STRUCTURE_STATS *psStats = asStructureStats;
		for (int i = 0; i < numStructureStats; i++, psStats++)
		{
			if (apStructTypeLists[player][i] != UNAVAILABLE)
			{
				ini.setValue(psStats->id, apStructTypeLists[player][i]);
			}
		}
		ini.endGroup();
	}
	return true;
}

// -----------------------------------------------------------------------------------------
// load up saved research file
bool loadSaveResearch(const char *pFileName)
{
	WzConfig ini(pFileName, WzConfig::ReadOnly);
	const int players = game.maxPlayers;
	QStringList list = ini.childGroups();
	for (int i = 0; i < list.size(); ++i)
	{
		ini.beginGroup(list[i]);
		bool found = false;
		char name[MAX_SAVE_NAME_SIZE];
		sstrcpy(name, ini.value("name").toString().toUtf8().constData());
		int statInc;
		for (statInc = 0; statInc < asResearch.size(); statInc++)
		{
			RESEARCH *psStats = &asResearch[statInc];
			//loop until find the same name
			if (psStats->id.compare(name) == 0)

			{
				found = true;
				break;
			}
		}
		if (!found)
		{
			//ignore this record
			continue;
		}
		QStringList researchedList = ini.value("researched").toStringList();
		QStringList possiblesList = ini.value("possible").toStringList();
		QStringList pointsList = ini.value("currentPoints").toStringList();
		ASSERT(researchedList.size() == players, "Bad researched list for %s", name);
		ASSERT(possiblesList.size() == players, "Bad possible list for %s", name);
		ASSERT(pointsList.size() == players, "Bad points list for %s", name);
		for (int plr = 0; plr < players; plr++)
		{
			PLAYER_RESEARCH *psPlRes;
			int researched = researchedList.at(plr).toInt();
			int possible = possiblesList.at(plr).toInt();
			int points = pointsList.at(plr).toInt();

			psPlRes = &asPlayerResList[plr][statInc];
			// Copy the research status
			psPlRes->ResearchStatus = (researched & RESBITS);
			if (possible != 0)
			{
				MakeResearchPossible(psPlRes);
			}
			psPlRes->currentPoints = points;
			//for any research that has been completed - perform so that upgrade values are set up
			if (researched == RESEARCHED)
			{
				researchResult(statInc, plr, false, NULL, false);
			}
		}
		ini.endGroup();
	}
	return true;
}

// -----------------------------------------------------------------------------------------
// Write out the current state of the Research per player
static bool writeResearchFile(char *pFileName)
{
	WzConfig ini(pFileName, WzConfig::ReadAndWrite);

	for (int i = 0; i < asResearch.size(); ++i)
	{
		RESEARCH *psStats = &asResearch[i];
		bool valid = false;
		QStringList possibles, researched, points;
		for (int player = 0; player < game.maxPlayers; player++)
		{
			possibles.push_back(QString::number(IsResearchPossible(&asPlayerResList[player][i])));
			researched.push_back(QString::number(asPlayerResList[player][i].ResearchStatus & RESBITS));
			points.push_back(QString::number(asPlayerResList[player][i].currentPoints));
			if (IsResearchPossible(&asPlayerResList[player][i]) || (asPlayerResList[player][i].ResearchStatus & RESBITS) || asPlayerResList[player][i].currentPoints)
			{
				valid = true;	// write this entry
			}
		}
		if (valid)
		{
			ini.beginGroup("research_" + QString::number(i));
			ini.setValue("name", psStats->id);
			ini.setValue("possible", possibles);
			ini.setValue("researched", researched);
			ini.setValue("currentPoints", points);
			ini.endGroup();
		}
	}
	return true;
}


// -----------------------------------------------------------------------------------------
// load up saved message file
bool loadSaveMessage(const char *pFileName, SWORD levelType)
{
	// Only clear the messages if its a mid save game
	if (gameType == GTYPE_SAVE_MIDMISSION)
	{
		freeMessages();
	}
	else if (gameType == GTYPE_SAVE_START)
	{
		// If we are loading in a CamStart or a CamChange then we are not interested in any saved messages
		if (levelType == LDS_CAMSTART || levelType == LDS_CAMCHANGE)
		{
			return true;
		}
	}

	WzConfig ini(pFileName, WzConfig::ReadOnly);
	QStringList list = ini.childGroups();
	for (int i = 0; i < list.size(); ++i)
	{
		ini.beginGroup(list[i]);
		MESSAGE_TYPE type = (MESSAGE_TYPE)ini.value("type").toInt();
		bool bObj = ini.contains("obj/id");
		int player = ini.value("player").toInt();
		int id = ini.value("id").toInt();
		int dataType = ini.value("dataType").toInt();

		if (type == MSG_PROXIMITY)
		{
			//only load proximity if a mid-mission save game
			if (gameType == GTYPE_SAVE_MIDMISSION)
			{
				if (bObj)
				{
					// Proximity object so create get the obj from saved idy
					int objId = ini.value("obj/id").toInt();
					int objPlayer = ini.value("obj/player").toInt();
					OBJECT_TYPE objType = (OBJECT_TYPE)ini.value("obj/type").toInt();
					MESSAGE *psMessage = addMessage(type, true, player);
					if (psMessage)
					{
						psMessage->pViewData = (MSG_VIEWDATA *)getBaseObjFromData(objId, objPlayer, objType);
						ASSERT(psMessage->pViewData, "Viewdata object id %d not found for message %d", objId, id);
					}
					else
					{
						debug(LOG_ERROR, "Proximity object could not be created (type=%d, player=%d, message=%d)",
						      type, player, id);
					}
				}
				else
				{
					VIEWDATA *psViewData = NULL;

					// Proximity position so get viewdata pointer from the name
					MESSAGE *psMessage = addMessage(type, false, player);

					if (psMessage)
					{
						if (dataType == MSG_DATA_BEACON)
						{
							Vector2i pos = ini.vector2i("position");
							int sender = ini.value("sender").toInt();
							psViewData = CreateBeaconViewData(sender, pos.x, pos.y);
							ASSERT(psViewData, "Could not create view data for message %d", id);
							if (psViewData == NULL)
							{
								// Skip this message
								removeMessage(psMessage, player);
								continue;
							}
						}
						else if (ini.contains("name"))
						{
							psViewData = (VIEWDATA *)getViewData(ini.value("name").toString().toUtf8().constData());
							ASSERT(psViewData, "Failed to find view data for proximity position - skipping message %d", id);
							if (psViewData == NULL)
							{
								// Skip this message
								removeMessage(psMessage, player);
								continue;
							}
						}
						else
						{
							debug(LOG_ERROR, "Proximity position with empty name skipped (message %d)", id);
							removeMessage(psMessage, player);
							continue;
						}

						psMessage->pViewData = (MSG_VIEWDATA *)psViewData;
						// Check the z value is at least the height of the terrain
						const int height = map_Height(((VIEW_PROXIMITY *)psViewData->pData)->x, ((VIEW_PROXIMITY *)psViewData->pData)->y);
						if (((VIEW_PROXIMITY *)psViewData->pData)->z < height)
						{
							((VIEW_PROXIMITY *)psViewData->pData)->z = height;
						}
					}
					else
					{
						debug(LOG_ERROR, "Proximity position could not be created (type=%d, player=%d, message=%d)",
						      type, player, id);
					}
				}
			}
		}
		else
		{
			// Only load Campaign/Mission messages if a mid-mission save game; always load research messages
			if (type == MSG_RESEARCH || gameType == GTYPE_SAVE_MIDMISSION)
			{
				MESSAGE *psMessage = addMessage(type, false, player);
				ASSERT(psMessage, "Could not create message %d", id);
				if (psMessage)
				{
					psMessage->pViewData = (MSG_VIEWDATA *)getViewData(ini.value("name").toString().toUtf8().constData());
					ASSERT(psMessage->pViewData, "Failed to find view data for message %d", id);
				}
			}
		}
		ini.endGroup();
	}
	return true;
}

// -----------------------------------------------------------------------------------------
// Write out the current messages per player
static bool writeMessageFile(const char *pFileName)
{
	WzConfig ini(pFileName, WzConfig::ReadAndWrite);
	int numMessages = 0;

	// save each type of research
	for (int player = 0; player < game.maxPlayers; player++)
	{
		for (MESSAGE *psMessage = apsMessages[player]; psMessage != NULL; psMessage = psMessage->psNext)
		{
			ini.beginGroup("message_" + QString::number(numMessages++));
			ini.setValue("id", numMessages - 1);	// for future use
			ini.setValue("player", player);
			ini.setValue("type", psMessage->type);
			ini.setValue("dataType", psMessage->dataType);
			if (psMessage->type == MSG_PROXIMITY)
			{
				//get the matching proximity message
				PROXIMITY_DISPLAY *psProx = NULL;
				for (psProx = apsProxDisp[player]; psProx != NULL; psProx = psProx->psNext)
				{
					//compare the pointers
					if (psProx->psMessage == psMessage)
					{
						break;
					}
				}
				ASSERT(psProx != NULL, "Save message; proximity display not found for message");
				if (psProx && psProx->type == POS_PROXDATA)
				{
					//message has viewdata so store the name
					VIEWDATA *pViewData = (VIEWDATA *)psMessage->pViewData;
					ini.setValue("name", pViewData->pName);

					// save beacon data
					if (psMessage->dataType == MSG_DATA_BEACON)
					{
						VIEW_PROXIMITY *viewData = (VIEW_PROXIMITY *)((VIEWDATA *)psMessage->pViewData)->pData;
						ini.setVector2i("position", Vector2i(viewData->x, viewData->y));
						ini.setValue("sender", viewData->sender);
					}
				}
				else
				{
					// message has object so store Object Id
					BASE_OBJECT *psObj = (BASE_OBJECT *)psMessage->pViewData;
					if (psObj)
					{
						ini.setValue("obj/id", psObj->id);
						ini.setValue("obj/player", psObj->player);
						ini.setValue("obj/type", psObj->type);
					}
					else
					{
						ASSERT(false, "Message type has no object data to save ?");
					}
				}
			}
			else
			{
				VIEWDATA *pViewData = (VIEWDATA *)psMessage->pViewData;
				ini.setValue("name", pViewData != NULL ? pViewData->pName : "NULL");
			}
			ini.setValue("read", psMessage->read);	// flag to indicate whether message has been read; not that this is/was _not_ read by loading code!?
			ASSERT(player == psMessage->player, "Bad player number (%d == %d)", player, psMessage->player);
			ini.endGroup();
		}
	}
	return true;
}

// -----------------------------------------------------------------------------------------
bool loadSaveStructLimits(const char *pFileName)
{
	WzConfig ini(pFileName, WzConfig::ReadOnly);

	for (int player = 0; player < game.maxPlayers; player++)
	{
		ini.beginGroup("player_" + QString::number(player));
		QStringList list = ini.childKeys();
		for (int i = 0; i < list.size(); ++i)
		{
			QString name = list[i];
			int limit = ini.value(name, 0).toInt();
			int statInc;

			for (statInc = 0; statInc < numStructureStats; statInc++)
			{
				STRUCTURE_STATS *psStats = asStructureStats + statInc;
				if (name.compare(psStats->id) == 0)
				{
					asStructLimits[player][statInc].limit = limit != 255 ? limit : LOTS_OF;
					break;
				}
			}
			ASSERT_OR_RETURN(false, statInc != numStructureStats, "Did not find structure %s", name.toUtf8().constData());
		}
		ini.endGroup();
	}
	return true;
}

// -----------------------------------------------------------------------------------------
/*
Writes the list of structure limits to a file
*/
bool writeStructLimitsFile(const char *pFileName)
{
	WzConfig ini(pFileName, WzConfig::ReadAndWrite);

	// Save each type of struct type
	for (int player = 0; player < game.maxPlayers; player++)
	{
		ini.beginGroup("player_" + QString::number(player));
		STRUCTURE_STATS *psStats = asStructureStats;
		for (int i = 0; i < numStructureStats; i++, psStats++)
		{
			const int limit = MIN(asStructLimits[player][i].limit, 255);
			if (limit != 255)
			{
				ini.setValue(psStats->id, limit);
			}
		}
		ini.endGroup();
	}
	return true;
}

/*!
 * Load the current fire-support designated commanders (the one who has fire-support enabled)
 */
bool readFiresupportDesignators(const char *pFileName)
{
	WzConfig ini(pFileName, WzConfig::ReadOnly);
	QStringList list = ini.childGroups();

	for (int i = 0; i < list.size(); ++i)
	{
		uint32_t id = ini.value("Player_" + QString::number(i) + "/id", NULL_ID).toInt();
		if (id != NULL_ID)
		{
			cmdDroidSetDesignator((DROID *)getBaseObjFromId(id));
		}
	}
	return true;
}

/*!
 * Save the current fire-support designated commanders (the one who has fire-support enabled)
 */
bool writeFiresupportDesignators(const char *pFileName)
{
	int player;
	WzConfig ini(pFileName, WzConfig::ReadAndWrite);

	for (player = 0; player < MAX_PLAYERS; player++)
	{
		DROID *psDroid = cmdDroidGetDesignator(player);
		if (psDroid != NULL)
		{
			ini.setValue("Player_" + QString::number(player) + "/id", psDroid->id);
		}
	}
	return true;
}


// -----------------------------------------------------------------------------------------
// write the event state to a file on disk
static bool	writeScriptState(const char *pFileName)
{
	char	jsFilename[PATH_MAX], *ext;

	if (!eventSaveState(pFileName))
	{
		return false;
	}

	// The below belongs to the new javascript stuff
	sstrcpy(jsFilename, pFileName);
	ext = strrchr(jsFilename, '/');
	*ext = '\0';
	strcat(jsFilename, "/scriptstate.json");
	saveScriptStates(jsFilename);

	return true;
}

// -----------------------------------------------------------------------------------------
// load the script state given a .gam name
bool loadScriptState(char *pFileName)
{
	char	jsFilename[PATH_MAX];

	pFileName[strlen(pFileName) - 4] = '\0';

	// The below belongs to the new javascript stuff
<<<<<<< HEAD
	strcpy(jsFilename, pFileName);
	strcat(jsFilename, "/scriptstate.json");
=======
	sstrcpy(jsFilename, pFileName);
	strcat(jsFilename, "/scriptstate.ini");
>>>>>>> 00d21fde
	loadScriptStates(jsFilename);

	// change the file extension
	strcat(pFileName, "/scriptstate.es");

	if (!eventLoadState(pFileName))
	{
		return false;
	}

	return true;
}


// -----------------------------------------------------------------------------------------
/* set the global scroll values to use for the save game */
static void setMapScroll(void)
{
	//if loading in a pre version5 then scroll values will not have been set up so set to max poss
	if (width == 0 && height == 0)
	{
		scrollMinX = 0;
		scrollMaxX = mapWidth;
		scrollMinY = 0;
		scrollMaxY = mapHeight;
		return;
	}
	scrollMinX = startX;
	scrollMinY = startY;
	scrollMaxX = startX + width;
	scrollMaxY = startY + height;
	//check not going beyond width/height of map
	if (scrollMaxX > (SDWORD)mapWidth)
	{
		scrollMaxX = mapWidth;
		debug(LOG_NEVER, "scrollMaxX was too big It has been set to map width");
	}
	if (scrollMaxY > (SDWORD)mapHeight)
	{
		scrollMaxY = mapHeight;
		debug(LOG_NEVER, "scrollMaxY was too big It has been set to map height");
	}
}


// -----------------------------------------------------------------------------------------
/*returns the current type of save game being loaded*/
UDWORD getSaveGameType(void)
{
	return gameType;
}

static void plotBackdropPixel(char *backDropSprite, int xx, int yy, PIELIGHT const &colour)
{
	xx = clip(xx, 0, BACKDROP_HACK_WIDTH - 1);
	yy = clip(yy, 0, BACKDROP_HACK_HEIGHT - 1);
	char *pixel = backDropSprite + (yy * BACKDROP_HACK_WIDTH + xx) * 3;
	pixel[0] = colour.byte.r;
	pixel[1] = colour.byte.g;
	pixel[2] = colour.byte.b;
}

/**
 * \param[out] backDropSprite The premade map texture.
 * \param scale               Scale of the map texture.
 * \param[out] playeridpos    Will contain the position on the map where the player's HQ are located.
 *
 * Reads the current map and colours the map preview for any structures
 * present. Additionally we load the player's HQ location into playeridpos so
 * we know the player's starting location.
 */
bool plotStructurePreview16(char *backDropSprite, Vector2i playeridpos[])
{
	union
	{
		SAVE_STRUCTURE_V2 v2;
		SAVE_STRUCTURE_V20 v20;
	} sSave;  // close eyes now.
	SAVE_STRUCTURE_V2 *psSaveStructure2   = &sSave.v2;
	SAVE_STRUCTURE_V20 *psSaveStructure20 = &sSave.v20;
	// ok you can open them again..

	STRUCT_SAVEHEADER *psHeader;
	char aFileName[256];
	UDWORD xx, yy, count, fileSize, sizeOfSaveStructure = sizeof(SAVE_STRUCTURE);
	UDWORD playerid = 0;
	char *pFileData = NULL;
	LEVEL_DATASET *psLevel;
	PIELIGHT color = WZCOL_BLACK ;
	bool HQ = false;

	psLevel = levFindDataSet(game.map, &game.hash);
	sstrcpy(aFileName, psLevel->apDataFiles[0]);
	aFileName[strlen(aFileName) - 4] = '\0';
	strcat(aFileName, "/struct.bjo");

	if (!PHYSFS_exists(aFileName))	// use new version of structure data
	{
		sstrcpy(aFileName, psLevel->apDataFiles[0]);
		aFileName[strlen(aFileName) - 4] = '\0';
		strcat(aFileName, "/struct.json");
		WzConfig ini(aFileName, WzConfig::ReadOnly);
		QStringList list = ini.childGroups();
		for (int i = 0; i < list.size(); ++i)
		{
			ini.beginGroup(list[i]);
			QString name = ini.value("name").toString();
			Position pos = ini.vector3i("position");
			playerid = ini.value("startpos", scavengerSlot()).toInt();  // No conversion should be going on, this is the map makers position when player X should be.
			ASSERT_OR_RETURN(false, playerid < MAX_PLAYERS, "Invalid player number");
			if (name.startsWith("A0CommandCentre"))
			{
				HQ = true;
				xx = playeridpos[playerid].x = map_coord(pos.x);
				yy = playeridpos[playerid].y = map_coord(pos.y);
			}
			else
			{
				HQ = false;
				xx = map_coord(pos.x);
				yy = map_coord(pos.y);
			}
			playerid = getPlayerColour(RemapPlayerNumber(playerid));
			// kludge to fix black, so you can see it on some maps.
			if (playerid == 3)	// in this case 3 = palette entry for black.
			{
				color = WZCOL_GREY;
			}
			else
			{
				color.rgba = clanColours[playerid].rgba;
			}
			if (HQ)
			{
				// This shows where the HQ is on the map in a special color.
				// We could do the same for anything else (oil/whatever) also.
				// Possible future enhancement?
				color = WZCOL_MAP_PREVIEW_HQ;
			}
			// and now we blit the color to the texture
			plotBackdropPixel(backDropSprite, xx, yy, color);
			ini.endGroup();
		}
		// And now we need to show features.
		plotFeature(backDropSprite);

		return true;
	}


	pFileData = fileLoadBuffer;
	if (!loadFileToBuffer(aFileName, pFileData, FILE_LOAD_BUFFER_SIZE, &fileSize))
	{
		debug(LOG_NEVER, "Failed to load file to buffer.");
	}

	/* Check the file type */
	psHeader = (STRUCT_SAVEHEADER *)pFileData;
	if (psHeader->aFileType[0] != 's' || psHeader->aFileType[1] != 't' ||
	    psHeader->aFileType[2] != 'r' || psHeader->aFileType[3] != 'u')
	{
		debug(LOG_ERROR, "Invalid file type.");
		return false;
	}

	/* STRUCT_SAVEHEADER */
	endian_udword(&psHeader->version);
	endian_udword(&psHeader->quantity);

	//increment to the start of the data
	pFileData += STRUCT_HEADER_SIZE;

	if (psHeader->version < VERSION_12)
	{
		sizeOfSaveStructure = sizeof(SAVE_STRUCTURE_V2);
	}
	else if (psHeader->version < VERSION_14)
	{
		sizeOfSaveStructure = sizeof(SAVE_STRUCTURE_V12);
	}
	else if (psHeader->version <= VERSION_14)
	{
		sizeOfSaveStructure = sizeof(SAVE_STRUCTURE_V14);
	}
	else if (psHeader->version <= VERSION_16)
	{
		sizeOfSaveStructure = sizeof(SAVE_STRUCTURE_V15);
	}
	else if (psHeader->version <= VERSION_19)
	{
		sizeOfSaveStructure = sizeof(SAVE_STRUCTURE_V17);
	}
	else if (psHeader->version <= VERSION_20)
	{
		sizeOfSaveStructure = sizeof(SAVE_STRUCTURE_V20);
	}

	/* Load in the structure data */
	for (count = 0; count < psHeader->quantity; count++, pFileData += sizeOfSaveStructure)
	{
		// we are specifically looking for the HQ, and it seems this is the only way to
		// find it via parsing map.
		// We store the coordinates of the structure, into a array for as many players as are on the map.

		if (psHeader->version <= VERSION_19)
		{
			// All versions up to 19 are compatible with V2.
			memcpy(psSaveStructure2, pFileData, sizeof(SAVE_STRUCTURE_V2));

			endian_udword(&psSaveStructure2->x);
			endian_udword(&psSaveStructure2->y);
			endian_udword(&psSaveStructure2->player);
			playerid = psSaveStructure2->player;
			ASSERT_OR_RETURN(false, playerid < MAX_PLAYERS, "Invalid player number");
			if (strncmp(psSaveStructure2->name, "A0CommandCentre", 15) == 0)
			{
				HQ = true;
				xx = playeridpos[playerid].x = map_coord(psSaveStructure2->x);
				yy = playeridpos[playerid].y = map_coord(psSaveStructure2->y);
			}
			else
			{
				HQ = false;
				xx = map_coord(psSaveStructure2->x);
				yy = map_coord(psSaveStructure2->y);
			}
		}
		else
		{
			// All newer versions are compatible with V20.
			memcpy(psSaveStructure20, pFileData, sizeof(SAVE_STRUCTURE_V20));

			endian_udword(&psSaveStructure20->x);
			endian_udword(&psSaveStructure20->y);
			endian_udword(&psSaveStructure20->player);
			playerid = psSaveStructure20->player;
			ASSERT_OR_RETURN(false, playerid < MAX_PLAYERS, "Invalid player number");
			if (strncmp(psSaveStructure20->name, "A0CommandCentre", 15) == 0)
			{
				HQ = true;
				xx = playeridpos[playerid].x = map_coord(psSaveStructure20->x);
				yy = playeridpos[playerid].y = map_coord(psSaveStructure20->y);
			}
			else
			{
				HQ = false;
				xx = map_coord(psSaveStructure20->x);
				yy = map_coord(psSaveStructure20->y);
			}
		}
		playerid = getPlayerColour(RemapPlayerNumber(playerid));
		// kludge to fix black, so you can see it on some maps.
		if (playerid == 3)	// in this case 3 = palette entry for black.
		{
			color = WZCOL_GREY;
		}
		else
		{
			color.rgba = clanColours[playerid].rgba;
		}

		if (HQ)
		{
			// This shows where the HQ is on the map in a special color.
			// We could do the same for anything else (oil/whatever) also.
			// Possible future enhancement?
			color = WZCOL_MAP_PREVIEW_HQ;
		}

		// and now we blit the color to the texture
		plotBackdropPixel(backDropSprite, xx, yy, color);
	}

	// And now we need to show features.
	plotFeature(backDropSprite);
	return true;
}

// Show location of (at this time) oil on the map preview
static void plotFeature(char *backDropSprite)
{
	FEATURE_SAVEHEADER	*psHeader;
	SAVE_FEATURE_V2	*psSaveFeature;
	LEVEL_DATASET *psLevel;
	UDWORD xx, yy, count, fileSize;
	UDWORD sizeOfSaveFeature = 0;
	char *pFileData = NULL;
	char aFileName[256];
	const PIELIGHT colourOil = WZCOL_MAP_PREVIEW_OIL;
	const PIELIGHT colourBarrel = WZCOL_MAP_PREVIEW_BARREL;

	psLevel = levFindDataSet(game.map, &game.hash);
	sstrcpy(aFileName, psLevel->apDataFiles[0]);
	aFileName[strlen(aFileName) - 4] = '\0';
	strcat(aFileName, "/feat.bjo");
	if (!PHYSFS_exists(aFileName))	// use new version of feature data
	{
		sstrcpy(aFileName, psLevel->apDataFiles[0]);
		aFileName[strlen(aFileName) - 4] = '\0';
		strcat(aFileName, "/feature.json");
		WzConfig ini(aFileName, WzConfig::ReadOnly);
		if (!ini.status())
		{
			debug(LOG_ERROR, "Could not open %s", aFileName);
			return;
		}
		QStringList list = ini.childGroups();
		for (int i = 0; i < list.size(); ++i)
		{
			ini.beginGroup(list[i]);
			QString name = ini.value("name").toString();
			Position pos = ini.vector3i("position");

			// we only care about oil
			PIELIGHT const *colour = NULL;
			if (name.startsWith("OilResource"))
			{
				colour = &colourOil;
			}
			else if (name.startsWith("OilDrum"))
			{
				colour = &colourBarrel;
			}
			if (colour != NULL)
			{
				// and now we blit the color to the texture
				xx = map_coord(pos.x);
				yy = map_coord(pos.y);
				plotBackdropPixel(backDropSprite, xx, yy, *colour);
			}
			ini.endGroup();
		}
		return;
	}

	// Load in the chosen file data/
	pFileData = fileLoadBuffer;
	if (!loadFileToBuffer(aFileName, pFileData, FILE_LOAD_BUFFER_SIZE, &fileSize))
	{
		debug(LOG_ERROR, "Unable to load file %s?", aFileName);
		return;
	}

	// Check the file type
	psHeader = (FEATURE_SAVEHEADER *)pFileData;
	if (psHeader->aFileType[0] != 'f' || psHeader->aFileType[1] != 'e' || psHeader->aFileType[2] != 'a' || psHeader->aFileType[3] != 't')
	{
		debug(LOG_ERROR, "Incorrect file type, looking at %s", aFileName);
		return;
	}

	endian_udword(&psHeader->version);
	endian_udword(&psHeader->quantity);

	//increment to the start of the data
	pFileData += FEATURE_HEADER_SIZE;

	sizeOfSaveFeature = sizeof(SAVE_FEATURE_V2);

	if ((sizeOfSaveFeature * psHeader->quantity + FEATURE_HEADER_SIZE) > fileSize)
	{
		debug(LOG_ERROR, "Unexpected end of file ?");
		return;
	}

	// Load in the feature data
	for (count = 0; count < psHeader->quantity; count++, pFileData += sizeOfSaveFeature)
	{
		// All versions up to 19 are compatible with V2.
		psSaveFeature = (SAVE_FEATURE_V2 *) pFileData;

		// we only care about oil
		PIELIGHT const *colour = NULL;
		if (strncmp(psSaveFeature->name, "OilResource", 11) == 0)
		{
			colour = &colourOil;
		}
		else if (strncmp(psSaveFeature->name, "OilDrum", 7) == 0)
		{
			colour = &colourBarrel;
		}
		else
		{
			continue;
		}
		endian_udword(&psSaveFeature->x);
		endian_udword(&psSaveFeature->y);
		xx = map_coord(psSaveFeature->x);
		yy = map_coord(psSaveFeature->y);
		// and now we blit the color to the texture
		plotBackdropPixel(backDropSprite, xx, yy, *colour);
	}
}<|MERGE_RESOLUTION|>--- conflicted
+++ resolved
@@ -6496,13 +6496,8 @@
 	pFileName[strlen(pFileName) - 4] = '\0';
 
 	// The below belongs to the new javascript stuff
-<<<<<<< HEAD
-	strcpy(jsFilename, pFileName);
+	sstrcpy(jsFilename, pFileName);
 	strcat(jsFilename, "/scriptstate.json");
-=======
-	sstrcpy(jsFilename, pFileName);
-	strcat(jsFilename, "/scriptstate.ini");
->>>>>>> 00d21fde
 	loadScriptStates(jsFilename);
 
 	// change the file extension
