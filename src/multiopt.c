/*
	This file is part of Warzone 2100.
	Copyright (C) 1999-2004  Eidos Interactive
	Copyright (C) 2005-2009  Warzone Resurrection Project

	Warzone 2100 is free software; you can redistribute it and/or modify
	it under the terms of the GNU General Public License as published by
	the Free Software Foundation; either version 2 of the License, or
	(at your option) any later version.

	Warzone 2100 is distributed in the hope that it will be useful,
	but WITHOUT ANY WARRANTY; without even the implied warranty of
	MERCHANTABILITY or FITNESS FOR A PARTICULAR PURPOSE. See the
	GNU General Public License for more details.

	You should have received a copy of the GNU General Public License
	along with Warzone 2100; if not, write to the Free Software
	Foundation, Inc., 51 Franklin St, Fifth Floor, Boston, MA 02110-1301 USA
*/
/*
 * MultiOpt.c
 *
 * Alex Lee,97/98, Pumpkin Studios
 *
 * Routines for setting the game options and starting the init process.
 */
#include "lib/framework/frame.h"			// for everything
#include "map.h"
#include "game.h"			// for loading maps
#include "message.h"		// for clearing messages.
#include "main.h"
#include "display3d.h"		// for changing the viewpoint
#include "power.h"
#include "lib/widget/widget.h"
#include "lib/gamelib/gtime.h"
#include "lib/netplay/netplay.h"
#include "hci.h"
#include "configuration.h"			// lobby cfg.
#include "clparse.h"
#include "lib/ivis_common/piestate.h"

#include "component.h"
#include "console.h"
#include "multiplay.h"
#include "lib/sound/audio.h"
#include "multijoin.h"
#include "frontend.h"
#include "levels.h"
#include "multistat.h"
#include "multiint.h"
#include "multilimit.h"
#include "multigifts.h"
#include "aiexperience.h"	//for beacon messages
#include "multiint.h"
#include "multirecv.h"
#include "scriptfuncs.h"

// ////////////////////////////////////////////////////////////////////////////
// External Variables

extern char	buildTime[8];

// ////////////////////////////////////////////////////////////////////////////
// ////////////////////////////////////////////////////////////////////////////

// send complete game info set!
void sendOptions()
{
	unsigned int i;

	NETbeginEncode(NETbroadcastQueue(), NET_OPTIONS);

	// First send information about the game
	NETuint8_t(&game.type);
	NETstring(game.map, 128);
	NETuint8_t(&game.maxPlayers);
	NETstring(game.name, 128);
	NETbool(&game.fog);
	NETuint32_t(&game.power);
	NETuint8_t(&game.base);
	NETuint8_t(&game.alliance);
	NETbool(&game.scavengers);

	for (i = 0; i < MAX_PLAYERS; i++)
	{
		NETuint8_t(&game.skDiff[i]);
	}

	// Send the list of who is still joining
	for (i = 0; i < MAX_PLAYERS; i++)
	{
		NETbool(&ingame.JoiningInProgress[i]);
	}

	// Same goes for the alliances
	for (i = 0; i < MAX_PLAYERS; i++)
	{
		unsigned int j;

		for (j = 0; j < MAX_PLAYERS; j++)
		{
			NETuint8_t(&alliances[i][j]);
		}
	}

	// Send the number of structure limits to expect
	NETuint32_t(&ingame.numStructureLimits);
	debug(LOG_NET, "(Host) Structure limits to process on client is %u", ingame.numStructureLimits);
	// Send the structures changed
	for (i = 0; i < ingame.numStructureLimits; i++)
	{
		NETuint8_t(&ingame.pStructureLimits[i].id);
		NETuint8_t(&ingame.pStructureLimits[i].limit);
	}

	NETend();
}

// ////////////////////////////////////////////////////////////////////////////
/*!
 * check the wdg files that are being used.
 */
static BOOL checkGameWdg(const char *nm)
{
	LEVEL_DATASET *lev;

	for (lev = psLevels; lev; lev = lev->psNext)
	{
		if (strcmp(lev->pName, nm) == 0)
		{
			return true;
		}
	}

	return false;
}

// ////////////////////////////////////////////////////////////////////////////
// options for a game. (usually recvd in frontend)
void recvOptions(NETQUEUE queue)
{
	unsigned int i;

<<<<<<< HEAD
	NETbeginDecode(queue, NET_OPTIONS);
=======
	debug(LOG_NET, "Receiving options from host");
	NETbeginDecode(NET_OPTIONS);
>>>>>>> 8f8cc308

	// Get general information about the game
	NETuint8_t(&game.type);
	NETstring(game.map, 128);
	NETuint8_t(&game.maxPlayers);
	NETstring(game.name, 128);
	NETbool(&game.fog);
	NETuint32_t(&game.power);
	NETuint8_t(&game.base);
	NETuint8_t(&game.alliance);
	NETbool(&game.scavengers);

	for (i = 0; i < MAX_PLAYERS; i++)
	{
		NETuint8_t(&game.skDiff[i]);
	}

	// Send the list of who is still joining
	for (i = 0; i < MAX_PLAYERS; i++)
	{
		NETbool(&ingame.JoiningInProgress[i]);
	}

	// Alliances
	for (i = 0; i < MAX_PLAYERS; i++)
	{
		unsigned int j;

		for (j = 0; j < MAX_PLAYERS; j++)
		{
			NETuint8_t(&alliances[i][j]);
		}
	}
	netPlayersUpdated = true;

	// Free any structure limits we may have in-place
	if (ingame.numStructureLimits)
	{
		ingame.numStructureLimits = 0;
		free(ingame.pStructureLimits);
		ingame.pStructureLimits = NULL;
	}

	// Get the number of structure limits to expect
	NETuint32_t(&ingame.numStructureLimits);
	debug(LOG_NET, "Host is sending us %u structure limits", ingame.numStructureLimits);
	// If there were any changes allocate memory for them
	if (ingame.numStructureLimits)
	{
		ingame.pStructureLimits = malloc(ingame.numStructureLimits * sizeof(MULTISTRUCTLIMITS));
	}

	for (i = 0; i < ingame.numStructureLimits; i++)
	{
		NETuint8_t(&ingame.pStructureLimits[i].id);
		NETuint8_t(&ingame.pStructureLimits[i].limit);
	}

	NETend();

	// Do the skirmish slider settings if they are up
	for (i = 0; i < MAX_PLAYERS; i++)
 	{
		if (widgGetFromID(psWScreen, MULTIOP_SKSLIDE + i))
		{
			widgSetSliderPos(psWScreen, MULTIOP_SKSLIDE + i, game.skDiff[i]);
		}
	}
	debug(LOG_NET, "Rebuilding map list");
	// clear out the old level list.
	levShutDown();
	levInitialise();
	rebuildSearchPath(mod_multiplay, true);	// MUST rebuild search path for the new maps we just got!
	buildMapList();
	// See if we have the map or not
	if (!checkGameWdg(game.map))
	{
		uint32_t player = selectedPlayer;

		debug(LOG_NET, "Map was not found, requesting map %s from host.", game.map);
		// Request the map from the host
		NETbeginEncode(NETnetQueue(NET_HOST_ONLY), NET_FILE_REQUESTED);
		NETuint32_t(&player);
		NETend();

		addConsoleMessage("MAP REQUESTED!",DEFAULT_JUSTIFY, SYSTEM_MESSAGE);
	}
	else
	{
		loadMapPreview(false);
	}
}


// ////////////////////////////////////////////////////////////////////////////
// Host Campaign.
BOOL hostCampaign(char *sGame, char *sPlayer)
{
	PLAYERSTATS playerStats;
	UDWORD		i;

	debug(LOG_WZ, "Hosting campaign: '%s', player: '%s'", sGame, sPlayer);

	freeMessages();

	// If we had a single player (i.e. campaign) game before this value will
	// have been set to 0. So revert back to the default value.
	if (game.maxPlayers == 0)
	{
		game.maxPlayers = 4;
	}

	if (!NEThostGame(sGame, sPlayer, game.type, 0, 0, 0, game.maxPlayers))
	{
		return false;
	}

	for (i = 0; i < MAX_PLAYERS; i++)
	{
		setPlayerName(i, ""); //Clear custom names (use default ones instead)
	}

	NetPlay.players[selectedPlayer].ready = false;

	ingame.localJoiningInProgress = true;
	ingame.JoiningInProgress[selectedPlayer] = true;
	bMultiPlayer = true;
	bMultiMessages = true; // enable messages

	loadMultiStats(sPlayer,&playerStats);				// stats stuff
	setMultiStats(selectedPlayer, playerStats, false);
	setMultiStats(selectedPlayer, playerStats, true);

	if(!NetPlay.bComms)
	{
		strcpy(NetPlay.players[0].name,sPlayer);
	}
	NetPlay.maxPlayers = game.maxPlayers;

	return true;
}

// ////////////////////////////////////////////////////////////////////////////
// Join Campaign

BOOL joinCampaign(UDWORD gameNumber, char *sPlayer)
{
	PLAYERSTATS	playerStats;

	if(!ingame.localJoiningInProgress)
	{
		if (!NETjoinGame(gameNumber, sPlayer))	// join
		{
			return false;
		}
		ingame.localJoiningInProgress	= true;

		loadMultiStats(sPlayer,&playerStats);
		setMultiStats(selectedPlayer, playerStats, false);
		setMultiStats(selectedPlayer, playerStats, true);
		return true;
	}

	return false;
}

// ////////////////////////////////////////////////////////////////////////////
// Broadcast that we are leaving the game 'nicely', (we wanted to) and not
// because we have some kind of error. (dropped or disconnected)
BOOL sendLeavingMsg(void)
{
	debug(LOG_NET, "We are leaving 'nicely'");
	NETbeginEncode(NETbroadcastQueue(), NET_PLAYER_LEAVING);
	{
		BOOL host = NetPlay.isHost;
		uint32_t id = selectedPlayer;

		NETuint32_t(&id);
		NETbool(&host);
	}
	NETend();

	return true;
}

// ////////////////////////////////////////////////////////////////////////////
// called in Init.c to shutdown the whole netgame gubbins.
BOOL multiShutdown(void)
{
	// shut down netplay lib.
	debug(LOG_MAIN, "shutting down networking");
  	NETshutdown();

	debug(LOG_MAIN, "free game data (structure limits)");
	if(ingame.numStructureLimits)
	{
		ingame.numStructureLimits = 0;
		free(ingame.pStructureLimits);
		ingame.pStructureLimits = NULL;
	}

	return true;
}

// ////////////////////////////////////////////////////////////////////////////
// copy templates from one player to another.
BOOL addTemplateToList(DROID_TEMPLATE *psNew, DROID_TEMPLATE **ppList)
{
	DROID_TEMPLATE *psTempl = malloc(sizeof(DROID_TEMPLATE));

	if (psTempl == NULL)
	{
		debug(LOG_ERROR, "addTemplate: Out of memory");
		return false;
	}
	memcpy(psTempl, psNew, sizeof(DROID_TEMPLATE));
	psTempl->pName = NULL;

	if (psNew->pName)
	{
		psTempl->pName = strdup(psNew->pName);
	}

	psTempl->psNext = *ppList;
	*ppList = psTempl;

	return true;
}

// ////////////////////////////////////////////////////////////////////////////
// copy templates from one player to another.
BOOL addTemplate(UDWORD player, DROID_TEMPLATE *psNew)
{
	return addTemplateToList(psNew, &apsDroidTemplates[player]);
}

// ////////////////////////////////////////////////////////////////////////////
// setup templates
BOOL multiTemplateSetup(void)
{
	// do nothing now
	return true;
}

// ////////////////////////////////////////////////////////////////////////////
// remove structures from map before campaign play.
static BOOL cleanMap(UDWORD player)
{
	DROID		*psD,*psD2;
	STRUCTURE	*psStruct;
	BOOL		firstFact,firstRes;

	bMultiPlayer = false;
	bMultiMessages = false;

	firstFact = true;
	firstRes = true;

	switch(game.base)
	{
	case CAMP_CLEAN:									//clean map
		while(apsStructLists[player])					//strip away structures.
		{
			removeStruct(apsStructLists[player], true);
		}
		psD = apsDroidLists[player];					// remove all but construction droids.
		while(psD)
		{
			psD2=psD->psNext;
			if (psD->droidType != DROID_CONSTRUCT && psD->droidType != DROID_CYBORG_CONSTRUCT)
			{
				killDroid(psD);
			}
			psD = psD2;
		}
		break;

	case CAMP_BASE:												//just structs, no walls
		psStruct = apsStructLists[player];
		while(psStruct)
		{
			if ( (psStruct->pStructureType->type == REF_WALL)
			   ||(psStruct->pStructureType->type == REF_WALLCORNER)
			   ||(psStruct->pStructureType->type == REF_DEFENSE)
			   ||(psStruct->pStructureType->type == REF_BLASTDOOR)
			   ||(psStruct->pStructureType->type == REF_GATE)
			   ||(psStruct->pStructureType->type == REF_CYBORG_FACTORY)
			   ||(psStruct->pStructureType->type == REF_COMMAND_CONTROL))
			{
				removeStruct(psStruct, true);
				psStruct= apsStructLists[player];			//restart,(list may have changed).
			}
			else if( (psStruct->pStructureType->type == REF_FACTORY)
				   ||(psStruct->pStructureType->type == REF_RESEARCH)
				   ||(psStruct->pStructureType->type == REF_POWER_GEN))
			{
				if(psStruct->pStructureType->type == REF_FACTORY )
				{
					if(firstFact == true)
					{
						firstFact = false;
						removeStruct(psStruct, true);
						psStruct= apsStructLists[player];
					}
					else	// don't delete, just rejig!
					{
						if(((FACTORY*)psStruct->pFunctionality)->capacity != 0)
						{
							((FACTORY*)psStruct->pFunctionality)->capacity = 0;
							((FACTORY*)psStruct->pFunctionality)->productionOutput = (UBYTE)((PRODUCTION_FUNCTION*)psStruct->pStructureType->asFuncList[0])->productionOutput;

							psStruct->sDisplay.imd	= psStruct->pStructureType->pIMD;
							psStruct->body			= (UWORD)(structureBody(psStruct));

						}
						psStruct				= psStruct->psNext;
					}
				}
				else if(psStruct->pStructureType->type == REF_RESEARCH)
				{
					if(firstRes == true)
					{
						firstRes = false;
						removeStruct(psStruct, true);
						psStruct= apsStructLists[player];
					}
					else
					{
						if(((RESEARCH_FACILITY*)psStruct->pFunctionality)->capacity != 0)
						{	// downgrade research
							((RESEARCH_FACILITY*)psStruct->pFunctionality)->capacity = 0;
							((RESEARCH_FACILITY*)psStruct->pFunctionality)->researchPoints = ((RESEARCH_FUNCTION*)psStruct->pStructureType->asFuncList[0])->researchPoints;
							psStruct->sDisplay.imd	= psStruct->pStructureType->pIMD;
							psStruct->body			= (UWORD)(structureBody(psStruct));
						}
						psStruct=psStruct->psNext;
					}
				}
				else if(psStruct->pStructureType->type == REF_POWER_GEN)
				{
						if(((POWER_GEN*)psStruct->pFunctionality)->capacity != 0)
						{	// downgrade powergen.
							((POWER_GEN*)psStruct->pFunctionality)->capacity = 0;

							psStruct->sDisplay.imd	= psStruct->pStructureType->pIMD;
							psStruct->body			= (UWORD)(structureBody(psStruct));
						}
						structurePowerUpgrade(psStruct);
						psStruct=psStruct->psNext;
				}
			}

			else
			{
				psStruct=psStruct->psNext;
			}
		}
		break;


	case CAMP_WALLS:												//everything.
		break;
	default:
		debug( LOG_FATAL, "Unknown Campaign Style" );
		abort();
		break;
	}

	bMultiPlayer = true;
	bMultiMessages = true;
	return true;
}

// ////////////////////////////////////////////////////////////////////////////
static BOOL gameInit(void)
{
	UDWORD			player;

	scriptInit();

	// If this is from a savegame, stop here!
	if (getSaveGameType() == GTYPE_SAVE_START || getSaveGameType() == GTYPE_SAVE_MIDMISSION)
	{
		// these two lines are the biggest hack in the world.
		// the reticule seems to get detached from 'reticuleup'
		// this forces it back in sync...
		intRemoveReticule();
		intAddReticule();

		return true;
	}

	for(player = 0;player<game.maxPlayers;player++)			// clean up only to the player limit for this map..
	{
		cleanMap(player);
	}

	for (player = 1; player < MAX_PLAYERS; player++)
	{
		// we want to remove disabled AI & all the other players that don't belong
		if ((game.skDiff[player] == 0 || player >= game.maxPlayers) && (!game.scavengers || player != 7))
		{
			clearPlayer(player, true);			// do this quietly
			debug(LOG_NET, "removing disabled AI (%d) from map.", player);
		}
	}

	if (game.scavengers)	// FIXME - not sure if we still need this hack - Per
	{
		// ugly hack for now
		game.skDiff[7] = DIFF_SLIDER_STOPS / 2;
	}

	if (NetPlay.isHost)	// add oil drums
	{
		addOilDrum(NetPlay.playercount * 2);
	}

	playerResponding();			// say howdy!

	return true;
}

// ////////////////////////////////////////////////////////////////////////////
// say hi to everyone else....
void playerResponding(void)
{
	ingame.startTime = gameTime;
	ingame.localJoiningInProgress = false; // No longer joining.
	ingame.JoiningInProgress[selectedPlayer] = false;

	// Home the camera to the player
	cameraToHome(selectedPlayer, false);

	// Tell the world we're here
	NETbeginEncode(NETbroadcastQueue(), NET_PLAYERRESPONDING);
	NETuint32_t(&selectedPlayer);
	NETend();
}

// ////////////////////////////////////////////////////////////////////////////
//called when the game finally gets fired up.
BOOL multiGameInit(void)
{
	UDWORD player;

	for (player = 0; player < MAX_PLAYERS; player++)
	{
		openchannels[player] =true;								//open comms to this player.
	}

	gameInit();

	InitializeAIExperience();
	msgStackReset();	//for multiplayer msgs, reset message stack

	return true;
}

////////////////////////////////
// at the end of every game.
BOOL multiGameShutdown(void)
{
	PLAYERSTATS	st;

	debug(LOG_NET,"%s is shutting down.",getPlayerName(selectedPlayer));

	sendLeavingMsg();							// say goodbye
	updateMultiStatsGames();					// update games played.

	st = getMultiStats(selectedPlayer, true);	// save stats

	saveMultiStats(getPlayerName(selectedPlayer), getPlayerName(selectedPlayer), &st);

	// close game
	NETclose();
	NETremRedirects();

	if (ingame.numStructureLimits)
	{
		ingame.numStructureLimits = 0;
		free(ingame.pStructureLimits);
		ingame.pStructureLimits = NULL;
	}

	ingame.localJoiningInProgress = false; // Clean up
	ingame.localOptionsReceived = false;
	ingame.bHostSetup = false;	// Dont attempt a host
	NetPlay.isHost					= false;
	bMultiPlayer					= false;	// Back to single player mode
	bMultiMessages					= false;
	selectedPlayer					= 0;		// Back to use player 0 (single player friendly)

	return true;
}<|MERGE_RESOLUTION|>--- conflicted
+++ resolved
@@ -141,12 +141,8 @@
 {
 	unsigned int i;
 
-<<<<<<< HEAD
+	debug(LOG_NET, "Receiving options from host");
 	NETbeginDecode(queue, NET_OPTIONS);
-=======
-	debug(LOG_NET, "Receiving options from host");
-	NETbeginDecode(NET_OPTIONS);
->>>>>>> 8f8cc308
 
 	// Get general information about the game
 	NETuint8_t(&game.type);
