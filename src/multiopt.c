--- conflicted
+++ resolved
@@ -316,11 +316,7 @@
 BOOL sendLeavingMsg(void)
 {
 	debug(LOG_NET, "We are leaving 'nicely'");
-<<<<<<< HEAD
-	NETbeginEncode(NETbroadcastQueue(), NET_PLAYER_LEAVING);
-=======
-	NETbeginEncode(NET_PLAYER_LEAVING, NET_HOST_ONLY);
->>>>>>> 66d2fb68
+	NETbeginEncode(NETnetQueue(NET_HOST_ONLY), NET_PLAYER_LEAVING);
 	{
 		BOOL host = NetPlay.isHost;
 		uint32_t id = selectedPlayer;
