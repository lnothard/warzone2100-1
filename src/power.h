/*
	This file is part of Warzone 2100.
	Copyright (C) 1999-2004  Eidos Interactive
	Copyright (C) 2005-2010  Warzone 2100 Project

	Warzone 2100 is free software; you can redistribute it and/or modify
	it under the terms of the GNU General Public License as published by
	the Free Software Foundation; either version 2 of the License, or
	(at your option) any later version.

	Warzone 2100 is distributed in the hope that it will be useful,
	but WITHOUT ANY WARRANTY; without even the implied warranty of
	MERCHANTABILITY or FITNESS FOR A PARTICULAR PURPOSE. See the
	GNU General Public License for more details.

	You should have received a copy of the GNU General Public License
	along with Warzone 2100; if not, write to the Free Software
	Foundation, Inc., 51 Franklin St, Fifth Floor, Boston, MA 02110-1301 USA
*/
/** @file
 *  Definitions for the Power Functionality.
 */

#ifndef __INCLUDED_SRC_POWER_H__
#define __INCLUDED_SRC_POWER_H__

#ifdef __cplusplus
extern "C"
{
#endif //__cplusplus

/** Free power on collection of oildrum. */
#define OILDRUM_POWER		100

/** Used to determine the power cost of repairing a droid.
    Definately DON'T WANT the brackets round 1/2 - it will equate to zero! */
#define REPAIR_POWER_FACTOR 1/5

/** Used to multiply all repair calculations by to avaoid rounding errors. */
#define POWER_FACTOR        100

/** Allocate the space for the playerPower. */
extern BOOL allocPlayerPower(void);

/** Clear the playerPower. */
extern void clearPlayerPower(void);

/** Reset the power levels when a power_gen or resource_extractor is destroyed. */
extern BOOL resetPlayerPower(UDWORD player, STRUCTURE *psStruct);

/** Free the space used for playerPower. */
extern void releasePlayerPower(void);

<<<<<<< HEAD
extern float requestPower(int player, float amount);
extern int requestPowerFor(int player, float amount, int points);
=======
/** Check the available power. */
BOOL checkPower(int player, uint32_t quantity);

extern int requestPowerFor(int player, int32_t amount, int points);
extern int requestPrecisePowerFor(int player, int64_t amount, int points);
>>>>>>> 466943b7

extern void addPower(int player, int32_t quantity);

<<<<<<< HEAD
/** Check the available power. */
BOOL checkPower(int player, float quantity);
void usePower(int player, float quantity);
=======
void usePower(int player, uint32_t quantity);
>>>>>>> 466943b7

/** Update current power based on what was extracted during the last cycle and what Power Generators exist. */
extern void updatePlayerPower(UDWORD player);

/** Used in multiplayer to force power levels. */
void setPower(unsigned player, int32_t power);

/** Get the amount of power current held by the given player. */
int32_t getPower(unsigned player);

/** Resets the power levels for all players when power is turned back on. */
void powerCalc(BOOL on);

/** Temp function to give all players some power when a new game has been loaded. */
void newGameInitPower(void);

/**	Returns the next res. Ext. in the list from the one passed in. returns 1st one
	in list if passed in is NULL and NULL if there's none?
*/
extern STRUCTURE *getRExtractor(STRUCTURE *psStruct);

/** Defines which structure types draw power - returns true if use power. */
extern BOOL structUsesPower(STRUCTURE *psStruct);

/** Defines which droid types draw power - returns true if use power. */
extern BOOL droidUsesPower(DROID *psDroid);

/** Flag used to check for power calculations to be done or not. */
extern	BOOL			powerCalculated;

extern void throttleEconomy(void);

#ifdef __cplusplus
}
#endif //__cplusplus

#endif // __INCLUDED_SRC_POWER_H__<|MERGE_RESOLUTION|>--- conflicted
+++ resolved
@@ -51,35 +51,26 @@
 /** Free the space used for playerPower. */
 extern void releasePlayerPower(void);
 
-<<<<<<< HEAD
-extern float requestPower(int player, float amount);
-extern int requestPowerFor(int player, float amount, int points);
-=======
 /** Check the available power. */
 BOOL checkPower(int player, uint32_t quantity);
 
 extern int requestPowerFor(int player, int32_t amount, int points);
 extern int requestPrecisePowerFor(int player, int64_t amount, int points);
->>>>>>> 466943b7
 
 extern void addPower(int player, int32_t quantity);
 
-<<<<<<< HEAD
-/** Check the available power. */
-BOOL checkPower(int player, float quantity);
-void usePower(int player, float quantity);
-=======
 void usePower(int player, uint32_t quantity);
->>>>>>> 466943b7
 
 /** Update current power based on what was extracted during the last cycle and what Power Generators exist. */
 extern void updatePlayerPower(UDWORD player);
 
 /** Used in multiplayer to force power levels. */
 void setPower(unsigned player, int32_t power);
+void setPrecisePower(unsigned player, int64_t power);
 
 /** Get the amount of power current held by the given player. */
 int32_t getPower(unsigned player);
+int64_t getPrecisePower(unsigned player);
 
 /** Resets the power levels for all players when power is turned back on. */
 void powerCalc(BOOL on);
