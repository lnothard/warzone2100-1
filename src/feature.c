/*
	This file is part of Warzone 2100.
	Copyright (C) 1999-2004  Eidos Interactive
	Copyright (C) 2005-2007  Warzone Resurrection Project

	Warzone 2100 is free software; you can redistribute it and/or modify
	it under the terms of the GNU General Public License as published by
	the Free Software Foundation; either version 2 of the License, or
	(at your option) any later version.

	Warzone 2100 is distributed in the hope that it will be useful,
	but WITHOUT ANY WARRANTY; without even the implied warranty of
	MERCHANTABILITY or FITNESS FOR A PARTICULAR PURPOSE. See the
	GNU General Public License for more details.

	You should have received a copy of the GNU General Public License
	along with Warzone 2100; if not, write to the Free Software
	Foundation, Inc., 51 Franklin St, Fifth Floor, Boston, MA 02110-1301 USA
*/
/*
 * Feature.c
 *
 * Load feature stats
 */
#include "lib/framework/frame.h"
#include "lib/framework/frameresource.h"
#include "lib/framework/strres.h"

#include "lib/gamelib/gtime.h"
#include "lib/sound/audio.h"
#include "lib/sound/audio_id.h"

#include "feature.h"
#include "map.h"
#include "hci.h"
#include "power.h"
#include "objects.h"
#include "display.h"
#include "console.h"
#include "order.h"
#include "structure.h"
#include "miscimd.h"
#include "anim_id.h"
#include "visibility.h"
#include "text.h"
#include "effects.h"
#include "geometry.h"
#include "scores.h"
#include "combat.h"
#include "multiplay.h"
#include "advvis.h"

#include "mapgrid.h"
#include "display3d.h"


/* The statistics for the features */
FEATURE_STATS	*asFeatureStats;
UDWORD			numFeatureStats;

//Value is stored for easy access to this feature in destroyDroid()/destroyStruct()
UDWORD			oilResFeature;

/* other house droid to add */
#define DROID_TEMPLINDEX	0
#define DROID_X				(TILE_UNITS * 37 + TILE_UNITS/2)
#define DROID_Y				(TILE_UNITS + TILE_UNITS/2)
#define DROID_TARX			37
#define DROID_TARY			42

//specifies how far round (in tiles) a constructor droid sound look for more wreckage
#define WRECK_SEARCH 3

struct featureTypeMap
{
<<<<<<< HEAD
	char *typeStr;
=======
	const char *typeStr;
>>>>>>> ab2bafd7
	FEATURE_TYPE type;
};

const static struct featureTypeMap map[] =
{
	{ "HOVER WRECK", FEAT_HOVER },
	{ "TANK WRECK", FEAT_TANK },
	{ "GENERIC ARTEFACT", FEAT_GEN_ARTE },
	{ "OIL RESOURCE", FEAT_OIL_RESOURCE },
	{ "BOULDER", FEAT_BOULDER },
	{ "VEHICLE", FEAT_VEHICLE },
	{ "DROID WRECK", FEAT_DROID },
	{ "BUILDING WRECK", FEAT_BUILD_WRECK },
	{ "BUILDING", FEAT_BUILDING },
	{ "OIL DRUM", FEAT_OIL_DRUM },
	{ "TREE", FEAT_TREE },
	{ "SKYSCRAPER", FEAT_SKYSCRAPER }
};


void featureInitVars(void)
{
	asFeatureStats = NULL;
	numFeatureStats = 0;
	oilResFeature = 0;
}

static void featureType(FEATURE_STATS* psFeature, const char *pType)
{
	int i;
	
	for (i = 0; i < sizeof(map) / sizeof(map[0]); i++)
	{
		if (strcmp(pType, map[i].typeStr) == 0)
		{
			psFeature->subType = map[i].type;
			return;
		}
	}

	ASSERT(false, "featureType: Unknown feature type");
}

/* Load the feature stats */
BOOL loadFeatureStats(const char *pFeatureData, UDWORD bufferSize)
{
	FEATURE_STATS		*psFeature;
	unsigned int		i;
	char				featureName[MAX_STR_LENGTH], GfxFile[MAX_STR_LENGTH],
						type[MAX_STR_LENGTH];

	numFeatureStats = numCR(pFeatureData, bufferSize);

	asFeatureStats = (FEATURE_STATS*)malloc(sizeof(FEATURE_STATS) * numFeatureStats);

	if (asFeatureStats == NULL)
	{
		debug( LOG_ERROR, "Feature Stats - Out of memory" );
		abort();
		return false;
	}

	psFeature = asFeatureStats;
	for (i = 0; i < numFeatureStats; i++)
	{
		UDWORD Width, Breadth;

		memset(psFeature, 0, sizeof(FEATURE_STATS));

		featureName[0] = '\0';
		GfxFile[0] = '\0';
		type[0] = '\0';

		//read the data into the storage - the data is delimeted using comma's
		sscanf(pFeatureData,"%[^','],%d,%d,%d,%d,%d,%[^','],%[^','],%d,%d,%d",
			featureName, &Width, &Breadth,
			&psFeature->damageable, &psFeature->armourValue, &psFeature->body,
			GfxFile, type, &psFeature->tileDraw, &psFeature->allowLOS,
			&psFeature->visibleAtStart);

		// These are now only 16 bits wide - so we need to copy them
		psFeature->baseWidth = (UWORD)Width;
		psFeature->baseBreadth = (UWORD)Breadth;

		if (!allocateName(&psFeature->pName, featureName))
		{
			return false;
		}

		//determine the feature type
		featureType(psFeature, type);

		//and the oil resource - assumes only one!
		if (psFeature->subType == FEAT_OIL_RESOURCE)
		{
			oilResFeature = i;
		}

		//get the IMD for the feature
		psFeature->psImd = (iIMDShape *) resGetData("IMD", GfxFile);
		if (psFeature->psImd == NULL)
		{
			debug( LOG_ERROR, "Cannot find the feature PIE for record %s",  getName( psFeature->pName ) );
			abort();
			return false;
		}

		psFeature->ref = REF_FEATURE_START + i;

		//increment the pointer to the start of the next record
		pFeatureData = strchr(pFeatureData,'\n') + 1;
		//increment the list to the start of the next storage block
		psFeature++;
	}

	return true;
}

/* Release the feature stats memory */
void featureStatsShutDown(void)
{
	if(numFeatureStats)
	{
		free(asFeatureStats);
		asFeatureStats = NULL;
	}
}

/** Deals with damage to a feature
 *  \param psFeature feature to deal damage to
 *  \param damage amount of damage to deal
 *  \param weaponClass,weaponSubClass the class and subclass of the weapon that deals the damage
 *  \param impactSide the side/directon on which the feature is hit
 *  \return < 0 when the dealt damage destroys the feature, > 0 when the feature survives
 */
float featureDamage(FEATURE *psFeature, UDWORD damage, UDWORD weaponClass, UDWORD weaponSubClass, HIT_SIDE impactSide)
{
	float		relativeDamage;

	ASSERT(psFeature != NULL, "featureDamage: Invalid feature pointer");

	debug(LOG_ATTACK, "featureDamage(%d): body %d armour %d damage: %d",
	      psFeature->id, psFeature->body, psFeature->armour[impactSide][weaponClass], damage);

	relativeDamage = objDamage((BASE_OBJECT *)psFeature, damage, psFeature->psStats->body, weaponClass, weaponSubClass, impactSide);

	// If the shell did sufficient damage to destroy the feature
	if (relativeDamage < 0.0f)
	{
		destroyFeature(psFeature);
		return relativeDamage * -1.0f;
	}
	else
	{
		return relativeDamage;
	}
}


/* Create a feature on the map */
FEATURE * buildFeature(FEATURE_STATS *psStats, UDWORD x, UDWORD y,BOOL FromSave)
{
	UDWORD		mapX, mapY;
	UDWORD		width,breadth, foundationMin,foundationMax, height;
	UDWORD		startX,startY,max,min;
	SDWORD		i;
	UBYTE		vis;

	//try and create the Feature
	FEATURE* psFeature = createFeature();
	if (psFeature == NULL)
	{
		return NULL;
	}
	// features are not in the cluster system
	// this will cause an assert when they still end up there
	psFeature->cluster = ~0;
	//add the feature to the list - this enables it to be drawn whilst being built
	addFeature(psFeature);

	// get the terrain average height
	startX = map_coord(x);
	startY = map_coord(y);
	foundationMin = TILE_MAX_HEIGHT;
	foundationMax = TILE_MIN_HEIGHT;
	for (breadth = 0; breadth < psStats->baseBreadth; breadth++)
	{
		for (width = 0; width < psStats->baseWidth; width++)
		{
			getTileMaxMin(startX + width, startY + breadth, &max, &min);
			if (foundationMin > min)
			{
				foundationMin = min;
			}
			if (foundationMax < max)
			{
				foundationMax = max;
			}
		}
	}
	//return the average of max/min height
	height = (foundationMin + foundationMax) / 2;

	if(FromSave == true) {
		psFeature->pos.x = (UWORD)x;
		psFeature->pos.y = (UWORD)y;
	} else {
		psFeature->pos.x = (UWORD)((x & (~TILE_MASK)) + psStats->baseWidth * TILE_UNITS / 2);
		psFeature->pos.y = (UWORD)((y & (~TILE_MASK)) + psStats->baseBreadth * TILE_UNITS / 2);
	}

	/* Dump down the building wrecks at random angles - still looks shit though */
	if(psStats->subType == FEAT_BUILD_WRECK)
	{
		psFeature->direction = rand() % 360;
	}
	else if(psStats->subType == FEAT_TREE)
	{
		psFeature->direction = rand() % 360;
	}
	else
	{
		psFeature->direction = 0;
	}
	//psFeature->damage = featureDamage;
	psFeature->selected = false;
	psFeature->psStats = psStats;
	//psFeature->subType = psStats->subType;
	psFeature->body = psStats->body;
	psFeature->player = MAX_PLAYERS+1;	//set the player out of range to avoid targeting confusions
	psFeature->sensorRange = 0;
	psFeature->sensorPower = 0;
	psFeature->ECMMod = 0;
	psFeature->bTargetted = false;
	psFeature->timeLastHit = 0;

	// it has never been drawn
	psFeature->sDisplay.frameNumber = 0;

	if(getRevealStatus())
	{
		vis = 0;
	}
	else
	{
		if(psStats->visibleAtStart)
		{
  			vis = UBYTE_MAX;
		}
		else
		{
			vis = 0;
		}
	}

	// note that the advanced armour system current unused for features
	for (i = 0; i < NUM_HIT_SIDES; i++)
	{
		int j;

		for (j = 0; j < NUM_WEAPON_CLASS; j++)
		{
			psFeature->armour[i][j] = psFeature->psStats->armourValue;
		}
	}

	for(i=0; i<MAX_PLAYERS; i++)
	{
		psFeature->visible[i] = 0;//vis;
	}
	//load into the map data

	if(FromSave) {
		mapX = map_coord(x) - psStats->baseWidth / 2;
		mapY = map_coord(y) - psStats->baseBreadth / 2;
	} else {
		mapX = map_coord(x);
		mapY = map_coord(y);
	}

	// set up the imd for the feature
	if(psFeature->psStats->subType==FEAT_BUILD_WRECK)
	{

		psFeature->sDisplay.imd = getRandomWreckageImd();

	}
	else
	{
		psFeature->sDisplay.imd = psStats->psImd;
  	}


	assert(psFeature->sDisplay.imd);		// make sure we have an imd.

	for (width = 0; width <= psStats->baseWidth; width++)
	{
		for (breadth = 0; breadth <= psStats->baseBreadth; breadth++)
		{
			MAPTILE *psTile = mapTile(mapX + width, mapY + breadth);

			//check not outside of map - for load save game
			ASSERT( (mapX+width) < mapWidth,
				"x coord bigger than map width - %s, id = %d",
				getName(psFeature->psStats->pName), psFeature->id );
			ASSERT( (mapY+breadth) < mapHeight,
				"y coord bigger than map height - %s, id = %d",
				getName(psFeature->psStats->pName), psFeature->id );

			if (width != psStats->baseWidth && breadth != psStats->baseBreadth)
			{
				ASSERT( !(TILE_HAS_FEATURE(psTile)),
					"buildFeature - feature- %d already found at %d, %d",
					psFeature->id, mapX+width,mapY+breadth );

				psTile->psObject = (BASE_OBJECT*)psFeature;

				if (psStats->subType == FEAT_GEN_ARTE || psStats->subType == FEAT_OIL_DRUM || psStats->subType == FEAT_BUILD_WRECK)// they're there - just can see me
				{
					SET_TILE_NOTBLOCKING(psTile);
				}
			}

			if( (!psStats->tileDraw) && (FromSave == false) )
			{
				psTile->height = (UBYTE)(height / ELEVATION_SCALE);
			}
		}
	}
	psFeature->pos.z = map_TileHeight(mapX,mapY);//jps 18july97

	//store the time it was built for removing wrecked droids/structures
	psFeature->startTime = gameTime;

//	// set up the imd for the feature
//	if(psFeature->psStats->subType==FEAT_BUILD_WRECK)
//	{
//		psFeature->sDisplay.imd = wreckageImds[rand()%MAX_WRECKAGE];
//	}
//	else
//	{
//		psFeature->sDisplay.imd = psStats->psImd;
// 	}

	// add the feature to the grid
	gridAddObject((BASE_OBJECT *)psFeature);

	return psFeature;
}


/* Release the resources associated with a feature */
void featureRelease(FEATURE *psFeature)
{
	gridRemoveObject((BASE_OBJECT *)psFeature);
}


/* Update routine for features */
void featureUpdate(FEATURE *psFeat)
{
   //	if(getRevealStatus())
   //	{
		// update the visibility for the feature
		processVisibility((BASE_OBJECT *)psFeat);
   //	}

	switch (psFeat->psStats->subType)
	{
	case FEAT_DROID:
	case FEAT_BUILD_WRECK:
//		//kill off wrecked droids and structures after 'so' long
//		if ((gameTime - psFeat->startTime) > WRECK_LIFETIME)
//		{
			destroyFeature(psFeat); // get rid of the now!!!
//		}
		break;
	default:
		break;
	}
}


// free up a feature with no visual effects
void removeFeature(FEATURE *psDel)
{
	UDWORD		mapX, mapY, width,breadth, player;
	MESSAGE		*psMessage;
	Vector3i pos;

	ASSERT( psDel != NULL,
		"removeFeature: invalid feature pointer\n" );

	if (psDel->died)
	{
		// feature has already been killed, quit
		ASSERT( false,
			"removeFeature: feature already dead" );
		return;
	}


	if(bMultiPlayer && !ingame.localJoiningInProgress)
	{
		SendDestroyFeature(psDel);	// inform other players of destruction
	}


	//remove from the map data
	mapX = map_coord(psDel->pos.x - psDel->psStats->baseWidth * TILE_UNITS / 2);
	mapY = map_coord(psDel->pos.y - psDel->psStats->baseBreadth * TILE_UNITS / 2);
	for (width = 0; width < psDel->psStats->baseWidth; width++)
	{
		for (breadth = 0; breadth < psDel->psStats->baseBreadth; breadth++)
		{
			MAPTILE *psTile = mapTile(mapX + width, mapY + breadth);

			psTile->psObject = NULL;

			CLEAR_TILE_NOTBLOCKING(psTile);
		}
	}

	if(psDel->psStats->subType == FEAT_GEN_ARTE)
	{
		pos.x = psDel->pos.x;
		pos.z = psDel->pos.y;
		pos.y = map_Height(pos.x,pos.z);
		addEffect(&pos,EFFECT_EXPLOSION,EXPLOSION_TYPE_DISCOVERY,false,NULL,0);
		scoreUpdateVar(WD_ARTEFACTS_FOUND);
		intRefreshScreen();
	}

	if (  (psDel->psStats->subType == FEAT_GEN_ARTE)
		||(psDel->psStats->subType == FEAT_OIL_RESOURCE))
	{
		// have to check all players cos if you cheat you'll get em.
		for (player=0; player<MAX_PLAYERS; player ++)
		{
			//see if there is a proximity message FOR THE SELECTED PLAYER at this location
			psMessage = findMessage((MSG_VIEWDATA *)psDel, MSG_PROXIMITY, selectedPlayer);
			while (psMessage)
			{
				removeMessage(psMessage, selectedPlayer);
				psMessage = findMessage((MSG_VIEWDATA *)psDel, MSG_PROXIMITY, player);
			}
		}
	}

	// remove the feature from the grid
	gridRemoveObject((BASE_OBJECT *)psDel);

	killFeature(psDel);
}

/* Remove a Feature and free it's memory */
void destroyFeature(FEATURE *psDel)
{
	UDWORD			widthScatter,breadthScatter,heightScatter, i;
	EFFECT_TYPE		explosionSize;
	Vector3i pos;
	UDWORD			width,breadth;
	UDWORD			mapX,mapY;
	UDWORD			texture;

	ASSERT( psDel != NULL,
		"destroyFeature: invalid feature pointer\n" );

 	/* Only add if visible and damageable*/
	if(psDel->visible[selectedPlayer] && psDel->psStats->damageable)
	{
		/* Set off a destruction effect */
		/* First Explosions */
		widthScatter = TILE_UNITS/2;
		breadthScatter = TILE_UNITS/2;
		heightScatter = TILE_UNITS/4;
		//set which explosion to use based on size of feature
		if (psDel->psStats->baseWidth < 2 && psDel->psStats->baseBreadth < 2)
		{
			explosionSize = EXPLOSION_TYPE_SMALL;
		}
		else if (psDel->psStats->baseWidth < 3 && psDel->psStats->baseBreadth < 3)
		{
			explosionSize = EXPLOSION_TYPE_MEDIUM;
		}
		else
		{
			explosionSize = EXPLOSION_TYPE_LARGE;
		}
		for(i=0; i<4; i++)
		{
			pos.x = psDel->pos.x + widthScatter - rand()%(2*widthScatter);
			pos.z = psDel->pos.y + breadthScatter - rand()%(2*breadthScatter);
			pos.y = psDel->pos.z + 32 + rand()%heightScatter;
			addEffect(&pos,EFFECT_EXPLOSION,explosionSize,false,NULL,0);
		}

//	  	if(psDel->sDisplay.imd->pos.ymax>300)	// WARNING - STATS CHANGE NEEDED!!!!!!!!!!!
		if(psDel->psStats->subType == FEAT_SKYSCRAPER)
		{
			pos.x = psDel->pos.x;
			pos.z = psDel->pos.y;
			pos.y = psDel->pos.z;
			addEffect(&pos,EFFECT_DESTRUCTION,DESTRUCTION_TYPE_SKYSCRAPER,true,psDel->sDisplay.imd,0);
			initPerimeterSmoke(psDel->sDisplay.imd,pos.x,pos.y,pos.z);

			// ----- Flip all the tiles under the skyscraper to a rubble tile
			// smoke effect should disguise this happening
			mapX = map_coord(psDel->pos.x - psDel->psStats->baseWidth * TILE_UNITS / 2);
			mapY = map_coord(psDel->pos.y - psDel->psStats->baseBreadth * TILE_UNITS / 2);
//			if(psDel->sDisplay.imd->pos.ymax>300)
			if (psDel->psStats->subType == FEAT_SKYSCRAPER)
			{
				for (width = 0; width < psDel->psStats->baseWidth; width++)
				{
					for (breadth = 0; breadth < psDel->psStats->baseBreadth; breadth++)
					{
						MAPTILE *psTile = mapTile(mapX+width,mapY+breadth);
						// stops water texture chnaging for underwateer festures
					 	if (terrainType(psTile) != TER_WATER)
						{
							if (terrainType(psTile) != TER_CLIFFFACE)
							{
						   		/* Clear feature bits */
								psTile->psObject = NULL;
								texture = TileNumber_texture(psTile->texture) | RUBBLE_TILE;
								psTile->texture = (UWORD)texture;
							}
							else
							{
							   /* This remains a blocking tile */
								psTile->psObject = NULL;
								texture = TileNumber_texture(psTile->texture) | BLOCKING_RUBBLE_TILE;
								psTile->texture = (UWORD)texture;

							}
						}
					}
				}
			// -------
			shakeStart();
			}
		}

		/* Then a sequence of effects */
		pos.x = psDel->pos.x;
		pos.z = psDel->pos.y;
		pos.y = map_Height(pos.x,pos.z);
		addEffect(&pos,EFFECT_DESTRUCTION,DESTRUCTION_TYPE_FEATURE,false,NULL,0);

		//play sound
		// ffs gj
		if(psDel->psStats->subType == FEAT_SKYSCRAPER)
		{
			audio_PlayStaticTrack( psDel->pos.x, psDel->pos.y, ID_SOUND_BUILDING_FALL );
		}
		else

		{
			audio_PlayStaticTrack( psDel->pos.x, psDel->pos.y, ID_SOUND_EXPLOSION );
		}
	}
//---------------------------------------------------------------------------------------

	removeFeature(psDel);
}


SDWORD getFeatureStatFromName( const char *pName )
{
	unsigned int inc;
	FEATURE_STATS *psStat;

	for (inc = 0; inc < numFeatureStats; inc++)
	{
		psStat = &asFeatureStats[inc];
		if (!strcmp(psStat->pName, pName))
		{
			return inc;
		}
	}
	return -1;
}


/*looks around the given droid to see if there is any building
wreckage to clear*/
FEATURE	* checkForWreckage(DROID *psDroid)
{
	FEATURE		*psFeature;
	UDWORD		startX, startY, incX, incY;
	SDWORD		x=0, y=0;

	startX = map_coord(psDroid->pos.x);
	startY = map_coord(psDroid->pos.y);

	//look around the droid - max 2 tiles distance
	for (incX = 1, incY = 1; incX < WRECK_SEARCH; incX++, incY++)
	{
		/* across the top */
		y = startY - incY;
		for(x = startX - incX; x < (SDWORD)(startX + incX); x++)
		{
			if(TILE_HAS_FEATURE(mapTile(x,y)))
			{
				psFeature = getTileFeature(x, y);
				if(psFeature && psFeature->psStats->subType == FEAT_BUILD_WRECK)
				{
					return psFeature;
				}
			}
		}
		/* the right */
		x = startX + incX;
		for(y = startY - incY; y < (SDWORD)(startY + incY); y++)
		{
			if(TILE_HAS_FEATURE(mapTile(x,y)))
			{
				psFeature = getTileFeature(x, y);
				if(psFeature && psFeature->psStats->subType == FEAT_BUILD_WRECK)
				{
					return psFeature;
				}
			}
		}
		/* across the bottom*/
		y = startY + incY;
		for(x = startX + incX; x > (SDWORD)(startX - incX); x--)
		{
			if(TILE_HAS_FEATURE(mapTile(x,y)))
			{
				psFeature = getTileFeature(x, y);
				if(psFeature && psFeature->psStats->subType == FEAT_BUILD_WRECK)
				{
					return psFeature;
				}
			}
		}

		/* the left */
		x = startX - incX;
		for(y = startY + incY; y > (SDWORD)(startY - incY); y--)
		{
			if(TILE_HAS_FEATURE(mapTile(x,y)))
			{
				psFeature = getTileFeature(x, y);
				if(psFeature && psFeature->psStats->subType == FEAT_BUILD_WRECK)
				{
					return psFeature;
				}
			}
		}
	}
	return NULL;
}<|MERGE_RESOLUTION|>--- conflicted
+++ resolved
@@ -73,11 +73,7 @@
 
 struct featureTypeMap
 {
-<<<<<<< HEAD
-	char *typeStr;
-=======
 	const char *typeStr;
->>>>>>> ab2bafd7
 	FEATURE_TYPE type;
 };
 
