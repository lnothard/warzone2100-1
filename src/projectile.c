--- conflicted
+++ resolved
@@ -562,14 +562,8 @@
 		counterBatteryFire(psAttacker, psTarget);
 	}
 
-<<<<<<< HEAD
-	psProj->time = gameTime;
-	psProj->prevSpacetime.time = gameTime;
-
 	syncDebugProjectile(psProj, '*');
 
-=======
->>>>>>> 32584112
 	CHECK_PROJECTILE(psProj);
 
 	return true;
