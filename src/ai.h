--- conflicted
+++ resolved
@@ -83,8 +83,8 @@
 /*set of rules which determine whether the weapon associated with the object
 can fire on the propulsion type of the target*/
 bool validTarget(BASE_OBJECT *psObject, BASE_OBJECT *psTarget, int weapon_slot);
-<<<<<<< HEAD
-
+// Check if any of the weapons can target the target
+bool checkAnyWeaponsTarget(BASE_OBJECT *psObject, BASE_OBJECT *psTarget);
 // Check properties of the AllianceType enum.
 static inline bool alliancesFixed(int t) { return t != ALLIANCES; }
 static inline bool alliancesSharedVision(int t) { return t == ALLIANCES_TEAMS || t == ALLIANCES_UNSHARED; }
@@ -93,8 +93,4 @@
 static inline bool alliancesCanGiveResearchAndRadar(int t) { return t == ALLIANCES; }
 static inline bool alliancesCanGiveAnything(int t) { return t != NO_ALLIANCES; }
 
-=======
-// Check if any of the weapons can target the target
-bool checkAnyWeaponsTarget(BASE_OBJECT *psObject, BASE_OBJECT *psTarget);
->>>>>>> ad80daad
 #endif // __INCLUDED_SRC_AI_H__