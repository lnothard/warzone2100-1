--- conflicted
+++ resolved
@@ -2043,11 +2043,7 @@
 	debug(LOG_ERROR, "Failed to swap positions for player %d, position %d", (int)player, (int)position);
 	if (player < game.maxPlayers && position < game.maxPlayers)
 	{
-<<<<<<< HEAD
-		debug(LOG_NET, "corrupted positions :player (%u) new position (%u) old position (%d)", player, position, NetPlay.players[player].position );
-=======
 		debug(LOG_NET, "corrupted positions: player (%u) new position (%u) old position (%d)", player, position, NetPlay.players[player].position);
->>>>>>> 647f5ed2
 		// Positions were corrupted. Attempt to fix.
 		NetPlay.players[player].position = position;
 		NETBroadcastPlayerInfo(player);
@@ -2093,11 +2089,7 @@
 	if (player < game.maxPlayers && col < MAX_PLAYERS)
 	{
 		// Colours were corrupted. Attempt to fix.
-<<<<<<< HEAD
-		debug(LOG_NET, "corrupted colors :player (%u) new position (%u) old color (%d)", player, col, NetPlay.players[player].colour );
-=======
 		debug(LOG_NET, "corrupted colours: player (%u) new colour (%u) old colour (%d)", player, col, NetPlay.players[player].colour);
->>>>>>> 647f5ed2
 		setPlayerColour(player, col);
 		NetPlay.players[player].colour = col;
 		NETBroadcastPlayerInfo(player);
